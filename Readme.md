--- conflicted
+++ resolved
@@ -36,11 +36,7 @@
 using Pkg; Pkg.add("Manopt");
 ```
 
-<<<<<<< HEAD
-and then checkout the [🏔️ Get started with Manopt.jl](https://manoptjl.org/stable/tutorials/Optimize/) tutorial.
-=======
 and then checkout the [🏔️ Get started with Manopt.jl](https://manoptjl.org/stable/tutorials/getstarted/) tutorial.
->>>>>>> c0f89f36
 
 ## Related packages
 
