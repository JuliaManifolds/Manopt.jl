--- conflicted
+++ resolved
@@ -5,15 +5,13 @@
 The format is based on [Keep a Changelog](https://keepachangelog.com/en/1.0.0/),
 and this project adheres to [Semantic Versioning](https://semver.org/spec/v2.0.0.html).
 
-<<<<<<< HEAD
-## [0.4.68] WIP
+## [0.4.70] WIP
 
 ### Added
 
 * Unify doc strings and presentation of keyword arguments
 * activate running vale on CI.
 
-=======
 ## [0.4.69] – August 3, 2024
 
 ### Changed
@@ -37,7 +35,6 @@
 * New stopping criteria
   * A `StopWhenRelativeResidualLess` for the `conjugate_residual`
   * A `StopWhenKKTResidualLess` for the `interior_point_newton`
->>>>>>> 2594c7af
 
 ## [0.4.67] – July 25, 2024
 
