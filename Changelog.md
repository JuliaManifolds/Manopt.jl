--- conflicted
+++ resolved
@@ -5,7 +5,6 @@
 The format is based on [Keep a Changelog](https://keepachangelog.com/en/1.0.0/),
 and this project adheres to [Semantic Versioning](https://semver.org/spec/v2.0.0.html).
 
-<<<<<<< HEAD
 ## [0.4.x] - dd/mm/2023
 
 ### Added
@@ -14,8 +13,7 @@
 * `prox_bundle_method` optimization algorithm for non-smooth functions.
 * `StopWhenSubgradientNormLess`, `StopWhenBundleLess`, and 
   `StopWhenProxBundleLess` stopping criteria.
-  
-=======
+
 ## [Unreleased]
 
 ### Added
@@ -31,69 +29,6 @@
 - `adaptive_regularization_with_cubics` is now more flexible as well, where it previously was a bit too
   much tightened to the Lanczos solver as well.
 - Unified documentation notation and bumped dependencies to use DocumenterCitations 1.3
-
->>>>>>> ed8fcef4
-## [0.4.40] – 24/10/2023
-
-### Added
-
-* add a `--help` argument to `docs/make.jl` to document all availabel command line arguments
-* add a `--exclude-tutorials` argument to `docs/make.jl`. This way, when quarto is not available
-  on a computer, the docs can still be build with the tutorials not being added to the menu
-  such that documenter does not expect them to exist.
-
-### Changes
-
-* Bump dependencies to `ManifoldsBase.jl` 0.15 and `Manifolds.jl` 0.9
-* move the ARC CG subsolver to the main package, since `TangentSpace` is now already
-  available from `ManifoldsBase`.
-
-## [0.4.39] – 09/10/2023
-
-### Changes
-
-* also use the pair of a retraction and the inverse retraction (see last update)
-  to perform the relaxation within the Douglas-Rachford algorithm.
-
-## [0.4.38] – 08/10/2023
-
-### Changes
-
-* avoid allocations when calling `get_jacobian!` within the Levenberg-Marquard Algorithm.
-
-### Fixed
-
-* Fix a lot of typos in the documentation
-
-## [0.4.37] – 28/09/2023
-
-### Changes
-
-* add more of the Riemannian Levenberg-Marquard algorithms parameters as keywords, so they
-  can be changed on call
-* generalize the internal reflection of Douglas-Rachford, such that is also works with an
-  arbitrary pair of a reflection and an inverse reflection.
-
-## [0.4.36] – 20/09/2023
-
-### Fixed
-
-* Fixed a bug that caused non-matrix points and vectors to fail when working with approcimate
-
-## [0.4.35] – 14/09/2023
-
-### Added
-
-* The access to functions of the objective is now unified and encapsulated in proper `get_`
-  functions.
-
-## [0.4.34] – 02/09/2023
-
-### Added
-
-* an `ManifoldEuclideanGradientObjetive` to allow the cost, gradient, and Hessian and other
-  first or second derivative based elements to be Euclidean and converted when needed.
-* a keyword `objective_type=:Euclidean` for all solvers, that specifies that an Objective shall be created of the above type
 
 ## [0.4.40] – 24/10/2023
 
