# Changelog

All notable Changes to the Julia package `Manopt.jl` will be documented in this file. The file was started with Version `0.4`.

The format is based on [Keep a Changelog](https://keepachangelog.com/en/1.0.0/),
and this project adheres to [Semantic Versioning](https://semver.org/spec/v2.0.0.html).

<<<<<<< HEAD
## [0.4.48] unreleased

### Added

* A new benchmark comparing performance against Optim.jl.
=======
## [0.4.48]

### Fixed

* fixes an imprecision in the interface of `get_iterate` that sometimes led to the swarm of `particle_swarm` being returned as the iterate.
* refactor `particle_swarm` in naming and access functions to avoid this also in the future.
  To access the whole swarm, one now should use `get_manopt_parameter(pss, :Population)`
>>>>>>> 86a2866c

## [0.4.47] January 6, 2024

### Fixed

* fixed a bug, where the retraction set in `check_Hessian` was not passed on to the optional inner `check_gradient` call, which could lead to unwanted side effects, see [#342](https://github.com/JuliaManifolds/Manopt.jl/issues/342).

## [0.4.46] January 1, 2024

### Changed

* An error is thrown when a line search from `LineSearches.jl` reports search failure.
* Changed default stopping criterion in ALM algorithm to mitigate an issue occurring when step size is very small.
* Default memory length in default ALM subsolver is now capped at manifold dimension.
* Replaced CI testing on Julia 1.8 with testing on Julia 1.10.

### Fixed

* A bug in `LineSearches.jl` extension leading to slower convergence.
* Fixed a bug in L-BFGS related to memory storage, which caused significantly slower convergence.

## [0.4.45] December 28, 2023

### Added

* Introduce `sub_kwargs` and `sub_stopping_criterion` for `trust_regions` as noticed in [#336](https://github.com/JuliaManifolds/Manopt.jl/discussions/336)

### Changed

* `WolfePowellLineSearch`, `ArmijoLineSearch` step sizes now allocate less
* `linesearch_backtrack!` is now available
* Quasi Newton Updates can work inplace of a direction vector as well.
* Faster `safe_indices` in L-BFGS.

## [0.4.44] December 12, 2023

Formally one could consider this version breaking, since a few functions
have been moved, that in earlier versions (0.3.x) have been used in example scripts.
These examples are now available again within [ManoptExamples.jl](https://juliamanifolds.github.io/ManoptExamples.jl/stable/), and with their
“reappearance” the corresponding costs, gradients, differentials, adjoint differentials, and proximal maps
have been moved there as well.
This is not considered breaking, since the functions were only used in the old, removed examples.
We still document each and every of the moved functions below. They have been partly renamed,
and their documentation and testing has been extended.

### Changed

* Bumped and added dependencies on all 3 Project.toml files, the main one, the docs/, an the tutorials/ one.
* `artificial_S2_lemniscate` is available as [`ManoptExample.Lemniscate`](https://juliamanifolds.github.io/ManoptExamples.jl/stable/data/#ManoptExamples.Lemniscate-Tuple{Number}) – and works on arbitrary manifolds now.
* `artificial_S1_signal` is available as [`ManoptExample.artificial_S1_signal`](https://juliamanifolds.github.io/ManoptExamples.jl/stable/data/#ManoptExamples.artificial_S1_signal)
* `artificial_S1_slope_signal` is available as [`ManoptExamples.artificial_S1_slope_signal`](https://juliamanifolds.github.io/ManoptExamples.jl/stable/data/#ManoptExamples.artificial_S1_slope_signal)
* `artificial_S2_composite_bezier_curve` is available as [`ManoptExamples.artificial_S2_composite_Bezier_curve`](https://juliamanifolds.github.io/ManoptExamples.jl/stable/data/#ManoptExamples.artificial_S2_composite_Bezier_curve-Tuple{})
* `artificial_S2_rotation_image` is available as [`ManoptExamples.artificial_S2_rotation_image`](https://juliamanifolds.github.io/ManoptExamples.jl/stable/data/#ManoptExamples.artificial_S2_rotation_image)
* `artificial_S2_whirl_image` is available as [`ManoptExamples.artificial_S2_whirl_image`](https://juliamanifolds.github.io/ManoptExamples.jl/stable/data/#ManoptExamples.artificial_S2_whirl_image)
* `artificial_S2_whirl_patch` is available as [`ManoptExamples.artificial_S2_whirl_path`](https://juliamanifolds.github.io/ManoptExamples.jl/stable/data/#ManoptExamples.artificial_S2_whirl_patch)
* `artificial_SAR_image` is available as [`ManoptExamples.artificial_SAR_image`](https://juliamanifolds.github.io/ManoptExamples.jl/stable/data/#ManoptExamples.artificialIn_SAR_image-Tuple{Integer})
* `artificial_SPD_image` is available as [`ManoptExamples.artificial_SPD_image`](https://juliamanifolds.github.io/ManoptExamples.jl/stable/data/#ManoptExamples.artificial_SPD_image)
* `artificial_SPD_image2` is available as [`ManoptExamples.artificial_SPD_image`](https://juliamanifolds.github.io/ManoptExamples.jl/stable/data/#ManoptExamples.artificial_SPD_image2)
* `adjoint_differential_forward_logs` is available as [`ManoptExamples.adjoint_differential_forward_logs`](https://juliamanifolds.github.io/ManoptExamples.jl/stable/objectives/#ManoptExamples.adjoint_differential_forward_logs-Union{Tuple{TPR},%20Tuple{TSize},%20Tuple{TM},%20Tuple{𝔽},%20Tuple{ManifoldsBase.PowerManifold{𝔽,%20TM,%20TSize,%20TPR},%20Any,%20Any}}%20where%20{𝔽,%20TM,%20TSize,%20TPR})
* `adjoint:differential_bezier_control` is available as [`ManoptExamples.adjoint_differential_Bezier_control_points`](https://juliamanifolds.github.io/ManoptExamples.jl/stable/objectives/#ManoptExamples.adjoint_differential_Bezier_control_points-Tuple{ManifoldsBase.AbstractManifold,%20AbstractVector{%3C:ManoptExamples.BezierSegment},%20AbstractVector,%20AbstractVector})
* `BezierSegment` is available as [`ManoptExamples.BeziérSegment`](https://juliamanifolds.github.io/ManoptExamples.jl/stable/objectives/#ManoptExamples.BezierSegment)
* `cost_acceleration_bezier` is avilable as [`ManoptExamples.acceleration_Bezier`](https://juliamanifolds.github.io/ManoptExamples.jl/stable/objectives/#ManoptExamples.acceleration_Bezier-Union{Tuple{P},%20Tuple{ManifoldsBase.AbstractManifold,%20AbstractVector{P},%20AbstractVector{%3C:Integer},%20AbstractVector{%3C:AbstractFloat}}}%20where%20P)
* `cost_L2_acceleration_bezier` is available as [`ManoptExamples.L2_acceleration_Bezier`](https://juliamanifolds.github.io/ManoptExamples.jl/stable/objectives/#ManoptExamples.L2_acceleration_Bezier-Union{Tuple{P},%20Tuple{ManifoldsBase.AbstractManifold,%20AbstractVector{P},%20AbstractVector{%3C:Integer},%20AbstractVector{%3C:AbstractFloat},%20AbstractFloat,%20AbstractVector{P}}}%20where%20P)
* `costIntrICTV12` is available as [`ManoptExamples.Intrinsic_infimal_convolution_TV12`]()
* `costL2TV` is available as [`ManoptExamples.L2_Total_Variation`](https://juliamanifolds.github.io/ManoptExamples.jl/stable/objectives/#ManoptExamples.L2_Total_Variation-NTuple{4,%20Any})
* `costL2TV12` is available as [`ManoptExamples.L2_Total_Variation_1_2`](https://juliamanifolds.github.io/ManoptExamples.jl/stable/objectives/#ManoptExamples.L2_Total_Variation_1_2-Tuple{ManifoldsBase.PowerManifold,%20Vararg{Any,%204}})
* `costL2TV2` is available as [`ManoptExamples.L2_second_order_Total_Variation`](https://juliamanifolds.github.io/ManoptExamples.jl/stable/objectives/#ManoptExamples.L2_second_order_Total_Variation-Tuple{ManifoldsBase.PowerManifold,%20Any,%20Any,%20Any})
* `costTV` is available as [`ManoptExamples.Total_Variation`](https://juliamanifolds.github.io/ManoptExamples.jl/stable/objectives/#ManoptExamples.Total_Variation)
* `costTV2` is available as [`ManoptExamples.second_order_Total_Variation`](https://juliamanifolds.github.io/ManoptExamples.jl/stable/objectives/#ManoptExamples.second_order_Total_Variation)
* `de_casteljau` is available as [`ManoptExamples.de_Casteljau`](https://juliamanifolds.github.io/ManoptExamples.jl/stable/objectives/#ManoptExamples.de_Casteljau-Tuple{ManifoldsBase.AbstractManifold,%20Vararg{Any}})
* `differential_forward_logs` is available as [`ManoptExamples.differential_forward_logs`](https://juliamanifolds.github.io/ManoptExamples.jl/stable/objectives/#ManoptExamples.differential_forward_logs-Tuple{ManifoldsBase.PowerManifold,%20Any,%20Any})
* `differential_bezier_control` is available as [`ManoptExamples.differential_Bezier_control_points`](https://juliamanifolds.github.io/ManoptExamples.jl/stable/objectives/#ManoptExamples.differential_Bezier_control_points-Tuple{ManifoldsBase.AbstractManifold,%20AbstractVector{%3C:ManoptExamples.BezierSegment},%20AbstractVector,%20AbstractVector{%3C:ManoptExamples.BezierSegment}})
* `forward_logs` is available as [`ManoptExamples.forward_logs`](https://juliamanifolds.github.io/ManoptExamples.jl/stable/objectives/#ManoptExamples.forward_logs-Union{Tuple{TPR},%20Tuple{TSize},%20Tuple{TM},%20Tuple{𝔽},%20Tuple{ManifoldsBase.PowerManifold{𝔽,%20TM,%20TSize,%20TPR},%20Any}}%20where%20{𝔽,%20TM,%20TSize,%20TPR})
* `get_bezier_degree` is available as [`ManoptExamples.get_Bezier_degree`](https://juliamanifolds.github.io/ManoptExamples.jl/stable/objectives/#ManoptExamples.get_Bezier_degree-Tuple{ManifoldsBase.AbstractManifold,%20ManoptExamples.BezierSegment})
* `get_bezier_degrees` is available as [`ManoptExamples.get_Bezier_degrees`](https://juliamanifolds.github.io/ManoptExamples.jl/stable/objectives/#ManoptExamples.get_Bezier_degrees-Tuple{ManifoldsBase.AbstractManifold,%20AbstractVector{%3C:ManoptExamples.BezierSegment}})
* `get_Bezier_inner_points` is available as [`ManoptExamples.get_Bezier_inner_points`](https://juliamanifolds.github.io/ManoptExamples.jl/stable/objectives/#ManoptExamples.get_Bezier_inner_points-Tuple{ManifoldsBase.AbstractManifold,%20AbstractVector{%3C:ManoptExamples.BezierSegment}})
* `get_bezier_junction_tangent_vectors` is available as [`ManoptExamples.get_Bezier_junction_tangent_vectors`](https://juliamanifolds.github.io/ManoptExamples.jl/stable/objectives/#ManoptExamples.get_Bezier_junction_tangent_vectors-Tuple{ManifoldsBase.AbstractManifold,%20AbstractVector{%3C:ManoptExamples.BezierSegment}})
* `get_bezier_junctions` is available as [`ManoptExamples.get_Bezier_junctions`](https://juliamanifolds.github.io/ManoptExamples.jl/stable/objectives/#ManoptExamples.get_Bezier_junctions)
* `get_bezier_points` is available as [`ManoptExamples.get_Bezier_points`](https://juliamanifolds.github.io/ManoptExamples.jl/stable/objectives/#ManoptExamples.get_Bezier_points)
* `get_bezier_segments` is available as [`ManoptExamples.get_Bezier_segments`](https://juliamanifolds.github.io/ManoptExamples.jl/stable/objectives/#ManoptExamples.get_Bezier_segments-Union{Tuple{P},%20Tuple{ManifoldsBase.AbstractManifold,%20Vector{P},%20Any},%20Tuple{ManifoldsBase.AbstractManifold,%20Vector{P},%20Any,%20Symbol}}%20where%20P)
* `grad_acceleration_bezier` is available as [`ManoptExamples.grad_acceleration_Bezier`](https://juliamanifolds.github.io/ManoptExamples.jl/stable/objectives/#ManoptExamples.grad_acceleration_Bezier-Tuple{ManifoldsBase.AbstractManifold,%20AbstractVector,%20AbstractVector{%3C:Integer},%20AbstractVector})
* `grad_L2_acceleration_bezier` is available as [`ManoptExamples.grad_L2_acceleration_Bezier`](https://juliamanifolds.github.io/ManoptExamples.jl/stable/objectives/#ManoptExamples.grad_L2_acceleration_Bezier-Union{Tuple{P},%20Tuple{ManifoldsBase.AbstractManifold,%20AbstractVector{P},%20AbstractVector{%3C:Integer},%20AbstractVector,%20Any,%20AbstractVector{P}}}%20where%20P)
* `grad_Intrinsic_infimal_convolution_TV12` is available as [`ManoptExamples.Intrinsic_infimal_convolution_TV12``](https://juliamanifolds.github.io/ManoptExamples.jl/stable/objectives/#ManoptExamples.grad_intrinsic_infimal_convolution_TV12-Tuple{ManifoldsBase.AbstractManifold,%20Vararg{Any,%205}})
* `grad_TV` is available as [`ManoptExamples.grad_Total_Variation`](https://juliamanifolds.github.io/ManoptExamples.jl/stable/objectives/#ManoptExamples.grad_Total_Variation)
* `costIntrICTV12` is available as [`ManoptExamples.Intrinsic_infimal_convolution_TV12`](https://juliamanifolds.github.io/ManoptExamples.jl/stable/objectives/#ManoptExamples.Intrinsic_infimal_convolution_TV12-Tuple{ManifoldsBase.AbstractManifold,%20Vararg{Any,%205}})
* `project_collaborative_TV` is available as [`ManoptExamples.project_collaborative_TV`](https://juliamanifolds.github.io/ManoptExamples.jl/stable/objectives/#ManoptExamples.project_collaborative_TV)
* `prox_parallel_TV` is available as [`ManoptExamples.prox_parallel_TV`](https://juliamanifolds.github.io/ManoptExamples.jl/stable/objectives/#ManoptExamples.prox_parallel_TV)
* `grad_TV2` is available as [`ManoptExamples.prox_second_order_Total_Variation`](https://juliamanifolds.github.io/ManoptExamples.jl/stable/objectives/#ManoptExamples.grad_second_order_Total_Variation)
* `prox_TV` is available as [`ManoptExamples.prox_Total_Variation`](https://juliamanifolds.github.io/ManoptExamples.jl/stable/objectives/#ManoptExamples.prox_Total_Variation)
* `prox_TV2` is available as [`ManopExamples.prox_second_order_Total_Variation`](https://juliamanifolds.github.io/ManoptExamples.jl/stable/objectives/#ManoptExamples.prox_second_order_Total_Variation-Union{Tuple{T},%20Tuple{ManifoldsBase.AbstractManifold,%20Any,%20Tuple{T,%20T,%20T}},%20Tuple{ManifoldsBase.AbstractManifold,%20Any,%20Tuple{T,%20T,%20T},%20Int64}}%20where%20T)

## [0.4.43] – November 19, 2023

### Added

* vale.sh as a CI to keep track of a consistent documenttion

## [0.4.42] - November 6, 2023

### Added

* add `Manopt.JuMP_Optimizer` implementing JuMP's solver interface

## [0.4.41] - November 2, 2023

### Changed

* `trust_regions` is now more flexible and the sub solver (Steihaug-Toint tCG by default)
  can now be exchanged.
* `adaptive_regularization_with_cubics` is now more flexible as well, where it previously was a bit too
  much tightened to the Lanczos solver as well.
* Unified documentation notation and bumped dependencies to use DocumenterCitations 1.3

## [0.4.40] - October 24, 2023

### Added

* add a `--help` argument to `docs/make.jl` to document all available command line arguments
* add a `--exclude-tutorials` argument to `docs/make.jl`. This way, when quarto is not available
  on a computer, the docs can still be build with the tutorials not being added to the menu
  such that documenter does not expect them to exist.

### Changes

* Bump dependencies to `ManifoldsBase.jl` 0.15 and `Manifolds.jl` 0.9
* move the ARC CG subsolver to the main package, since `TangentSpace` is now already
  available from `ManifoldsBase`.

## [0.4.39] - October 9, 2023

### Changes

* also use the pair of a retraction and the inverse retraction (see last update)
  to perform the relaxation within the Douglas-Rachford algorithm.

## [0.4.38] - October 8, 2023

### Changes

* avoid allocations when calling `get_jacobian!` within the Levenberg-Marquard Algorithm.

### Fixed

* Fix a lot of typos in the documentation

## [0.4.37] - September 28, 2023

### Changes

* add more of the Riemannian Levenberg-Marquard algorithms parameters as keywords, so they
  can be changed on call
* generalize the internal reflection of Douglas-Rachford, such that is also works with an
  arbitrary pair of a reflection and an inverse reflection.

## [0.4.36] -  September 20, 2023

### Fixed

* Fixed a bug that caused non-matrix points and vectors to fail when working with approximate

## [0.4.35] -  September 14, 2023

### Added

* The access to functions of the objective is now unified and encapsulated in proper `get_` functions.

## [0.4.34] -  September 02, 2023

### Added

* an `ManifoldEuclideanGradientObjective` to allow the cost, gradient, and Hessian and other
  first or second derivative based elements to be Euclidean and converted when needed.
* a keyword `objective_type=:Euclidean` for all solvers, that specifies that an Objective shall be created of the above type

## [0.4.33] - August 24, 2023

### Added

* `ConstantStepsize` and `DecreasingStepsize` now have an additional field `type::Symbol` to assess whether the
  step-size should be relatively (to the gradient norm) or absolutely constant.

## [0.4.32] - August 23, 2023

### Added

* The adaptive regularization with cubics (ARC) solver.

## [0.4.31] - August 14, 2023

### Added

* A `:Subsolver` keyword in the `debug=` keyword argument, that activates the new `DebugWhenActive``
  to de/activate subsolver debug from the main solvers `DebugEvery`.

## [0.4.30] - August 3, 2023

### Changed

* References in the documentation are now rendered using [DocumenterCitations.jl](https://github.com/JuliaDocs/DocumenterCitations.jl)
* Asymptote export now also accepts a size in pixel instead of its default `4cm` size and `render` can be deactivated setting it to `nothing`.

## [0.4.29] - July 12, 2023

### Fixed

* fixed a bug, where `cyclic_proximal_point` did not work with decorated objectives.

## [0.4.28] - June 24, 2023

### Changed

* `max_stepsize` was specialized for `FixedRankManifold` to follow Matlab Manopt.

## [0.4.27] - June 15, 2023

### Added

* The `AdaptiveWNGrad` stepsize is available as a new stepsize functor.

### Fixed

* Levenberg-Marquardt now possesses its parameters `initial_residual_values` and
  `initial_jacobian_f` also as keyword arguments, such that their default initialisations
  can be adapted, if necessary

## [0.4.26] - June 11, 2023

### Added

* simplify usage of gradient descent as sub solver in the DoC solvers.
* add a `get_state` function
* document `indicates_convergence`.

## [0.4.25] - June 5, 2023

### Fixed

* Fixes an allocation bug in the difference of convex algorithm

## [0.4.24] - June 4, 2023

### Added

* another workflow that deletes old PR renderings from the docs to keep them smaller in overall size.

### Changes

* bump dependencies since the extension between Manifolds.jl and ManifoldsDiff.jl has been moved to Manifolds.jl

## [0.4.23] - June 4, 2023

### Added

* More details on the Count and Cache tutorial

### Changed

* loosen constraints slightly

## [0.4.22] - May 31, 2023

### Added

* A tutorial on how to implement a solver

## [0.4.21] - May 22, 2023

### Added

* A `ManifoldCacheObjective` as a decorator for objectives to cache results of calls,
  using LRU Caches as a weak dependency. For now this works with cost and gradient evaluations
* A `ManifoldCountObjective` as a decorator for objectives to enable counting of calls to for example the cost and the gradient
* adds a `return_objective` keyword, that switches the return of a solver to a tuple `(o, s)`,
  where `o` is the (possibly decorated) objective, and `s` is the “classical” solver return (state or point).
  This way the counted values can be accessed and the cache can be reused.
* change solvers on the mid level (form `solver(M, objective, p)`) to also accept decorated objectives

### Changed

* Switch all Requires weak dependencies to actual weak dependencies starting in Julia 1.9


## [0.4.20] - May 11, 2023

### Changed

* the default tolerances for the numerical `check_` functions were loosened a bit,
  such that `check_vector` can also be changed in its tolerances.

## [0.4.19] - May 7, 2023

### Added

* the sub solver for `trust_regions` is now customizable and can now be exchanged.

### Changed

* slightly changed the definitions of the solver states for ALM and EPM to be type stable

## [0.4.18] - May 4, 2023

### Added

* A function `check_Hessian(M, f, grad_f, Hess_f)` to numerically check the (Riemannian) Hessian of a function `f`

## [0.4.17] - April 28, 2023

### Added

* A new interface of the form `alg(M, objective, p0)` to allow to reuse
  objectives without creating `AbstractManoptSolverState`s and calling `solve!`. This especially still allows for any decoration of the objective and/or the state using `debug=`, or `record=`.

### Changed

* All solvers now have the initial point `p` as an optional parameter making it more accessible to first time users, `gradient_descent(M, f, grad_f)` is equivalent to `gradient_descent(M, f, grad_f, rand(M))`

### Fixed

* Unified the framework to work on manifold where points are represented by numbers for several solvers

## [0.4.16] - April 18, 2023

### Fixed

* the inner products used in `truncated_gradient_descent` now also work thoroughly on complex
  matrix manifolds

## [0.4.15] - April 13, 2023

### Changed

* `trust_regions(M, f, grad_f, hess_f, p)` now has the Hessian `hess_f` as well as
  the start point `p0` as an optional parameter and approximate it otherwise.
* `trust_regions!(M, f, grad_f, hess_f, p)` has the Hessian as an optional parameter
  and approximate it otherwise.

### Removed

* support for `ManifoldsBase.jl` 0.13.x, since with the definition of `copy(M,p::Number)`,
  in 0.14.4, we now use that instead of defining it ourselves.

## [0.4.14] - April 06, 2023

### Changed
* `particle_swarm` now uses much more in-place operations

### Fixed
* `particle_swarm` used quite a few `deepcopy(p)` commands still, which were replaced by `copy(M, p)`

## [0.4.13] - April 09, 2023

### Added

* `get_message` to obtain messages from sub steps of a solver
* `DebugMessages` to display the new messages in debug
* safeguards in Armijo line search and L-BFGS against numerical over- and underflow that report in messages

## [0.4.12] - April 4, 2023

### Added

* Introduce the [Difference of Convex Algorithm](https://manoptjl.org/stable/solvers/difference_of_convex/#DCASolver) (DCA)
  `difference_of_convex_algorithm(M, f, g, ∂h, p0)`
* Introduce the [Difference of Convex Proximal Point Algorithm](https://manoptjl.org/stable/solvers/difference_of_convex/#DCPPASolver) (DCPPA)
  `difference_of_convex_proximal_point(M, prox_g, grad_h, p0)`
* Introduce a `StopWhenGradientChangeLess` stopping criterion

## [0.4.11] - March 27, 2023

### Changed

* adapt tolerances in tests to the speed/accuracy optimized distance on the sphere in `Manifolds.jl` (part II)

## [0.4.10] - March 26, 2023

### Changed

* adapt tolerances in tests to the speed/accuracy optimized distance on the sphere in `Manifolds.jl`

## [0.4.9] - March 3, 2023

### Added

* introduce a wrapper that allows line searches from [LineSearches.jl](https://github.com/JuliaNLSolvers/LineSearches.jl)
  to be used within Manopt.jl, introduce the [manoptjl.org/stable/extensions/](https://manoptjl.org/stable/extensions/)
  page to explain the details.

## [0.4.8] - February 21, 2023

### Added

* a `status_summary` that displays the main parameters within several structures of Manopt,
  most prominently a solver state

### Changed

* Improved storage performance by introducing separate named tuples for points and vectors
* changed the `show` methods of `AbstractManoptSolverState`s to display their `state_summary
* Move tutorials to be rendered with Quarto into the documentation.

## [0.4.7] - February 14, 2023

### Changed

* Bump `[compat]` entry of ManifoldDiff to also include 0.3

## [0.4.6] - February 3, 2023

### Fixed

* Fixed a few stopping criteria even indicated to stop before the algorithm started.

## [0.4.5] - January 24, 2023

### Changed

* the new default functions that include `p` are used where possible
* a first step towards faster storage handling

## [0.4.4] - January 20, 2023

### Added

* Introduce `ConjugateGradientBealeRestart` to allow CG restarts using Beale‘s rule

### Fixed

* fix a type in `HestenesStiefelCoefficient`


## [0.4.3] - January 17, 2023

### Fixed

* the CG coefficient `β` can now be complex
* fix a bug in `grad_distance`

## [0.4.2] - January 16, 2023

### Changed

* the usage of `inner` in line search methods, such that they work well with
  complex manifolds as well


## [0.4.1] - January 15, 2023

### Fixed

* a `max_stepsize` per manifold to avoid leaving the injectivity radius,
  which it also defaults to

## [0.4.0] - January 10, 2023

### Added

* Dependency on `ManifoldDiff.jl` and a start of moving actual derivatives, differentials,
  and gradients there.
* `AbstractManifoldObjective` to store the objective within the `AbstractManoptProblem`
* Introduce a `CostGrad` structure to store a function that computes the cost and gradient
  within one function.

### Changed

* `AbstractManoptProblem` replaces `Problem`
* the problem now contains a
* `AbstractManoptSolverState` replaces `Options`
* `random_point(M)` is replaced by `rand(M)` from `ManifoldsBase.jl
* `random_tangent(M, p)` is replaced by `rand(M; vector_at=p)`<|MERGE_RESOLUTION|>--- conflicted
+++ resolved
@@ -5,13 +5,12 @@
 The format is based on [Keep a Changelog](https://keepachangelog.com/en/1.0.0/),
 and this project adheres to [Semantic Versioning](https://semver.org/spec/v2.0.0.html).
 
-<<<<<<< HEAD
-## [0.4.48] unreleased
+## [0.4.49] unreleased
 
 ### Added
 
 * A new benchmark comparing performance against Optim.jl.
-=======
+
 ## [0.4.48]
 
 ### Fixed
@@ -19,7 +18,6 @@
 * fixes an imprecision in the interface of `get_iterate` that sometimes led to the swarm of `particle_swarm` being returned as the iterate.
 * refactor `particle_swarm` in naming and access functions to avoid this also in the future.
   To access the whole swarm, one now should use `get_manopt_parameter(pss, :Population)`
->>>>>>> 86a2866c
 
 ## [0.4.47] January 6, 2024
 
