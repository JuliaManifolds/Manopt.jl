--- conflicted
+++ resolved
@@ -13,11 +13,8 @@
 * fixed a few typos in the documentation strings of a few solvers.
 * fixed a typo in the documentation of `LevenbergMarquardt`.
 * fixed a bug in an internal tex command to print sums in the documentation.
-<<<<<<< HEAD
 * fixed the use of `mesh_adaptive_direct_search` on manifolds with irrational injectivity radius.
-=======
 * improved the `CONTRIBUTING.md` to reflect the new code formatter we use, as mentioned in (#527).
->>>>>>> 837bb317
 
 ## [0.5.25] October 9, 2025
 
