--- conflicted
+++ resolved
@@ -5,8 +5,7 @@
 The format is based on [Keep a Changelog](https://keepachangelog.com/en/1.0.0/),
 and this project adheres to [Semantic Versioning](https://semver.org/spec/v2.0.0.html).
 
-<<<<<<< HEAD
-## [0.4.x] - dd/mm/2023
+## [0.4.x] - dd/mm/2024
 
 ### Added
 
@@ -15,8 +14,6 @@
 * `StopWhenSubgradientNormLess`, `StopWhenBundleLess`, and 
   `StopWhenProxBundleLess` stopping criteria.
 
-## [0.4.45] unreleased
-=======
 ## [0.4.47] January 6, 2024
 
 ### Fixed
@@ -42,7 +39,6 @@
 ### Added
 
 * Introduce `sub_kwargs` and `sub_stopping_criterion` for `trust_regions` as noticed in [#336](https://github.com/JuliaManifolds/Manopt.jl/discussions/336)
->>>>>>> 40955dfa
 
 ### Changed
 
