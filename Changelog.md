--- conflicted
+++ resolved
@@ -6,12 +6,13 @@
 The format is based on [Keep a Changelog](https://keepachangelog.com/en/1.0.0/),
 and this project adheres to [Semantic Versioning](https://semver.org/spec/v2.0.0.html).
 
-<<<<<<< HEAD
-## [0.5.9] unreleased
+## [0.5.10] unreleased
+
+## Added
 
 * Introduce a `ConstrainedSetObjective`
 * Introduce a `projected_gradient_method`
-=======
+
 ## [0.5.9] March 24, 2025
 
 ### Added
@@ -24,7 +25,6 @@
 ### Fixed
 
 * the links in the AD tutorial are fixed and moved to using `extref`
->>>>>>> 32aa8933
 
 ## [0.5.8] February 28, 2025
 
