--- conflicted
+++ resolved
@@ -5,15 +5,16 @@
 The format is based on [Keep a Changelog](https://keepachangelog.com/en/1.0.0/),
 and this project adheres to [Semantic Versioning](https://semver.org/spec/v2.0.0.html).
 
-## [0.4.63] unreleased
-
-<<<<<<< HEAD
+## [0.4.64] unreleased
+
 ### Changed
 
 * Remodel `ConstrainedManifoldObjective` to store an `AbstractManifoldObjective`
   internally instead of directly `f` and `grad_f`, allowing also Hessian objectives
   therein – and implementing access to this Hessian
-=======
+
+## [0.4.63] unreleased
+
 ### Added
 
 * `:reinitialize_direction_update` option for quasi-Newton behavior when the direction is not a descent one. It is now the new default for `QuasiNewtonState`.
@@ -26,7 +27,6 @@
 ### Changed
 
 * Quasi-Newton solvers: `:reinitialize_direction_update` is the new default behavior in case of detection of non-descent direction instead of `:step_towards_negative_gradient`. `:step_towards_negative_gradient` is still available when explicitly set using the `nondescent_direction_behavior` keyword argument.
->>>>>>> e97d0c0b
 
 ## [0.4.62] May 3, 2024
 
