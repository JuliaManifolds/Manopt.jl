--- conflicted
+++ resolved
@@ -6,20 +6,13 @@
 The format is based on [Keep a Changelog](https://keepachangelog.com/en/1.0.0/),
 and this project adheres to [Semantic Versioning](https://semver.org/spec/v2.0.0.html).
 
-<<<<<<< HEAD
 ## Unreleased
 
 ### Added
 
 * `nonpositive_curvature_behavior` for `QuasiNewtonLimitedMemoryDirectionUpdate` that determines how transported (y, s) vector pairs are treated after transport; if their inner product gets too low, it may lead to non-positive-definite Hessians which needs to be avoided. (#554)
 * `GCPFinder` for handling direction selection in the presence of box (`Hyperrectangle`) constraints in quasi-Newton methods. This allows for L-BFGS-B-style box constraint handling. (#554)
-=======
-## [Unreleased]
-
-### Added
-
 * add keyword argument `at_init` to some debug options to control whether they print already at the initialisation and hence before the first iteration (#552)
->>>>>>> faf9bc35
 
 ## [0.5.29] November 26, 2025
 
@@ -37,11 +30,7 @@
 * Removed `atol` from `DebugFeasibility` and instead use the one newly added `atol` from the `ConstrainedManifoldObjective`. (#546)
 * Move from CompatHelper to dependabot to keep track of dependency updates in Julia packages. (#547)
 * moved the `ManoptTestSuite` module to a sub module `Manopt.Test` within `Manopt.jl`,
-<<<<<<< HEAD
   so it can be easier reused by others as well (#550)
-=======
-so it can be easier reused by others as well (#550)
->>>>>>> faf9bc35
 * moved to using a `Project.toml` for tests and an overall `[Workspace]`.
   This also allows finally to run single test files without installing all packages manually, but instead just switching to and instantiating the test environment. (#550)
 * for compatibility, state also `[source]` entries consistently in the sub `Project.toml` files. (#550)
