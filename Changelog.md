# Changelog

All notable Changes to the Julia package `Manopt.jl` are documented in this file.
The file was started with Version `0.4`.

The format is based on [Keep a Changelog](https://keepachangelog.com/en/1.0.0/),
and this project adheres to [Semantic Versioning](https://semver.org/spec/v2.0.0.html).

## [Unreleased]

<<<<<<< HEAD
### Added

* a keyword argument `atol` to the `ConstrainedManifoldObjective` to set a tolerance for constraint satisfaction.
=======
### Fixed

* Fixed a typo in `DebugFeasibility`, where an undefined variable was used.
>>>>>>> 7571c845

## [0.5.28] November 17, 2025

### Changed

* Unified the interfaces for line search related functions, especially,
  * `linesearch_backtrack(M, F, p, X, s, decrease, contract, η, f0; kwargs...)` now has `lf0=` and `gradient=` keyword arguments instead of positional ones for `X` and the last `f0`, respectively. It additionally has a `Dlf0=` keyword argument to pass the evaluated differential instead of the gradient, which otherwise defaults to calling the inner product.
* Refactor the nonmonotone linesearch stepsize to have an initial guess that can be set. For now it still afterwards performs the Barzilai-Borwein initial guess,
so a constant initial guess is recommended here. The initial guess may be refactored in the future in a non-breaking release and the meaning of the initial guess in nonmonotone line search may change.

### Fixed

* Change the construction of the product manifold in `interior_point_newton` from `×` to `ProductManifold`, so that the algorithm also work on Product manifolds `M`, where it now correctly wraps `M` instead of extending it.
* Unified the doc strings for constrained problems.
* Fixed a few typos in the doc strings of matrix update formulae within the quasi-Newton and CG solver.
* Covered one last line in `proximal_gradient_plan`

## [0.5.27] November 11, 2025

### Added

* In `WolfePowellLinesearchStepsize`, two new keyword arguments `stop_increasing_at_step=` and `stop_decreasing_at_step=` were added to limit the number of increase/decrease steps in the initial bracketing phase for s_plus and s_minus, respectively. (resolves (#495))
* refactor `get_message` to only allocate a string when it is asked to deliver one, not every time a message is actually stored. This makes the message system align more with `get_reason`.

## [0.5.26] November 5, 2025

### Added

* a `vectorbundle_newton` solver to find zeros of equations defined on vector bundles.

### Fixed

* fixes a few inconsistencies regarding `get_embedding`, which now consistently uses a point type as positional second argument.

### Changed

* fixed a few typos in the documentation strings of a few solvers.
* fixed a typo in the documentation of `LevenbergMarquardt`.
* fixed a bug in an internal tex command to print sums in the documentation.
* fixed the use of `mesh_adaptive_direct_search` on manifolds with irrational injectivity radius.
* improved the `CONTRIBUTING.md` to reflect the new code formatter we use, as mentioned in (#527).

## [0.5.25] October 9, 2025

### Changed

* Bumped dependencies of all JuliaManifolds ecosystem packages to be consistent with ManifoldsBase.jl 2.0 and Manifolds.jl 0.11

## [0.5.24] October 6, 2025

### Added

* `CubicBracketingLinesearch` step size
* fallback in `proximal_gradient_plan`to use the norm of the inverse retraction if the distance is not available.

## [0.5.23] September 14, 2025

### Added

* `HybridCoefficient(args...)` conjugate gradient parameters.
* a function `has_converged(sc)` function for any `StoppingCriterion` to indicate that it _both_ has stopped and the reason is a convergence certificate.
  Note that compared to the static evaluation of `indicates_convergence(sc)`, which is independent of the state of the criterion,
  this is the dynamic variant to be used _after_ a solver has stopped.
* a `has_converged(::AbstractManoptSolverState)` function to check whether the solver has converged.

### Changed

* formerly a stopping criterion could be activated at certain iterations with `sc > 5`, `sc >= 5`, `sc == 5`, `sc <= 5`, and `sc < 5`.
  This caused too many issues with invalidations, so it has been reduced and moved to `sc ⩼ 5`, `sc ≟ 5`, `sc ⩻ 5` for the cases 1, 3, and 5, respectively,
  cf. (#509).
* Refine the `JuMP` extension and add an allocation-free cost and gradient callback for JuMP interface (#498)

## [0.5.22] September 09, 2025

### Added

* a `keywords_accepted(f, mode=:warn; kwargs...)` function that verifies that all keywords are accepted by a certain function.
* an internal function `calls_with_kwargs(f)` to indicate which functions `f` passes `kwargs...` to.
* a `KeywordsErrorMode` preference parameter to control how keywords that are not used/allowed should be treated. Values are `"none"`, `"warn"` (default), and `"error"`.
* Add Distance over Gradients (RDoG) stepsize: `DistanceOverGradientsStepsize` and factory `DistanceOverGradients`, a learning‑rate‑free, curvature‑aware stepsize with `show`/`repr` and tests on Euclidean, Sphere, and Hyperbolic manifolds.

### Fixed

* the typo in the name `AdaptiveRgularizationWithCubicsModelObjective` is fixed to `AdaptiveRegularizationWithCubicsModelObjective`.

## [0.5.21] September 5, 2025

### Added

* a system to track keywords, warning when unused ones are passed and a static way to explore possible keywords.
* a `warm_start_factor` field to `ProximalGradientMethodBacktrackingStepsize` to allow to scale the stepsize in the backtracking procedure.
* a `gradient=` keyword in several `Stepsize`s, such that one can avoid to internally avoid computing the gradient again.
* used the ``gradient=` keyword in
  * `alternating_gradient_descent`
  * `conjugate_gradient`
  * `Frank_Wolfe_method`
  * `gradient_descent`
  * `interior_point_newton`
  * `quasi_Newton`
  * `projected_gradient_method`
* a `restart_condition` functor to `conjugate_gradient_descent`, which allows the algorithm to restart if the search direction is sub-par (#492)
* two literature references

### Changed

* remodelled the docs for the extensions a bit, added `JuMP` to the DocumenterInterlinks.
* the internal `VectorizedManifold` within that extension is now called `ManifoldSet`
* the internal `ArrayShape` within that extensionis not called `ManifoldPointArrayShape`
* Switch to using [Runic.jl](https://github.com/fredrikekre/Runic.jl) as code formatter

### Fixed

* Fixed some math rendering in the docs, especially avoid `raw` strings and interpolate math symbols more often.

### Fixed

* Fixed allocations in the callbacks of the JuMP interface so that the solver can query the cost and gradient without allocating.

## [0.5.20] July 8, 2025

### Added

* a `DebugWarnIfStepsizeCollapsed` DebugAction and a related `:WarnStepsize` symbol for the debug dictionary. This is to be used in conjunction with the `ProximalGradientMethodBacktracking` stepsize to warn if the backtracking procedure of the `proximal_gradient_method` hit the stepsize length threshold without converging.

### Changed

* bumped dependencies.

### Fixed

* Fixed a few typos in the docs.

## [0.5.19] July 4, 2025

### Added

* a function `get_differential` and `get_differential_function` for first order objectives.
* a `ParentEvaluationType` to indicate that a certain objective inherits it evaluation from the parent (wrapping) objective
* a new `AllocatingInplaceEvaluation` that is used for the functions that offer both variants simultaneously.
* a `differential=` keyword for providing a faster way of computing `inner(M, p, grad_f(p), X)`, introduced to the algorithms `conjugate_gradient_descent`, `gradient_descent`, `Frank_Wolfe_method`, `quasi_Newton`

### Changed

* the `ManifoldGradientObjective` and the `ManifoldCostGradientObjective` are now merely
  a const special cases of the `ManifoldFirstOrderObjective`, since this type might now
  also represent a differential or other combinations of cost, grad, and differential, where they are computed together.
* the `AbstractManifoldGradientObjective` is renamed to `AbstractManifoldFirstOrderObjective`, since the
 second function might now also represent a differential.

### Fixed

* fixes a small bug where calling `mesh_adaptive_direct_search` with a start point in some cases did not initialise the state correctly with that start point.
* The `HestenesStiefelCoefficient` now also always returns a real value, similar
  the other coefficient rules. To the best of our knowledge, this might have been a bug previously.

## [0.5.18] June 18, 2025

### Added

* Introduce the algorithm `proximal_gradient_method` along
  with `ManifoldProximalGradientObjective`, `ProximalGradientMethodState`, as well as an experimental `ProximalGradientMethodAcceleration`.
* Add `ProximalGradientMethodBacktracking` stepsize.
* Add `StopWhenGradientMappingNormLess` stopping criterion.
* Introduce a `StopWhenRepeated` stopping criterion that stops when the given stopping criterion has indicated to stop `n` times (consecutively, if `consecutive=true`).
* Introduce a `StopWhenCriterionWithIterationCondition` stopping criterion that stops when a given stopping criterion has been satisfied together with a certain iteration condition. This can the generated even with shortcuts like `sc > 5`
* Introduce a `DebugCallback` that allows to add a callback function to the debug system
* Introduce a `callback=` keyword to all solvers.
* Added back functions `estimate_sectional_curvature`, `ζ_1`, `ζ_2`, `close_point` from `convex_bundle_method`; the function call can stay the same as before since there is a curvature estimation fallback
* Add back some fields and arguments such as `p_estimate`, `ϱ`, `α`, from `ConvexBundleMethodState`

### Changed

* make the `GradientDescentState` a bit more tolerant to ignore keywords it does not use.

## [0.5.17] June 3, 2025

### Added

* Introduce a `StopWhenCostChangeLess` stopping criterion that stops when the cost function changes less than a given value.

## [0.5.16] May 7, 2025

### Fixed

* fixes a bug in the `LineSearches.jl` extension, where two (old) `retract!`s were still
present; they were changed to `retact_fused!`.

## [0.5.15] May 6, 2025

### Fixed

* CMA-ES no longer errors when the covariance matrix has nonpositive eigenvalues due to numerical issues.

## [0.5.14] May 5, 2025

### Added

* `linear_subsolver!` is added as a keyword argument to the Levenberg-Marquardt interface.

### Changed

* adapt to using `default_basis` where appropriate.
* the tutorials are now rendered with `quarto` using the [`QuartoNotebookRunner.jl`](https://github.com/PumasAI/QuartoNotebookRunner.jl) and are hence purely julia based.

## [0.5.13] April 25, 2025

### Added

* Allow setting `AbstractManifoldObjective` through JuMP

### Changed

* Remove dependency on `ManoptExamples.jl` which yielded a circular dependency, though only through extras
* Unify dummy types and several test functions into the `ManoptTestSuite` subpackage.

### Fixed

* A scaling error that appeared only when calling `get_cost_function` on the new `ScaledManifoldObjective`.
* Documentation issues for quasi-Newton solvers.
* fixes a scaling error in quasi newton
* Fixes printing of JuMP models containg Manopt solver.

## [0.5.12] April 13, 2025

### Added

* a `ScaledManifoldObjective` to easier build scaled versions of objectives,
  especially turn maximisation problems into minimisation ones using a scaling of `-1`.
* Introduce a `ManifoldConstrainedSetObjective`
* Introduce a `projected_gradient_method`

## [0.5.11] April 8, 2025

### Added

* Configurable subsolver for the linear subproblem in Levenberg-Marquardt. The default subsolver is now also robust to numerical issues that may cause Cholesky decomposition to fail.

## [0.5.10] April 4, 2025

### Fixed

* a proper implementation of the preconditioning for `quasi_Newton`, that can be used instead
  of or in combination with the initial scaling.

## [0.5.9] March 24, 2025

### Added

* add a `PreconditionedDirection` variant to the `direction` gradient processor
  keyword argument and its corresponding `PreconditionedDirectionRule`
* make the preconditioner available in quasi Newton.
* in `gradient_descent` and `conjugate_gradient_descent` the rule can be added anyway.

### Fixed

* the links in the AD tutorial are fixed and moved to using `extref`

## [0.5.8] February 28, 2025

### Fixed

* fixed a small bug in the `NonmonotoneLinesearchStepsize` hwn the injectivity radius is an irrational number.
* fixed a small bug in `check_gradient` where `eps` might have been called on complex types.
* fixed a bug in several gradient based solvers like `quasi_newton`, such that they properly work with the combined cost grad objective.
* fixes a few typos in the docs.

## [0.5.7] February 20, 20265

### Added

* Adds a mesh adaptive direct search algorithm (MADS), using the LTMADS variant with a lower triangular (LT) random matrix in the mesh generation.

## [0.5.6] February 10, 2025

### Changed

* bump dependencies of all JuliaManifolds ecosystem packages to be consistent with ManifoldsBase 1.0

## [0.5.5] January 4, 2025

### Added

* the Levenberg-Marquardt algorithm internally uses a `VectorGradientFunction`, which allows
 to use a vector of gradients of a function returning all gradients as well for the algorithm
* The `VectorGradientFunction` now also have a `get_jacobian` function

### Changed

* Minimum Julia version is now 1.10 (the LTS which replaced 1.6)
* The vectorial functions had a bug where the original vector function for the mutating case
  was not always treated as mutating.

### Removed

* The geodesic regression example, first because it is not correct, second because it should become part of ManoptExamples.jl once it is correct.

## [0.5.4] December 11, 2024

### Added

* An automated detection whether the tutorials are present
   if not an also no quarto run is done, an automated `--exclude-tutorials` option is added.
* Support for ManifoldDiff 0.4
* icons upfront external links when they link to another package or Wikipedia.

## [0.5.3] October 18, 2024

### Added

* `StopWhenChangeLess`, `StopWhenGradientChangeLess` and `StopWhenGradientLess` can now use the new idea (ManifoldsBase.jl 0.15.18) of different outer norms on manifolds with components like power and product manifolds and all others that support this from the `Manifolds.jl` Library, like `Euclidean`

### Changed

* stabilize `max_stepsize` to also work when `injectivity_radius` dos not exist.
  It however would warn new users, that activate tutorial mode.
* Start a `ManoptTestSuite` sub package to store dummy types and common test helpers in.

## [0.5.2] October 5, 2024

### Added

* three new symbols to easier state to record the `:Gradient`, the `:GradientNorm`, and the `:Stepsize`.

### Changed

* fix a few typos in the documentation
* improved the documentation for the initial guess of [`ArmijoLinesearchStepsize`](https://manoptjl.org/stable/plans/stepsize/#Manopt.ArmijoLinesearch).

## [0.5.1] September 4, 2024

### Changed

* slightly improves the test for the `ExponentialFamilyProjection` text on the about page.

### Added

* the `proximal_point` method.

## [0.5.0] August 29, 2024

This breaking update is mainly concerned with improving a unified experience through all solvers
and some usability improvements, such that for example the different gradient update rules are easier to specify.

In general this introduces a few factories, that avoid having to pass the manifold to keyword arguments

### Added

* A `ManifoldDefaultsFactory` that postpones the creation/allocation of manifold-specific fields in for example direction updates, step sizes and stopping criteria. As a rule of thumb, internal structures, like a solver state should store the final type. Any high-level interface, like the functions to start solvers, should accept such a factory in the appropriate places and call the internal `_produce_type(factory, M)`, for example before passing something to the state.
* a `documentation_glossary.jl` file containing a glossary of often used variables in fields, arguments, and keywords, to print them in a unified manner. The same for usual sections, text, and math notation that is often used within the doc-strings.

### Changed

* Any `Stepsize` now has a `Stepsize` struct used internally as the original `struct`s before. The newly exported terms aim to fit `stepsize=...` in naming and create a `ManifoldDefaultsFactory` instead, so that any stepsize can be created without explicitly specifying the manifold.
  * `ConstantStepsize` is no longer exported, use `ConstantLength` instead. The length parameter is now a positional argument following the (optional) manifold. Besides that `ConstantLength` works as before,just that omitting the manifold fills the one specified in the solver now.
  * `DecreasingStepsize` is no longer exported, use `DecreasingLength` instead. `ConstantLength` works as before,just that omitting the manifold fills the one specified in the solver now.
  * `ArmijoLinesearch` is now called `ArmijoLinesearchStepsize`. `ArmijoLinesearch` works as before,just that omitting the manifold fills the one specified in the solver now.
  * `WolfePowellLinesearch` is now called `WolfePowellLinesearchStepsize`, its constant `c_1` is now unified with Armijo and called `sufficient_decrease`, `c_2` was renamed to `sufficient_curvature`. Besides that, `WolfePowellLinesearch` works as before, just that omitting the manifold fills the one specified in the solver now.
  * `WolfePowellBinaryLinesearch` is now called `WolfePowellBinaryLinesearchStepsize`, its constant `c_1` is now unified with Armijo and called `sufficient_decrease`, `c_2` was renamed to `sufficient_curvature`. Besides that, `WolfePowellBinaryLinesearch` works as before, just that omitting the manifold fills the one specified in the solver now.
  * `NonmonotoneLinesearch` is now called `NonmonotoneLinesearchStepsize`. `NonmonotoneLinesearch` works as before, just that omitting the manifold fills the one specified in the solver now.
  * `AdaptiveWNGradient` is now called `AdaptiveWNGradientStepsize`. Its second positional argument, the gradient function was only evaluated once for the `gradient_bound` default, so it has been replaced by the keyword `X=` accepting a tangent vector. The last positional argument `p` has also been moved to a keyword argument. Besides that, `AdaptiveWNGradient` works as before, just that omitting the manifold fills the one specified in the solver now.
* Any `DirectionUpdateRule` now has the `Rule` in its name, since the original name is used to create the `ManifoldDefaultsFactory` instead. The original constructor now no longer requires the manifold as a parameter, that is later done in the factory. The `Rule` is, however, also no longer exported.
  * `AverageGradient` is now called `AverageGradientRule`. `AverageGradient` works as before, but the manifold as its first parameter is no longer necessary and `p` is now a keyword argument.
  * The `IdentityUpdateRule` now accepts a manifold optionally for consistency, and you can use `Gradient()` for short as well as its factory. Hence `direction=Gradient()` is now available.
  * `MomentumGradient` is now called `MomentumGradientRule`. `MomentumGradient` works as before, but the manifold as its first parameter is no longer necessary and `p` is now a keyword argument.
  * `Nesterov` is now called `NesterovRule`. `Nesterov` works as before, but the manifold as its first parameter is no longer necessary and `p` is now a keyword argument.
  * `ConjugateDescentCoefficient` is now called `ConjugateDescentCoefficientRule`. `ConjugateDescentCoefficient` works as before, but can now use the factory in between
  * the `ConjugateGradientBealeRestart` is now called `ConjugateGradientBealeRestartRule`. For the `ConjugateGradientBealeRestart` the manifold is now a first parameter, that is not necessary and no longer the `manifold=` keyword.
  * `DaiYuanCoefficient` is now called `DaiYuanCoefficientRule`. For the `DaiYuanCoefficient` the manifold as its first parameter is no longer necessary and the vector transport has been unified/moved to the `vector_transport_method=` keyword.
  * `FletcherReevesCoefficient` is now called `FletcherReevesCoefficientRule`. `FletcherReevesCoefficient` works as before, but can now use the factory in between
  * `HagerZhangCoefficient` is now called `HagerZhangCoefficientRule`. For the `HagerZhangCoefficient` the manifold as its first parameter is no longer necessary and the vector transport has been unified/moved to the `vector_transport_method=` keyword.
  * `HestenesStiefelCoefficient` is now called `HestenesStiefelCoefficientRule`. For the `HestenesStiefelCoefficient` the manifold as its first parameter is no longer necessary and the vector transport has been unified/moved to the `vector_transport_method=` keyword.
  * `LiuStoreyCoefficient` is now called `LiuStoreyCoefficientRule`. For the `LiuStoreyCoefficient` the manifold as its first parameter is no longer necessary and the vector transport has been unified/moved to the `vector_transport_method=` keyword.
  * `PolakRibiereCoefficient` is now called `PolakRibiereCoefficientRule`. For the `PolakRibiereCoefficient` the manifold as its first parameter is no longer necessary and the vector transport has been unified/moved to the `vector_transport_method=` keyword.
  * the `SteepestDirectionUpdateRule` is now called `SteepestDescentCoefficientRule`. The `SteepestDescentCoefficient` is equivalent, but creates the new factory temporarily.
  * `AbstractGradientGroupProcessor` is now called `AbstractGradientGroupDirectionRule`
    * the `StochasticGradient` is now called `StochasticGradientRule`. The `StochasticGradient` is equivalent, but creates the new factory temporarily, so that the manifold is not longer necessary.
  * the `AlternatingGradient` is now called `AlternatingGradientRule`.
  The `AlternatingGradient` is equivalent, but creates the new factory temporarily, so that the manifold is not longer necessary.
* `quasi_Newton` had a keyword `scale_initial_operator=` that was inconsistently declared (sometimes boolean, sometimes real) and was unused.
  It is now called `initial_scale=1.0` and scales the initial (diagonal, unit) matrix within the approximation of the Hessian additionally to the $\frac{1}{\lVert g_k\rVert}$ scaling with the norm of the oldest gradient for the limited memory variant. For the full matrix variant the initial identity matrix is now scaled with this parameter.
* Unify doc strings and presentation of keyword arguments
  * general indexing, for example in a vector, uses `i`
  * index for inequality constraints is unified to `i` running from `1,...,m`
  * index for equality constraints is unified to `j` running from `1,...,n`
  * iterations are using now `k`
* `get_manopt_parameter` has been renamed to `get_parameter` since it is internal,
  so internally that is clear; accessing it from outside hence reads anyway `Manopt.get_parameter`
* `set_manopt_parameter!` has been renamed to `set_parameter!` since it is internal,
  so internally that is clear; accessing it from outside hence reads `Manopt.set_parameter!`
* changed the `stabilize::Bool=` keyword in `quasi_Newton` to the more flexible `project!=`
  keyword, this is also more in line with the other solvers. Internally the same is done
  within the `QuasiNewtonLimitedMemoryDirectionUpdate`. To adapt,
  * the previous `stabilize=true` is now set with `(project!)=embed_project!` in general,
    and if the manifold is represented by points in the embedding, like the sphere, `(project!)=project!` suffices
  * the new default is `(project!)=copyto!`, so by default no projection/stabilization is performed.
* the positional argument `p` (usually the last or the third to last if sub solvers existed) has been moved to a keyword argument `p=` in all State constructors
* in `NelderMeadState` the `population` moved from positional to keyword argument as well,
* the way to initialise sub solvers in the solver states has been unified In the new variant
  * the `sub_problem` is always a positional argument; namely the last one
  * if the `sub_state` is given as a optional positional argument after the problem, it has to be a manopt solver state
  * you can provide the new `ClosedFormSolverState(e::AbstractEvaluationType)` for the state
    to indicate that the `sub_problem` is a closed form solution (function call) and how it
    has to be called
  * if you do not provide the `sub_state` as positional, the keyword `evaluation=` is used
    to generate the state `ClosedFormSolverState`.
  * when previously `p` and eventually `X` where positional arguments, they are now moved
    to keyword arguments of the same name for start point and tangent vector.
  * in detail
    * `AdaptiveRegularizationState(M, sub_problem [, sub_state]; kwargs...)` replaces
      the (unused) variant to only provide the objective; both `X` and `p` moved to keyword arguments.
    * `AugmentedLagrangianMethodState(M, objective, sub_problem; evaluation=...)` was added
    * `AugmentedLagrangianMethodState(M, objective, sub_problem, sub_state; evaluation=...)` now has `p=rand(M)` as keyword argument instead of being the second positional one
    * `ExactPenaltyMethodState(M, sub_problem; evaluation=...)` was added and `ExactPenaltyMethodState(M, sub_problem, sub_state; evaluation=...)` now has `p=rand(M)` as keyword argument instead of being the second positional one
    * `DifferenceOfConvexState(M, sub_problem; evaluation=...)` was added and `DifferenceOfConvexState(M, sub_problem, sub_state; evaluation=...)` now has `p=rand(M)` as keyword argument instead of being the second positional one
    * `DifferenceOfConvexProximalState(M, sub_problem; evaluation=...)` was added and `DifferenceOfConvexProximalState(M, sub_problem, sub_state; evaluation=...)` now has `p=rand(M)` as keyword argument instead of being the second positional one
  * bumped `Manifolds.jl`to version 0.10; this mainly means that any algorithm working on a product manifold and requiring `ArrayPartition` now has to explicitly do `using RecursiveArrayTools`.

### Fixed

* the `AverageGradientRule` filled its internal vector of gradients wrongly or mixed it up in parallel transport. This is now fixed.

### Removed

* the `convex_bundle_method` and its `ConvexBundleMethodState` no longer accept the keywords `k_size`, `p_estimate` nor `ϱ`, they are superseded by just providing `k_max`.
* the `truncated_conjugate_gradient_descent(M, f, grad_f, hess_f)` has the Hessian now
   a mandatory argument. To use the old variant,
   provide `ApproxHessianFiniteDifference(M, copy(M, p), grad_f)` to `hess_f` directly.
* all deprecated keyword arguments and a few function signatures were removed:
  * `get_equality_constraints`, `get_equality_constraints!`, `get_inequality_constraints`, `get_inequality_constraints!` are removed. Use their singular forms and set the index to `:` instead.
  * `StopWhenChangeLess(ε)` is removed, use ``StopWhenChangeLess(M, ε)` instead to fill for example the retraction properly used to determine the change
* In the `WolfePowellLinesearch` and  `WolfeBinaryLinesearch`the `linesearch_stopsize=` keyword is replaced by `stop_when_stepsize_less=`
* `DebugChange` and `RecordChange` had a `manifold=` and a `invretr` keyword that were replaced by the first positional argument `M` and `inverse_retraction_method=`, respectively
* in the `NonlinearLeastSquaresObjective` and `LevenbergMarquardt` the `jacB=` keyword is now called `jacobian_tangent_basis=`
* in `particle_swarm` the `n=` keyword is replaced by `swarm_size=`.
* `update_stopping_criterion!` has been removed and unified with `set_parameter!`. The code adaptions are
  * to set a parameter of a stopping criterion, just replace `update_stopping_criterion!(sc, :Val, v)` with `set_parameter!(sc, :Val, v)`
  * to update a stopping criterion in a solver state, replace the old `update_stopping_criterion!(state, :Val, v)` tat passed down to the stopping criterion by the explicit pass down with `set_parameter!(state, :StoppingCriterion, :Val, v)`

## [0.4.69] August 3, 2024

### Changed

* Improved performance of Interior Point Newton Method.

## [0.4.68] August 2, 2024

### Added

* an Interior Point Newton Method, the `interior_point_newton`
* a `conjugate_residual` Algorithm to solve a linear system on a tangent space.
* `ArmijoLinesearch` now allows for additional `additional_decrease_condition` and `additional_increase_condition` keywords to add further conditions to accept additional conditions when to accept an decreasing or increase of the stepsize.
* add a `DebugFeasibility` to have a debug print about feasibility of points in constrained optimisation employing the new `is_feasible` function
* add a `InteriorPointCentralityCondition` that can be added for step candidates within the line search of `interior_point_newton`
* Add Several new functors
  * the `LagrangianCost`, `LagrangianGradient`, `LagrangianHessian`, that based on a constrained objective allow to construct the Hessian objective of its Lagrangian
  * the `CondensedKKTVectorField` and its `CondensedKKTVectorFieldJacobian`, that are being used to solve a linear system within `interior_point_newton`
  * the `KKTVectorField` as well as its `KKTVectorFieldJacobian` and ``KKTVectorFieldAdjointJacobian`
  * the `KKTVectorFieldNormSq` and its `KKTVectorFieldNormSqGradient` used within the Armijo line search of `interior_point_newton`
* New stopping criteria
  * A `StopWhenRelativeResidualLess` for the `conjugate_residual`
  * A `StopWhenKKTResidualLess` for the `interior_point_newton`

## [0.4.67] July 25, 2024

### Added

* `max_stepsize` methods for `Hyperrectangle`.

### Fixed

* a few typos in the documentation
* `WolfePowellLinesearch` no longer uses `max_stepsize` with invalid point by default.

## [0.4.66] June 27, 2024

### Changed

* Remove functions `estimate_sectional_curvature`, `ζ_1`, `ζ_2`, `close_point` from `convex_bundle_method`
* Remove some unused fields and arguments such as `p_estimate`, `ϱ`, `α`, from `ConvexBundleMethodState` in favor of jut `k_max`
* Change parameter `R` placement in `ProximalBundleMethodState` to fifth position

## [0.4.65] June 13, 2024

### Changed

* refactor stopping criteria to not store a `sc.reason` internally, but instead only
  generate the reason (and hence allocate a string) when actually asked for a reason.

## [0.4.64] June 4, 2024

### Added

* Remodel the constraints and their gradients into separate `VectorGradientFunctions`
  to reduce code duplication and encapsulate the inner model of these functions and their gradients
* Introduce a `ConstrainedManoptProblem` to model different ranges for the gradients in the
  new `VectorGradientFunction`s beyond the default `NestedPowerRepresentation`
* introduce a `VectorHessianFunction` to also model that one can provide the vector of Hessians
  to constraints
* introduce a more flexible indexing beyond single indexing, to also include arbitrary ranges
  when accessing vector functions and their gradients and hence also for constraints and
  their gradients.

### Changed

* Remodel `ConstrainedManifoldObjective` to store an `AbstractManifoldObjective`
  internally instead of directly `f` and `grad_f`, allowing also Hessian objectives
  therein and implementing access to this Hessian
* Fixed a bug that Lanczos produced NaNs when started exactly in a minimizer, since the algorithm initially divides by the gradient norm.

### Deprecated

* deprecate `get_grad_equality_constraints(M, o, p)`, use `get_grad_equality_constraint(M, o, p, :)`
  from the more flexible indexing instead.

## [0.4.63] May 11, 2024

### Added

* `:reinitialize_direction_update` option for quasi-Newton behavior when the direction is not a descent one. It is now the new default for `QuasiNewtonState`.
* Quasi-Newton direction update rules are now initialized upon start of the solver with the new internal function `initialize_update!`.

### Fixed

* ALM and EPM no longer keep a part of the quasi-Newton subsolver state between runs.

### Changed

* Quasi-Newton solvers: `:reinitialize_direction_update` is the new default behavior in case of detection of non-descent direction instead of `:step_towards_negative_gradient`. `:step_towards_negative_gradient` is still available when explicitly set using the `nondescent_direction_behavior` keyword argument.

## [0.4.62] May 3, 2024

### Changed

* bumped dependency of ManifoldsBase.jl to 0.15.9 and imported their numerical verify functions. This changes the `throw_error` keyword used internally to a `error=` with a symbol.

## [0.4.61] April 27, 2024

### Added

* Tests use `Aqua.jl` to spot problems in the code
* introduce a feature-based list of solvers and reduce the details in the alphabetical list
* adds a `PolyakStepsize`
* added a `get_subgradient` for `AbstractManifoldGradientObjectives` since their gradient is a special case of a subgradient.

### Fixed

* `get_last_stepsize` was defined in quite different ways that caused ambiguities. That is now internally a bit restructured and should work nicer.
  Internally this means that the interim dispatch on `get_last_stepsize(problem, state, step, vars...)` was removed. Now the only two left are `get_last_stepsize(p, s, vars...)` and the one directly checking `get_last_stepsize(::Stepsize)` for stored values.
* the accidentally exported `set_manopt_parameter!` is no longer exported

### Changed

* `get_manopt_parameter` and `set_manopt_parameter!` have been revised and better documented,
  they now use more semantic symbols (with capital letters) instead of direct field access
  (lower letter symbols). Since these are not exported, this is considered an internal, hence non-breaking change.
  * semantic symbols are now all nouns in upper case letters
  * `:active` is changed to `:Activity`

## [0.4.60] April 10, 2024

### Added

* `RecordWhenActive` to allow records to be deactivated during runtime, symbol `:WhenActive`
* `RecordSubsolver` to record the result of a subsolver recording in the main solver, symbol `:Subsolver`
* `RecordStoppingReason` to record the reason a solver stopped
* made the `RecordFactory` more flexible and quite similar to `DebugFactory`, such that it is now also easy to specify recordings at the end of solver runs. This can especially be used to record final states of sub solvers.

### Changed

* being a bit more strict with internal tools and made the factories for record non-exported, so this is the same as for debug.

### Fixed

* The name `:Subsolver` to generate `DebugWhenActive` was misleading, it is now called `:WhenActive` referring to “print debug only when set active, that is by the parent (main) solver”.
* the old version of specifying `Symbol => RecordAction` for later access was ambiguous, since
it could also mean to store the action in the dictionary under that symbol. Hence the order for access
was switched to `RecordAction => Symbol` to resolve that ambiguity.

## [0.4.59] April 7, 2024

### Added

* A Riemannian variant of the CMA-ES (Covariance Matrix Adaptation Evolutionary Strategy) algorithm, `cma_es`.

### Fixed

* The constructor dispatch for `StopWhenAny` with `Vector` had incorrect element type assertion which was fixed.

## [0.4.58] March 18, 2024

### Added

* more advanced methods to add debug to the beginning of an algorithm, a step, or the end of
  the algorithm with `DebugAction` entries at `:Start`, `:BeforeIteration`, `:Iteration`, and
  `:Stop`, respectively.
* Introduce a Pair-based format to add elements to these hooks, while all others ar
  now added to :Iteration (no longer to `:All`)
* (planned) add an easy possibility to also record the initial stage and not only after the first iteration.

### Changed

* Changed the symbol for the `:Step` dictionary to be `:Iteration`, to unify this with the symbols used in recording,
  and removed the `:All` symbol. On the fine granular scale, all but `:Start` debugs are now reset on init.
  Since these are merely internal entries in the debug dictionary, this is considered non-breaking.
* introduce a `StopWhenSwarmVelocityLess` stopping criterion for `particle_swarm` replacing
  the current default of the swarm change, since this is a bit more effective to compute

### Fixed

* fixed the outdated documentation of `TruncatedConjugateGradientState`, that now correctly
  state that `p` is no longer stored, but the algorithm runs on `TpM`.
* implemented the missing `get_iterate` for `TruncatedConjugateGradientState`.

## [0.4.57] March 15, 2024

### Changed

* `convex_bundle_method` uses the `sectional_curvature` from `ManifoldsBase.jl`.
* `convex_bundle_method` no longer has the unused `k_min` keyword argument.
* `ManifoldsBase.jl` now is running on Documenter 1.3, `Manopt.jl` documentation now uses [DocumenterInterLinks](https://github.com/JuliaDocs/DocumenterInterLinks.jl) to refer to sections and functions from `ManifoldsBase.jl`

### Fixed

* fixes a type that when passing `sub_kwargs` to `trust_regions` caused an error in the decoration of the sub objective.

## [0.4.56] March 4, 2024

### Added

* The option `:step_towards_negative_gradient` for `nondescent_direction_behavior` in quasi-Newton solvers does no longer emit a warning by default. This has been moved to a `message`, that can be accessed/displayed with `DebugMessages`
* `DebugMessages` now has a second positional argument, specifying whether all messages, or just the first (`:Once`) should be displayed.

## [0.4.55] March 3, 2024

### Added

* Option `nondescent_direction_behavior` for quasi-Newton solvers.
  By default it checks for non-descent direction which may not be handled well by
  some stepsize selection algorithms.

### Fixed

* unified documentation, especially function signatures further.
* fixed a few typos related to math formulae in the doc strings.

## [0.4.54] February 28, 2024

### Added

* `convex_bundle_method` optimization algorithm for non-smooth geodesically convex functions
* `proximal_bundle_method` optimization algorithm for non-smooth functions.
* `StopWhenSubgradientNormLess`, `StopWhenLagrangeMultiplierLess`, and stopping criteria.

### Fixed

* Doc strings now follow a [vale.sh](https://vale.sh) policy. Though this is not fully working,
  this PR improves a lot of the doc strings concerning wording and spelling.

## [0.4.53] February 13, 2024

### Fixed

* fixes two storage action defaults, that accidentally still tried to initialize a `:Population` (as modified back to `:Iterate` 0.4.49).
* fix a few typos in the documentation and add a reference for the subgradient method.

## [0.4.52] February 5, 2024

### Added

* introduce an environment persistent way of setting global values with the `set_manopt_parameter!` function using [Preferences.jl](https://github.com/JuliaPackaging/Preferences.jl).
* introduce such a value named `:Mode` to enable a `"Tutorial"` mode that shall often provide more warnings and information for people getting started with optimisation on manifolds

## [0.4.51] January 30, 2024

### Added

* A `StopWhenSubgradientNormLess` stopping criterion for subgradient-based optimization.
* Allow the `message=` of the `DebugIfEntry` debug action to contain a format element to print the field in the message as well.

## [0.4.50] January 26, 2024

### Fixed

* Fix Quasi Newton on complex manifolds.

## [0.4.49] January 18, 2024

### Added

* A `StopWhenEntryChangeLess` to be able to stop on arbitrary small changes of specific fields
* generalises `StopWhenGradientNormLess` to accept arbitrary `norm=` functions
* refactor the default in `particle_swarm` to no longer “misuse” the iteration change,
  but actually the new one the `:swarm` entry

## [0.4.48] January 16, 2024

### Fixed

* fixes an imprecision in the interface of `get_iterate` that sometimes led to the swarm of `particle_swarm` being returned as the iterate.
* refactor `particle_swarm` in naming and access functions to avoid this also in the future.
  To access the whole swarm, one now should use `get_manopt_parameter(pss, :Population)`

## [0.4.47] January 6, 2024

### Fixed

* fixed a bug, where the retraction set in `check_Hessian` was not passed on to the optional inner `check_gradient` call, which could lead to unwanted side effects, see [#342](https://github.com/JuliaManifolds/Manopt.jl/issues/342).

## [0.4.46] January 1, 2024

### Changed

* An error is thrown when a line search from `LineSearches.jl` reports search failure.
* Changed default stopping criterion in ALM algorithm to mitigate an issue occurring when step size is very small.
* Default memory length in default ALM subsolver is now capped at manifold dimension.
* Replaced CI testing on Julia 1.8 with testing on Julia 1.10.

### Fixed

* A bug in `LineSearches.jl` extension leading to slower convergence.
* Fixed a bug in L-BFGS related to memory storage, which caused significantly slower convergence.

## [0.4.45] December 28, 2023

### Added

* Introduce `sub_kwargs` and `sub_stopping_criterion` for `trust_regions` as noticed in [#336](https://github.com/JuliaManifolds/Manopt.jl/discussions/336)

### Changed

* `WolfePowellLineSearch`, `ArmijoLineSearch` step sizes now allocate less
* `linesearch_backtrack!` is now available
* Quasi Newton Updates can work in-place of a direction vector as well.
* Faster `safe_indices` in L-BFGS.

## [0.4.44] December 12, 2023

Formally one could consider this version breaking, since a few functions
have been moved, that in earlier versions (0.3.x) have been used in example scripts.
These examples are now available again within [ManoptExamples.jl](https://juliamanifolds.github.io/ManoptExamples.jl/stable/), and with their
“reappearance” the corresponding costs, gradients, differentials, adjoint differentials, and proximal maps
have been moved there as well.
This is not considered breaking, since the functions were only used in the old, removed examples.
Each and every moved function is still documented. They have been partly renamed,
and their documentation and testing has been extended.

### Changed

* Bumped and added dependencies on all 3 Project.toml files, the main one, the docs/, an the tutorials/ one.
* `artificial_S2_lemniscate` is available as [`ManoptExample.Lemniscate`](https://juliamanifolds.github.io/ManoptExamples.jl/stable/data/#ManoptExamples.Lemniscate-Tuple{Number}) and works on arbitrary manifolds now.
* `artificial_S1_signal` is available as [`ManoptExample.artificial_S1_signal`](https://juliamanifolds.github.io/ManoptExamples.jl/stable/data/#ManoptExamples.artificial_S1_signal)
* `artificial_S1_slope_signal` is available as [`ManoptExamples.artificial_S1_slope_signal`](https://juliamanifolds.github.io/ManoptExamples.jl/stable/data/#ManoptExamples.artificial_S1_slope_signal)
* `artificial_S2_composite_bezier_curve` is available as [`ManoptExamples.artificial_S2_composite_Bezier_curve`](https://juliamanifolds.github.io/ManoptExamples.jl/stable/data/#ManoptExamples.artificial_S2_composite_Bezier_curve-Tuple{})
* `artificial_S2_rotation_image` is available as [`ManoptExamples.artificial_S2_rotation_image`](https://juliamanifolds.github.io/ManoptExamples.jl/stable/data/#ManoptExamples.artificial_S2_rotation_image)
* `artificial_S2_whirl_image` is available as [`ManoptExamples.artificial_S2_whirl_image`](https://juliamanifolds.github.io/ManoptExamples.jl/stable/data/#ManoptExamples.artificial_S2_whirl_image)
* `artificial_S2_whirl_patch` is available as [`ManoptExamples.artificial_S2_whirl_path`](https://juliamanifolds.github.io/ManoptExamples.jl/stable/data/#ManoptExamples.artificial_S2_whirl_patch)
* `artificial_SAR_image` is available as [`ManoptExamples.artificial_SAR_image`](https://juliamanifolds.github.io/ManoptExamples.jl/stable/data/#ManoptExamples.artificialIn_SAR_image-Tuple{Integer})
* `artificial_SPD_image` is available as [`ManoptExamples.artificial_SPD_image`](https://juliamanifolds.github.io/ManoptExamples.jl/stable/data/#ManoptExamples.artificial_SPD_image)
* `artificial_SPD_image2` is available as [`ManoptExamples.artificial_SPD_image`](https://juliamanifolds.github.io/ManoptExamples.jl/stable/data/#ManoptExamples.artificial_SPD_image2)
* `adjoint_differential_forward_logs` is available as [`ManoptExamples.adjoint_differential_forward_logs`](https://juliamanifolds.github.io/ManoptExamples.jl/stable/objectives/#ManoptExamples.adjoint_differential_forward_logs-Union{Tuple{TPR},%20Tuple{TSize},%20Tuple{TM},%20Tuple{𝔽},%20Tuple{ManifoldsBase.PowerManifold{𝔽,%20TM,%20TSize,%20TPR},%20Any,%20Any}}%20where%20{𝔽,%20TM,%20TSize,%20TPR})
* `adjoint:differential_bezier_control` is available as [`ManoptExamples.adjoint_differential_Bezier_control_points`](https://juliamanifolds.github.io/ManoptExamples.jl/stable/objectives/#ManoptExamples.adjoint_differential_Bezier_control_points-Tuple{ManifoldsBase.AbstractManifold,%20AbstractVector{%3C:ManoptExamples.BezierSegment},%20AbstractVector,%20AbstractVector})
* `BezierSegment` is available as [`ManoptExamples.BeziérSegment`](https://juliamanifolds.github.io/ManoptExamples.jl/stable/objectives/#ManoptExamples.BezierSegment)
* `cost_acceleration_bezier` is available as [`ManoptExamples.acceleration_Bezier`](https://juliamanifolds.github.io/ManoptExamples.jl/stable/objectives/#ManoptExamples.acceleration_Bezier-Union{Tuple{P},%20Tuple{ManifoldsBase.AbstractManifold,%20AbstractVector{P},%20AbstractVector{%3C:Integer},%20AbstractVector{%3C:AbstractFloat}}}%20where%20P)
* `cost_L2_acceleration_bezier` is available as [`ManoptExamples.L2_acceleration_Bezier`](https://juliamanifolds.github.io/ManoptExamples.jl/stable/objectives/#ManoptExamples.L2_acceleration_Bezier-Union{Tuple{P},%20Tuple{ManifoldsBase.AbstractManifold,%20AbstractVector{P},%20AbstractVector{%3C:Integer},%20AbstractVector{%3C:AbstractFloat},%20AbstractFloat,%20AbstractVector{P}}}%20where%20P)
* `costIntrICTV12` is available as [`ManoptExamples.Intrinsic_infimal_convolution_TV12`]()
* `costL2TV` is available as [`ManoptExamples.L2_Total_Variation`](https://juliamanifolds.github.io/ManoptExamples.jl/stable/objectives/#ManoptExamples.L2_Total_Variation-NTuple{4,%20Any})
* `costL2TV12` is available as [`ManoptExamples.L2_Total_Variation_1_2`](https://juliamanifolds.github.io/ManoptExamples.jl/stable/objectives/#ManoptExamples.L2_Total_Variation_1_2-Tuple{ManifoldsBase.PowerManifold,%20Vararg{Any,%204}})
* `costL2TV2` is available as [`ManoptExamples.L2_second_order_Total_Variation`](https://juliamanifolds.github.io/ManoptExamples.jl/stable/objectives/#ManoptExamples.L2_second_order_Total_Variation-Tuple{ManifoldsBase.PowerManifold,%20Any,%20Any,%20Any})
* `costTV` is available as [`ManoptExamples.Total_Variation`](https://juliamanifolds.github.io/ManoptExamples.jl/stable/objectives/#ManoptExamples.Total_Variation)
* `costTV2` is available as [`ManoptExamples.second_order_Total_Variation`](https://juliamanifolds.github.io/ManoptExamples.jl/stable/objectives/#ManoptExamples.second_order_Total_Variation)
* `de_casteljau` is available as [`ManoptExamples.de_Casteljau`](https://juliamanifolds.github.io/ManoptExamples.jl/stable/objectives/#ManoptExamples.de_Casteljau-Tuple{ManifoldsBase.AbstractManifold,%20Vararg{Any}})
* `differential_forward_logs` is available as [`ManoptExamples.differential_forward_logs`](https://juliamanifolds.github.io/ManoptExamples.jl/stable/objectives/#ManoptExamples.differential_forward_logs-Tuple{ManifoldsBase.PowerManifold,%20Any,%20Any})
* `differential_bezier_control` is available as [`ManoptExamples.differential_Bezier_control_points`](https://juliamanifolds.github.io/ManoptExamples.jl/stable/objectives/#ManoptExamples.differential_Bezier_control_points-Tuple{ManifoldsBase.AbstractManifold,%20AbstractVector{%3C:ManoptExamples.BezierSegment},%20AbstractVector,%20AbstractVector{%3C:ManoptExamples.BezierSegment}})
* `forward_logs` is available as [`ManoptExamples.forward_logs`](https://juliamanifolds.github.io/ManoptExamples.jl/stable/objectives/#ManoptExamples.forward_logs-Union{Tuple{TPR},%20Tuple{TSize},%20Tuple{TM},%20Tuple{𝔽},%20Tuple{ManifoldsBase.PowerManifold{𝔽,%20TM,%20TSize,%20TPR},%20Any}}%20where%20{𝔽,%20TM,%20TSize,%20TPR})
* `get_bezier_degree` is available as [`ManoptExamples.get_Bezier_degree`](https://juliamanifolds.github.io/ManoptExamples.jl/stable/objectives/#ManoptExamples.get_Bezier_degree-Tuple{ManifoldsBase.AbstractManifold,%20ManoptExamples.BezierSegment})
* `get_bezier_degrees` is available as [`ManoptExamples.get_Bezier_degrees`](https://juliamanifolds.github.io/ManoptExamples.jl/stable/objectives/#ManoptExamples.get_Bezier_degrees-Tuple{ManifoldsBase.AbstractManifold,%20AbstractVector{%3C:ManoptExamples.BezierSegment}})
* `get_Bezier_inner_points` is available as [`ManoptExamples.get_Bezier_inner_points`](https://juliamanifolds.github.io/ManoptExamples.jl/stable/objectives/#ManoptExamples.get_Bezier_inner_points-Tuple{ManifoldsBase.AbstractManifold,%20AbstractVector{%3C:ManoptExamples.BezierSegment}})
* `get_bezier_junction_tangent_vectors` is available as [`ManoptExamples.get_Bezier_junction_tangent_vectors`](https://juliamanifolds.github.io/ManoptExamples.jl/stable/objectives/#ManoptExamples.get_Bezier_junction_tangent_vectors-Tuple{ManifoldsBase.AbstractManifold,%20AbstractVector{%3C:ManoptExamples.BezierSegment}})
* `get_bezier_junctions` is available as [`ManoptExamples.get_Bezier_junctions`](https://juliamanifolds.github.io/ManoptExamples.jl/stable/objectives/#ManoptExamples.get_Bezier_junctions)
* `get_bezier_points` is available as [`ManoptExamples.get_Bezier_points`](https://juliamanifolds.github.io/ManoptExamples.jl/stable/objectives/#ManoptExamples.get_Bezier_points)
* `get_bezier_segments` is available as [`ManoptExamples.get_Bezier_segments`](https://juliamanifolds.github.io/ManoptExamples.jl/stable/objectives/#ManoptExamples.get_Bezier_segments-Union{Tuple{P},%20Tuple{ManifoldsBase.AbstractManifold,%20Vector{P},%20Any},%20Tuple{ManifoldsBase.AbstractManifold,%20Vector{P},%20Any,%20Symbol}}%20where%20P)
* `grad_acceleration_bezier` is available as [`ManoptExamples.grad_acceleration_Bezier`](https://juliamanifolds.github.io/ManoptExamples.jl/stable/objectives/#ManoptExamples.grad_acceleration_Bezier-Tuple{ManifoldsBase.AbstractManifold,%20AbstractVector,%20AbstractVector{%3C:Integer},%20AbstractVector})
* `grad_L2_acceleration_bezier` is available as [`ManoptExamples.grad_L2_acceleration_Bezier`](https://juliamanifolds.github.io/ManoptExamples.jl/stable/objectives/#ManoptExamples.grad_L2_acceleration_Bezier-Union{Tuple{P},%20Tuple{ManifoldsBase.AbstractManifold,%20AbstractVector{P},%20AbstractVector{%3C:Integer},%20AbstractVector,%20Any,%20AbstractVector{P}}}%20where%20P)
* `grad_Intrinsic_infimal_convolution_TV12` is available as [`ManoptExamples.Intrinsic_infimal_convolution_TV12`](https://juliamanifolds.github.io/ManoptExamples.jl/stable/objectives/#ManoptExamples.grad_intrinsic_infimal_convolution_TV12-Tuple{ManifoldsBase.AbstractManifold,%20Vararg{Any,%205}})
* `grad_TV` is available as [`ManoptExamples.grad_Total_Variation`](https://juliamanifolds.github.io/ManoptExamples.jl/stable/objectives/#ManoptExamples.grad_Total_Variation)
* `costIntrICTV12` is available as [`ManoptExamples.Intrinsic_infimal_convolution_TV12`](https://juliamanifolds.github.io/ManoptExamples.jl/stable/objectives/#ManoptExamples.Intrinsic_infimal_convolution_TV12-Tuple{ManifoldsBase.AbstractManifold,%20Vararg{Any,%205}})
* `project_collaborative_TV` is available as [`ManoptExamples.project_collaborative_TV`](https://juliamanifolds.github.io/ManoptExamples.jl/stable/objectives/#ManoptExamples.project_collaborative_TV)
* `prox_parallel_TV` is available as [`ManoptExamples.prox_parallel_TV`](https://juliamanifolds.github.io/ManoptExamples.jl/stable/objectives/#ManoptExamples.prox_parallel_TV)
* `grad_TV2` is available as [`ManoptExamples.prox_second_order_Total_Variation`](https://juliamanifolds.github.io/ManoptExamples.jl/stable/objectives/#ManoptExamples.grad_second_order_Total_Variation)
* `prox_TV` is available as [`ManoptExamples.prox_Total_Variation`](https://juliamanifolds.github.io/ManoptExamples.jl/stable/objectives/#ManoptExamples.prox_Total_Variation)
* `prox_TV2` is available as [`ManopExamples.prox_second_order_Total_Variation`](https://juliamanifolds.github.io/ManoptExamples.jl/stable/objectives/#ManoptExamples.prox_second_order_Total_Variation-Union{Tuple{T},%20Tuple{ManifoldsBase.AbstractManifold,%20Any,%20Tuple{T,%20T,%20T}},%20Tuple{ManifoldsBase.AbstractManifold,%20Any,%20Tuple{T,%20T,%20T},%20Int64}}%20where%20T)

## [0.4.43] November 19, 2023

### Added

* vale.sh as a CI to keep track of a consistent documentation

## [0.4.42] November 6, 2023

### Added

* add `Manopt.JuMP_Optimizer` implementing JuMP's solver interface

## [0.4.41] November 2, 2023

### Changed

* `trust_regions` is now more flexible and the sub solver (Steihaug-Toint tCG by default)
  can now be exchanged.
* `adaptive_regularization_with_cubics` is now more flexible as well, where it previously was a bit too
  much tightened to the Lanczos solver as well.
* Unified documentation notation and bumped dependencies to use DocumenterCitations 1.3

## [0.4.40] October 24, 2023

### Added

* add a `--help` argument to `docs/make.jl` to document all available command line arguments
* add a `--exclude-tutorials` argument to `docs/make.jl`. This way, when quarto is not available
  on a computer, the docs can still be build with the tutorials not being added to the menu
  such that documenter does not expect them to exist.

### Changes

* Bump dependencies to `ManifoldsBase.jl` 0.15 and `Manifolds.jl` 0.9
* move the ARC CG subsolver to the main package, since `TangentSpace` is now already
  available from `ManifoldsBase`.

## [0.4.39] October 9, 2023

### Changes

* also use the pair of a retraction and the inverse retraction (see last update)
  to perform the relaxation within the Douglas-Rachford algorithm.

## [0.4.38] October 8, 2023

### Changes

* avoid allocations when calling `get_jacobian!` within the Levenberg-Marquard Algorithm.

### Fixed

* Fix a lot of typos in the documentation

## [0.4.37] September 28, 2023

### Changes

* add more of the Riemannian Levenberg-Marquard algorithms parameters as keywords, so they
  can be changed on call
* generalize the internal reflection of Douglas-Rachford, such that is also works with an
  arbitrary pair of a reflection and an inverse reflection.

## [0.4.36]  September 20, 2023

### Fixed

* Fixed a bug that caused non-matrix points and vectors to fail when working with approximate

## [0.4.35]  September 14, 2023

### Added

* The access to functions of the objective is now unified and encapsulated in proper `get_` functions.

## [0.4.34]  September 02, 2023

### Added

* an `ManifoldEuclideanGradientObjective` to allow the cost, gradient, and Hessian and other
  first or second derivative based elements to be Euclidean and converted when needed.
* a keyword `objective_type=:Euclidean` for all solvers, that specifies that an Objective shall be created of the new type

## [0.4.33] August 24, 2023

### Added

* `ConstantStepsize` and `DecreasingStepsize` now have an additional field `type::Symbol` to assess whether the
  step-size should be relatively (to the gradient norm) or absolutely constant.

## [0.4.32] August 23, 2023

### Added

* The adaptive regularization with cubics (ARC) solver.

## [0.4.31] August 14, 2023

### Added

* A `:Subsolver` keyword in the `debug=` keyword argument, that activates the new `DebugWhenActive``
  to de/activate subsolver debug from the main solvers`DebugEvery`.

## [0.4.30] August 3, 2023

### Changed

* References in the documentation are now rendered using [DocumenterCitations.jl](https://github.com/JuliaDocs/DocumenterCitations.jl)
* Asymptote export now also accepts a size in pixel instead of its default `4cm` size and `render` can be deactivated setting it to `nothing`.

## [0.4.29] July 12, 2023

### Fixed

* fixed a bug, where `cyclic_proximal_point` did not work with decorated objectives.

## [0.4.28] June 24, 2023

### Changed

* `max_stepsize` was specialized for `FixedRankManifold` to follow Matlab Manopt.

## [0.4.27] June 15, 2023

### Added

* The `AdaptiveWNGrad` stepsize is available as a new stepsize functor.

### Fixed

* Levenberg-Marquardt now possesses its parameters `initial_residual_values` and
  `initial_jacobian_f` also as keyword arguments, such that their default initialisations
  can be adapted, if necessary

## [0.4.26] June 11, 2023

### Added

* simplify usage of gradient descent as sub solver in the DoC solvers.
* add a `get_state` function
* document `indicates_convergence`.

## [0.4.25] June 5, 2023

### Fixed

* Fixes an allocation bug in the difference of convex algorithm

## [0.4.24] June 4, 2023

### Added

* another workflow that deletes old PR renderings from the docs to keep them smaller in overall size.

### Changes

* bump dependencies since the extension between Manifolds.jl and ManifoldsDiff.jl has been moved to Manifolds.jl

## [0.4.23] June 4, 2023

### Added

* More details on the Count and Cache tutorial

### Changed

* loosen constraints slightly

## [0.4.22] May 31, 2023

### Added

* A tutorial on how to implement a solver

## [0.4.21] May 22, 2023

### Added

* A `ManifoldCacheObjective` as a decorator for objectives to cache results of calls,
  using LRU Caches as a weak dependency. For now this works with cost and gradient evaluations
* A `ManifoldCountObjective` as a decorator for objectives to enable counting of calls to for example the cost and the gradient
* adds a `return_objective` keyword, that switches the return of a solver to a tuple `(o, s)`,
  where `o` is the (possibly decorated) objective, and `s` is the “classical” solver return (state or point).
  This way the counted values can be accessed and the cache can be reused.
* change solvers on the mid level (form `solver(M, objective, p)`) to also accept decorated objectives

### Changed

* Switch all Requires weak dependencies to actual weak dependencies starting in Julia 1.9

## [0.4.20] May 11, 2023

### Changed

* the default tolerances for the numerical `check_` functions were loosened a bit,
  such that `check_vector` can also be changed in its tolerances.

## [0.4.19] May 7, 2023

### Added

* the sub solver for `trust_regions` is now customizable and can now be exchanged.

### Changed

* slightly changed the definitions of the solver states for ALM and EPM to be type stable

## [0.4.18] May 4, 2023

### Added

* A function `check_Hessian(M, f, grad_f, Hess_f)` to numerically verify the (Riemannian) Hessian of a function `f`

## [0.4.17] April 28, 2023

### Added

* A new interface of the form `alg(M, objective, p0)` to allow to reuse
  objectives without creating `AbstractManoptSolverState`s and calling `solve!`. This especially still allows for any decoration of the objective and/or the state using `debug=`, or `record=`.

### Changed

* All solvers now have the initial point `p` as an optional parameter making it more accessible to first time users, `gradient_descent(M, f, grad_f)` is equivalent to `gradient_descent(M, f, grad_f, rand(M))`

### Fixed

* Unified the framework to work on manifold where points are represented by numbers for several solvers

## [0.4.16] April 18, 2023

### Fixed

* the inner products used in `truncated_gradient_descent` now also work thoroughly on complex
  matrix manifolds

## [0.4.15] April 13, 2023

### Changed

* `trust_regions(M, f, grad_f, hess_f, p)` now has the Hessian `hess_f` as well as
  the start point `p0` as an optional parameter and approximate it otherwise.
* `trust_regions!(M, f, grad_f, hess_f, p)` has the Hessian as an optional parameter
  and approximate it otherwise.

### Removed

* support for `ManifoldsBase.jl` 0.13.x, since with the definition of `copy(M,p::Number)`,
  in 0.14.4, that one is used instead of defining it ourselves.

## [0.4.14] April 06, 2023

### Changed

* `particle_swarm` now uses much more in-place operations

### Fixed

* `particle_swarm` used quite a few `deepcopy(p)` commands still, which were replaced by `copy(M, p)`

## [0.4.13] April 09, 2023

### Added

* `get_message` to obtain messages from sub steps of a solver
* `DebugMessages` to display the new messages in debug
* safeguards in Armijo line search and L-BFGS against numerical over- and underflow that report in messages

## [0.4.12] April 4, 2023

### Added

* Introduce the [Difference of Convex Algorithm](https://manoptjl.org/stable/solvers/difference_of_convex/#DCASolver) (DCA)
  `difference_of_convex_algorithm(M, f, g, ∂h, p0)`
* Introduce the [Difference of Convex Proximal Point Algorithm](https://manoptjl.org/stable/solvers/difference_of_convex/#DCPPASolver) (DCPPA)
  `difference_of_convex_proximal_point(M, prox_g, grad_h, p0)`
* Introduce a `StopWhenGradientChangeLess` stopping criterion

## [0.4.11] March 27, 2023

### Changed

* adapt tolerances in tests to the speed/accuracy optimized distance on the sphere in `Manifolds.jl` (part II)

## [0.4.10] March 26, 2023

### Changed

* adapt tolerances in tests to the speed/accuracy optimized distance on the sphere in `Manifolds.jl`

## [0.4.9] March 3, 2023

### Added

* introduce a wrapper that allows line searches from [LineSearches.jl](https://github.com/JuliaNLSolvers/LineSearches.jl)
  to be used within Manopt.jl, introduce the [manoptjl.org/stable/extensions/](https://manoptjl.org/stable/extensions/)
  page to explain the details.

## [0.4.8] February 21, 2023

### Added

* a `status_summary` that displays the main parameters within several structures of Manopt,
  most prominently a solver state

### Changed

* Improved storage performance by introducing separate named tuples for points and vectors
* changed the `show` methods of `AbstractManoptSolverState`s to display their `state_summary
* Move tutorials to be rendered with Quarto into the documentation.

## [0.4.7] February 14, 2023

### Changed

* Bump `[compat]` entry of ManifoldDiff to also include 0.3

## [0.4.6] February 3, 2023

### Fixed

* Fixed a few stopping criteria even indicated to stop before the algorithm started.

## [0.4.5] January 24, 2023

### Changed

* the new default functions that include `p` are used where possible
* a first step towards faster storage handling

## [0.4.4] January 20, 2023

### Added

* Introduce `ConjugateGradientBealeRestart` to allow CG restarts using Beale‘s rule

### Fixed

* fix a type in `HestenesStiefelCoefficient`

## [0.4.3] January 17, 2023

### Fixed

* the CG coefficient `β` can now be complex
* fix a bug in `grad_distance`

## [0.4.2] January 16, 2023

### Changed

* the usage of `inner` in line search methods, such that they work well with
  complex manifolds as well

## [0.4.1] January 15, 2023

### Fixed

* a `max_stepsize` per manifold to avoid leaving the injectivity radius,
  which it also defaults to

## [0.4.0] January 10, 2023

### Added

* Dependency on `ManifoldDiff.jl` and a start of moving actual derivatives, differentials,
  and gradients there.
* `AbstractManifoldObjective` to store the objective within the `AbstractManoptProblem`
* Introduce a `CostGrad` structure to store a function that computes the cost and gradient
  within one function.
* started a `changelog.md` to thoroughly keep track of changes

### Changed

* `AbstractManoptProblem` replaces `Problem`
* the problem now contains a
* `AbstractManoptSolverState` replaces `Options`
* `random_point(M)` is replaced by `rand(M)` from `ManifoldsBase.jl
* `random_tangent(M, p)` is replaced by `rand(M; vector_at=p)`<|MERGE_RESOLUTION|>--- conflicted
+++ resolved
@@ -8,15 +8,13 @@
 
 ## [Unreleased]
 
-<<<<<<< HEAD
 ### Added
 
 * a keyword argument `atol` to the `ConstrainedManifoldObjective` to set a tolerance for constraint satisfaction.
-=======
+
 ### Fixed
 
 * Fixed a typo in `DebugFeasibility`, where an undefined variable was used.
->>>>>>> 7571c845
 
 ## [0.5.28] November 17, 2025
 
