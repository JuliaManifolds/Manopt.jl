# Changelog

All notable Changes to the Julia package `Manopt.jl` will be documented in this file. The file was started with Version `0.4`.

The format is based on [Keep a Changelog](https://keepachangelog.com/en/1.0.0/),
and this project adheres to [Semantic Versioning](https://semver.org/spec/v2.0.0.html).

<<<<<<< HEAD
# [0.5.0] unreleased

## Removed

 * the `truncated_conjugate_gradient_descent(M, f, grad_f, hess_f)` has the Hessian now
   a mandatory argument. To use the old variant,
   provide `ApproxHessianFiniteDifference(M, copy(M, p), grad_f)` to `hess_f` directly.

Quite a few deprecated keyword arguments and a few function signatures were removed

 * `get_equality_constraints`, `get_equality_constraints!`, `get_inequality_constraints`, `get_inequality_constraints!` are removed. Use their singular forms and set the index to `:` instead.
 * `StopWhenChangeLess(ε)` is removed, use ``StopWhenChangeLess(M, ε)` instead to fill for example the retraction properly used to determine the change
* In the `WolfePowellLinesearch` and  `WolfeBinaryLinesearch`the `linesearch_stopsize=` keyword is replaced by `stop_when_stepsize_less=`
* `DebugChange` and `RecordChange` had a `manifold=` and a `invretr` keyword that were replaced by the first positiona argument `M` and `inverse_retraction_method=`, respectively
* in the `NonlinearLeastSquaresObjective` and `LevenbergMarquardt` the `jacB=` keyword is now called `jacobian_tangent_basis=`
* in `particle_swarm` the `n=` keyword is replaced by `swarm_size=`.

## [0.4.67] – unreleased
=======
## [0.4.69] – August 3, 2024

### Changed

* Improved performance of Interior Point Newton Method.

## [0.4.68] – August 2, 2024

### Added

* an Interior Point Newton Method, the `interior_point_newton`
* a `conjugate_residual` Algorithm to solve a linear system on a tangent space.
* `ArmijoLinesearch` now allows for additional `additional_decrease_condition` and `additional_increase_condition` keywords to add further conditions to accept additional conditions when to accept an decreasing or increase of the stepsize.
* add a `DebugFeasibility` to have a debug print about feasibility of points in constrained optimisation employing the new `is_feasible` function
* add a `InteriorPointCentralityCondition` check that can be added for step candidates within the line search of `interior_point_newton`
* Add Several new functors
  * the `LagrangianCost`, `LagrangianGradient`, `LagrangianHessian`, that based on a constrained objective allow to construct the hessian objective of its Lagrangian
  * the `CondensedKKTVectorField` and its `CondensedKKTVectorFieldJacobian`, that are being used to solve a linear system within `interior_point_newton`
  * the `KKTVectorField` as well as its `KKTVectorFieldJacobian` and ``KKTVectorFieldAdjointJacobian`
  * the `KKTVectorFieldNormSq` and its `KKTVectorFieldNormSqGradient` used within the Armijo line search of `interior_point_newton`
* New stopping criteria
  * A `StopWhenRelativeResidualLess` for the `conjugate_residual`
  * A `StopWhenKKTResidualLess` for the `interior_point_newton`

## [0.4.67] – July 25, 2024

### Added

* `max_stepsize` methods for `Hyperrectangle`.
>>>>>>> 67882204

### Fixed

* a few typos in the documentation
* `WolfePowellLinesearch` no longer uses `max_stepsize` with invalid point by default.

## [0.4.66] June 27, 2024

### Changed

* Remove functions `estimate_sectional_curvature`, `ζ_1`, `ζ_2`, `close_point` from `convex_bundle_method`
* Remove some unused fields and arguments such as `p_estimate`, `ϱ`, `α`, from `ConvexBundleMethodState` in favor of jut `k_max`
* Change parameter `R` placement in `ProximalBundleMethodState` to fifth position

## [0.4.65] June 13, 2024

### Changed

* refactor stopping criteria to not store a `sc.reason` internally, but instead only
  generate the reason (and hence allocate a string) when actually asked for a reason.

## [0.4.64] June 4, 2024

### Added

* Remodel the constraints and their gradients into separate `VectorGradientFunctions`
  to reduce code duplication and encapsulate the inner model of these functions and their gradients
* Introduce a `ConstrainedManoptProblem` to model different ranges for the gradients in the
  new `VectorGradientFunction`s beyond the default `NestedPowerRepresentation`
* introduce a `VectorHessianFunction` to also model that one can provide the vector of Hessians
  to constraints
* introduce a more flexible indexing beyond single indexing, to also include arbitrary ranges
  when accessing vector functions and their gradients and hence also for constraints and
  their gradients.

### Changed

* Remodel `ConstrainedManifoldObjective` to store an `AbstractManifoldObjective`
  internally instead of directly `f` and `grad_f`, allowing also Hessian objectives
  therein and implementing access to this Hessian
* Fixed a bug that Lanczos produced NaNs when started exactly in a minimizer, since we divide by the gradient norm.

### Deprecated

* deprecate `get_grad_equality_constraints(M, o, p)`, use `get_grad_equality_constraint(M, o, p, :)`
  from the more flexible indexing instead.

## [0.4.63] May 11, 2024

### Added

* `:reinitialize_direction_update` option for quasi-Newton behavior when the direction is not a descent one. It is now the new default for `QuasiNewtonState`.
* Quasi-Newton direction update rules are now initialized upon start of the solver with the new internal function `initialize_update!`.

### Fixed

* ALM and EPM no longer keep a part of the quasi-Newton subsolver state between runs.

### Changed

* Quasi-Newton solvers: `:reinitialize_direction_update` is the new default behavior in case of detection of non-descent direction instead of `:step_towards_negative_gradient`. `:step_towards_negative_gradient` is still available when explicitly set using the `nondescent_direction_behavior` keyword argument.

## [0.4.62] May 3, 2024

### Changed

* bumped dependency of ManifoldsBase.jl to 0.15.9 and imported their numerical verify functions. This changes the `throw_error` keyword used internally to a `error=` with a symbol.

## [0.4.61] April 27, 2024

### Added

* Tests use `Aqua.jl` to spot problems in the code
* introduce a feature-based list of solvers and reduce the details in the alphabetical list
* adds a `PolyakStepsize`
* added a `get_subgradient` for `AbstractManifoldGradientObjectives` since their gradient is a special case of a subgradient.

### Fixed

* `get_last_stepsize` was defined in quite different ways that caused ambiguities. That is now internally a bit restructured and should work nicer.
  Internally this means that the interim dispatch on `get_last_stepsize(problem, state, step, vars...)` was removed. Now the only two left are `get_last_stepsize(p, s, vars...)` and the one directly checking `get_last_stepsize(::Stepsize)` for stored values.
* the accidentally exported `set_manopt_parameter!` is no longer exported

### Changed

* `get_manopt_parameter` and `set_manopt_parameter!` have been revised and better documented,
  they now use more semantic symbols (with capital letters) instead of direct field access
  (lower letter symbols). Since these are not exported, this is considered an internal, hence non-breaking change.
  * semantic symbols are now all nouns in upper case letters
  * `:active` is changed to `:Activity`


## [0.4.60] April 10, 2024

### Added

* `RecordWhenActive` to allow records to be deactivated during runtime, symbol `:WhenActive`
* `RecordSubsolver` to record the result of a subsolver recording in the main solver, symbol `:Subsolver`
* `RecordStoppingReason` to record the reason a solver stopped
* made the `RecordFactory` more flexible and quite similar to `DebugFactory`, such that it is now also easy to specify recordings at the end of solver runs. This can especially be used to record final states of sub solvers.

### Changed

* being a bit more strict with internal tools and made the factories for record non-exported, so this is the same as for debug.

### Fixed

* The name `:Subsolver` to generate `DebugWhenActive` was misleading, it is now called `:WhenActive` referring to “print debug only when set active, that is by the parent (main) solver”.
* the old version of specifying `Symbol => RecordAction` for later access was ambiguous, since
it could also mean to store the action in the dictionary under that symbol. Hence the order for access
was switched to `RecordAction => Symbol` to resolve that ambiguity.

## [0.4.59] April 7, 2024

### Added

* A Riemannian variant of the CMA-ES (Covariance Matrix Adaptation Evolutionary Strategy) algorithm, `cma_es`.

### Fixed

* The constructor dispatch for `StopWhenAny` with `Vector` had incorrect element type assertion which was fixed.

## [0.4.58] March 18, 2024

### Added

* more advanced methods to add debug to the beginning of an algorithm, a step, or the end of
  the algorithm with `DebugAction` entries at `:Start`, `:BeforeIteration`, `:Iteration`, and
  `:Stop`, respectively.
* Introduce a Pair-based format to add elements to these hooks, while all others ar
  now added to :Iteration (no longer to `:All`)
* (planned) add an easy possibility to also record the initial stage and not only after the first iteration.

### Changed

* Changed the symbol for the `:Step` dictionary to be `:Iteration`, to unify this with the symbols used in recording,
  and removed the `:All` symbol. On the fine granular scale, all but `:Start` debugs are now reset on init.
  Since these are merely internal entries in the debug dictionary, this is considered non-breaking.
* introduce a `StopWhenSwarmVelocityLess` stopping criterion for `particle_swarm` replacing
  the current default of the swarm change, since this is a bit more effective to compute

### Fixed

* fixed the outdated documentation of `TruncatedConjugateGradientState`, that now correctly
  state that `p` is no longer stored, but the algorithm runs on `TpM`.
* implemented the missing `get_iterate` for `TruncatedConjugateGradientState`.

## [0.4.57] March 15, 2024

### Changed

* `convex_bundle_method` uses the `sectional_curvature` from `ManifoldsBase.jl`.
* `convex_bundle_method` no longer has the unused `k_min` keyword argument.
* `ManifoldsBase.jl` now is running on Documenter 1.3, `Manopt.jl` documentation now uses [DocumenterInterLinks](https://github.com/JuliaDocs/DocumenterInterLinks.jl) to refer to sections and functions from `ManifoldsBase.jl`

### Fixed

* fixes a type that when passing `sub_kwargs` to `trust_regions` caused an error in the decoration of the sub objective.

## [0.4.56] March 4, 2024

### Added

* The option `:step_towards_negative_gradient` for `nondescent_direction_behavior` in quasi-Newton solvers does no longer emit a warning by default. This has been moved to a `message`, that can be accessed/displayed with `DebugMessages`
* `DebugMessages` now has a second positional argument, specifying whether all messages, or just the first (`:Once`) should be displayed.

## [0.4.55] March 3, 2024

### Added

* Option `nondescent_direction_behavior` for quasi-Newton solvers.
  By default it checks for non-descent direction which may not be handled well by
  some stepsize selection algorithms.

### Fixed

* unified documentation, especially function signatures further.
* fixed a few typos related to math formulae in the doc strings.

## [0.4.54] February 28, 2024

### Added

* `convex_bundle_method` optimization algorithm for non-smooth geodesically convex functions
* `proximal_bundle_method` optimization algorithm for non-smooth functions.
* `StopWhenSubgradientNormLess`, `StopWhenLagrangeMultiplierLess`, and stopping criteria.

### Fixed

* Doc strings now follow a [vale.sh](https://vale.sh) policy. Though this is not fully working,
  this PR improves a lot of the doc strings concerning wording and spelling.

## [0.4.53] February 13, 2024

### Fixed

* fixes two storage action defaults, that accidentally still tried to initialize a `:Population` (as modified back to `:Iterate` 0.4.49).
* fix a few typos in the documentation and add a reference for the subgradient method.

## [0.4.52] February 5, 2024

### Added

* introduce an environment persistent way of setting global values with the `set_manopt_parameter!` function using [Preferences.jl](https://github.com/JuliaPackaging/Preferences.jl).
* introduce such a value named `:Mode` to enable a `"Tutorial"` mode that shall often provide more warnings and information for people getting started with optimisation on manifolds

## [0.4.51] January 30, 2024

### Added

* A `StopWhenSubgradientNormLess` stopping criterion for subgradient-based optimization.
* Allow the `message=` of the `DebugIfEntry` debug action to contain a format element to print the field in the message as well.

## [0.4.50] January 26, 2024

### Fixed

* Fix Quasi Newton on complex manifolds.

## [0.4.49] January 18, 2024

### Added

* A `StopWhenEntryChangeLess` to be able to stop on arbitrary small changes of specific fields
* generalises `StopWhenGradientNormLess` to accept arbitrary `norm=` functions
* refactor the default in `particle_swarm` to no longer “misuse” the iteration change,
  but actually the new one the `:swarm` entry

## [0.4.48] January 16, 2024

### Fixed

* fixes an imprecision in the interface of `get_iterate` that sometimes led to the swarm of `particle_swarm` being returned as the iterate.
* refactor `particle_swarm` in naming and access functions to avoid this also in the future.
  To access the whole swarm, one now should use `get_manopt_parameter(pss, :Population)`

## [0.4.47] January 6, 2024

### Fixed

* fixed a bug, where the retraction set in `check_Hessian` was not passed on to the optional inner `check_gradient` call, which could lead to unwanted side effects, see [#342](https://github.com/JuliaManifolds/Manopt.jl/issues/342).

## [0.4.46] January 1, 2024

### Changed

* An error is thrown when a line search from `LineSearches.jl` reports search failure.
* Changed default stopping criterion in ALM algorithm to mitigate an issue occurring when step size is very small.
* Default memory length in default ALM subsolver is now capped at manifold dimension.
* Replaced CI testing on Julia 1.8 with testing on Julia 1.10.

### Fixed

* A bug in `LineSearches.jl` extension leading to slower convergence.
* Fixed a bug in L-BFGS related to memory storage, which caused significantly slower convergence.

## [0.4.45] December 28, 2023

### Added

* Introduce `sub_kwargs` and `sub_stopping_criterion` for `trust_regions` as noticed in [#336](https://github.com/JuliaManifolds/Manopt.jl/discussions/336)

### Changed

* `WolfePowellLineSearch`, `ArmijoLineSearch` step sizes now allocate less
* `linesearch_backtrack!` is now available
* Quasi Newton Updates can work in-place of a direction vector as well.
* Faster `safe_indices` in L-BFGS.

## [0.4.44] December 12, 2023

Formally one could consider this version breaking, since a few functions
have been moved, that in earlier versions (0.3.x) have been used in example scripts.
These examples are now available again within [ManoptExamples.jl](https://juliamanifolds.github.io/ManoptExamples.jl/stable/), and with their
“reappearance” the corresponding costs, gradients, differentials, adjoint differentials, and proximal maps
have been moved there as well.
This is not considered breaking, since the functions were only used in the old, removed examples.
Each and every moved function is still documented. They have been partly renamed,
and their documentation and testing has been extended.

### Changed

* Bumped and added dependencies on all 3 Project.toml files, the main one, the docs/, an the tutorials/ one.
* `artificial_S2_lemniscate` is available as [`ManoptExample.Lemniscate`](https://juliamanifolds.github.io/ManoptExamples.jl/stable/data/#ManoptExamples.Lemniscate-Tuple{Number}) and works on arbitrary manifolds now.
* `artificial_S1_signal` is available as [`ManoptExample.artificial_S1_signal`](https://juliamanifolds.github.io/ManoptExamples.jl/stable/data/#ManoptExamples.artificial_S1_signal)
* `artificial_S1_slope_signal` is available as [`ManoptExamples.artificial_S1_slope_signal`](https://juliamanifolds.github.io/ManoptExamples.jl/stable/data/#ManoptExamples.artificial_S1_slope_signal)
* `artificial_S2_composite_bezier_curve` is available as [`ManoptExamples.artificial_S2_composite_Bezier_curve`](https://juliamanifolds.github.io/ManoptExamples.jl/stable/data/#ManoptExamples.artificial_S2_composite_Bezier_curve-Tuple{})
* `artificial_S2_rotation_image` is available as [`ManoptExamples.artificial_S2_rotation_image`](https://juliamanifolds.github.io/ManoptExamples.jl/stable/data/#ManoptExamples.artificial_S2_rotation_image)
* `artificial_S2_whirl_image` is available as [`ManoptExamples.artificial_S2_whirl_image`](https://juliamanifolds.github.io/ManoptExamples.jl/stable/data/#ManoptExamples.artificial_S2_whirl_image)
* `artificial_S2_whirl_patch` is available as [`ManoptExamples.artificial_S2_whirl_path`](https://juliamanifolds.github.io/ManoptExamples.jl/stable/data/#ManoptExamples.artificial_S2_whirl_patch)
* `artificial_SAR_image` is available as [`ManoptExamples.artificial_SAR_image`](https://juliamanifolds.github.io/ManoptExamples.jl/stable/data/#ManoptExamples.artificialIn_SAR_image-Tuple{Integer})
* `artificial_SPD_image` is available as [`ManoptExamples.artificial_SPD_image`](https://juliamanifolds.github.io/ManoptExamples.jl/stable/data/#ManoptExamples.artificial_SPD_image)
* `artificial_SPD_image2` is available as [`ManoptExamples.artificial_SPD_image`](https://juliamanifolds.github.io/ManoptExamples.jl/stable/data/#ManoptExamples.artificial_SPD_image2)
* `adjoint_differential_forward_logs` is available as [`ManoptExamples.adjoint_differential_forward_logs`](https://juliamanifolds.github.io/ManoptExamples.jl/stable/objectives/#ManoptExamples.adjoint_differential_forward_logs-Union{Tuple{TPR},%20Tuple{TSize},%20Tuple{TM},%20Tuple{𝔽},%20Tuple{ManifoldsBase.PowerManifold{𝔽,%20TM,%20TSize,%20TPR},%20Any,%20Any}}%20where%20{𝔽,%20TM,%20TSize,%20TPR})
* `adjoint:differential_bezier_control` is available as [`ManoptExamples.adjoint_differential_Bezier_control_points`](https://juliamanifolds.github.io/ManoptExamples.jl/stable/objectives/#ManoptExamples.adjoint_differential_Bezier_control_points-Tuple{ManifoldsBase.AbstractManifold,%20AbstractVector{%3C:ManoptExamples.BezierSegment},%20AbstractVector,%20AbstractVector})
* `BezierSegment` is available as [`ManoptExamples.BeziérSegment`](https://juliamanifolds.github.io/ManoptExamples.jl/stable/objectives/#ManoptExamples.BezierSegment)
* `cost_acceleration_bezier` is available as [`ManoptExamples.acceleration_Bezier`](https://juliamanifolds.github.io/ManoptExamples.jl/stable/objectives/#ManoptExamples.acceleration_Bezier-Union{Tuple{P},%20Tuple{ManifoldsBase.AbstractManifold,%20AbstractVector{P},%20AbstractVector{%3C:Integer},%20AbstractVector{%3C:AbstractFloat}}}%20where%20P)
* `cost_L2_acceleration_bezier` is available as [`ManoptExamples.L2_acceleration_Bezier`](https://juliamanifolds.github.io/ManoptExamples.jl/stable/objectives/#ManoptExamples.L2_acceleration_Bezier-Union{Tuple{P},%20Tuple{ManifoldsBase.AbstractManifold,%20AbstractVector{P},%20AbstractVector{%3C:Integer},%20AbstractVector{%3C:AbstractFloat},%20AbstractFloat,%20AbstractVector{P}}}%20where%20P)
* `costIntrICTV12` is available as [`ManoptExamples.Intrinsic_infimal_convolution_TV12`]()
* `costL2TV` is available as [`ManoptExamples.L2_Total_Variation`](https://juliamanifolds.github.io/ManoptExamples.jl/stable/objectives/#ManoptExamples.L2_Total_Variation-NTuple{4,%20Any})
* `costL2TV12` is available as [`ManoptExamples.L2_Total_Variation_1_2`](https://juliamanifolds.github.io/ManoptExamples.jl/stable/objectives/#ManoptExamples.L2_Total_Variation_1_2-Tuple{ManifoldsBase.PowerManifold,%20Vararg{Any,%204}})
* `costL2TV2` is available as [`ManoptExamples.L2_second_order_Total_Variation`](https://juliamanifolds.github.io/ManoptExamples.jl/stable/objectives/#ManoptExamples.L2_second_order_Total_Variation-Tuple{ManifoldsBase.PowerManifold,%20Any,%20Any,%20Any})
* `costTV` is available as [`ManoptExamples.Total_Variation`](https://juliamanifolds.github.io/ManoptExamples.jl/stable/objectives/#ManoptExamples.Total_Variation)
* `costTV2` is available as [`ManoptExamples.second_order_Total_Variation`](https://juliamanifolds.github.io/ManoptExamples.jl/stable/objectives/#ManoptExamples.second_order_Total_Variation)
* `de_casteljau` is available as [`ManoptExamples.de_Casteljau`](https://juliamanifolds.github.io/ManoptExamples.jl/stable/objectives/#ManoptExamples.de_Casteljau-Tuple{ManifoldsBase.AbstractManifold,%20Vararg{Any}})
* `differential_forward_logs` is available as [`ManoptExamples.differential_forward_logs`](https://juliamanifolds.github.io/ManoptExamples.jl/stable/objectives/#ManoptExamples.differential_forward_logs-Tuple{ManifoldsBase.PowerManifold,%20Any,%20Any})
* `differential_bezier_control` is available as [`ManoptExamples.differential_Bezier_control_points`](https://juliamanifolds.github.io/ManoptExamples.jl/stable/objectives/#ManoptExamples.differential_Bezier_control_points-Tuple{ManifoldsBase.AbstractManifold,%20AbstractVector{%3C:ManoptExamples.BezierSegment},%20AbstractVector,%20AbstractVector{%3C:ManoptExamples.BezierSegment}})
* `forward_logs` is available as [`ManoptExamples.forward_logs`](https://juliamanifolds.github.io/ManoptExamples.jl/stable/objectives/#ManoptExamples.forward_logs-Union{Tuple{TPR},%20Tuple{TSize},%20Tuple{TM},%20Tuple{𝔽},%20Tuple{ManifoldsBase.PowerManifold{𝔽,%20TM,%20TSize,%20TPR},%20Any}}%20where%20{𝔽,%20TM,%20TSize,%20TPR})
* `get_bezier_degree` is available as [`ManoptExamples.get_Bezier_degree`](https://juliamanifolds.github.io/ManoptExamples.jl/stable/objectives/#ManoptExamples.get_Bezier_degree-Tuple{ManifoldsBase.AbstractManifold,%20ManoptExamples.BezierSegment})
* `get_bezier_degrees` is available as [`ManoptExamples.get_Bezier_degrees`](https://juliamanifolds.github.io/ManoptExamples.jl/stable/objectives/#ManoptExamples.get_Bezier_degrees-Tuple{ManifoldsBase.AbstractManifold,%20AbstractVector{%3C:ManoptExamples.BezierSegment}})
* `get_Bezier_inner_points` is available as [`ManoptExamples.get_Bezier_inner_points`](https://juliamanifolds.github.io/ManoptExamples.jl/stable/objectives/#ManoptExamples.get_Bezier_inner_points-Tuple{ManifoldsBase.AbstractManifold,%20AbstractVector{%3C:ManoptExamples.BezierSegment}})
* `get_bezier_junction_tangent_vectors` is available as [`ManoptExamples.get_Bezier_junction_tangent_vectors`](https://juliamanifolds.github.io/ManoptExamples.jl/stable/objectives/#ManoptExamples.get_Bezier_junction_tangent_vectors-Tuple{ManifoldsBase.AbstractManifold,%20AbstractVector{%3C:ManoptExamples.BezierSegment}})
* `get_bezier_junctions` is available as [`ManoptExamples.get_Bezier_junctions`](https://juliamanifolds.github.io/ManoptExamples.jl/stable/objectives/#ManoptExamples.get_Bezier_junctions)
* `get_bezier_points` is available as [`ManoptExamples.get_Bezier_points`](https://juliamanifolds.github.io/ManoptExamples.jl/stable/objectives/#ManoptExamples.get_Bezier_points)
* `get_bezier_segments` is available as [`ManoptExamples.get_Bezier_segments`](https://juliamanifolds.github.io/ManoptExamples.jl/stable/objectives/#ManoptExamples.get_Bezier_segments-Union{Tuple{P},%20Tuple{ManifoldsBase.AbstractManifold,%20Vector{P},%20Any},%20Tuple{ManifoldsBase.AbstractManifold,%20Vector{P},%20Any,%20Symbol}}%20where%20P)
* `grad_acceleration_bezier` is available as [`ManoptExamples.grad_acceleration_Bezier`](https://juliamanifolds.github.io/ManoptExamples.jl/stable/objectives/#ManoptExamples.grad_acceleration_Bezier-Tuple{ManifoldsBase.AbstractManifold,%20AbstractVector,%20AbstractVector{%3C:Integer},%20AbstractVector})
* `grad_L2_acceleration_bezier` is available as [`ManoptExamples.grad_L2_acceleration_Bezier`](https://juliamanifolds.github.io/ManoptExamples.jl/stable/objectives/#ManoptExamples.grad_L2_acceleration_Bezier-Union{Tuple{P},%20Tuple{ManifoldsBase.AbstractManifold,%20AbstractVector{P},%20AbstractVector{%3C:Integer},%20AbstractVector,%20Any,%20AbstractVector{P}}}%20where%20P)
* `grad_Intrinsic_infimal_convolution_TV12` is available as [`ManoptExamples.Intrinsic_infimal_convolution_TV12`](https://juliamanifolds.github.io/ManoptExamples.jl/stable/objectives/#ManoptExamples.grad_intrinsic_infimal_convolution_TV12-Tuple{ManifoldsBase.AbstractManifold,%20Vararg{Any,%205}})
* `grad_TV` is available as [`ManoptExamples.grad_Total_Variation`](https://juliamanifolds.github.io/ManoptExamples.jl/stable/objectives/#ManoptExamples.grad_Total_Variation)
* `costIntrICTV12` is available as [`ManoptExamples.Intrinsic_infimal_convolution_TV12`](https://juliamanifolds.github.io/ManoptExamples.jl/stable/objectives/#ManoptExamples.Intrinsic_infimal_convolution_TV12-Tuple{ManifoldsBase.AbstractManifold,%20Vararg{Any,%205}})
* `project_collaborative_TV` is available as [`ManoptExamples.project_collaborative_TV`](https://juliamanifolds.github.io/ManoptExamples.jl/stable/objectives/#ManoptExamples.project_collaborative_TV)
* `prox_parallel_TV` is available as [`ManoptExamples.prox_parallel_TV`](https://juliamanifolds.github.io/ManoptExamples.jl/stable/objectives/#ManoptExamples.prox_parallel_TV)
* `grad_TV2` is available as [`ManoptExamples.prox_second_order_Total_Variation`](https://juliamanifolds.github.io/ManoptExamples.jl/stable/objectives/#ManoptExamples.grad_second_order_Total_Variation)
* `prox_TV` is available as [`ManoptExamples.prox_Total_Variation`](https://juliamanifolds.github.io/ManoptExamples.jl/stable/objectives/#ManoptExamples.prox_Total_Variation)
* `prox_TV2` is available as [`ManopExamples.prox_second_order_Total_Variation`](https://juliamanifolds.github.io/ManoptExamples.jl/stable/objectives/#ManoptExamples.prox_second_order_Total_Variation-Union{Tuple{T},%20Tuple{ManifoldsBase.AbstractManifold,%20Any,%20Tuple{T,%20T,%20T}},%20Tuple{ManifoldsBase.AbstractManifold,%20Any,%20Tuple{T,%20T,%20T},%20Int64}}%20where%20T)

## [0.4.43] November 19, 2023

### Added

* vale.sh as a CI to keep track of a consistent documentation

## [0.4.42] November 6, 2023

### Added

* add `Manopt.JuMP_Optimizer` implementing JuMP's solver interface

## [0.4.41] November 2, 2023

### Changed

* `trust_regions` is now more flexible and the sub solver (Steihaug-Toint tCG by default)
  can now be exchanged.
* `adaptive_regularization_with_cubics` is now more flexible as well, where it previously was a bit too
  much tightened to the Lanczos solver as well.
* Unified documentation notation and bumped dependencies to use DocumenterCitations 1.3

## [0.4.40] October 24, 2023

### Added

* add a `--help` argument to `docs/make.jl` to document all available command line arguments
* add a `--exclude-tutorials` argument to `docs/make.jl`. This way, when quarto is not available
  on a computer, the docs can still be build with the tutorials not being added to the menu
  such that documenter does not expect them to exist.

### Changes

* Bump dependencies to `ManifoldsBase.jl` 0.15 and `Manifolds.jl` 0.9
* move the ARC CG subsolver to the main package, since `TangentSpace` is now already
  available from `ManifoldsBase`.

## [0.4.39] October 9, 2023

### Changes

* also use the pair of a retraction and the inverse retraction (see last update)
  to perform the relaxation within the Douglas-Rachford algorithm.

## [0.4.38] October 8, 2023

### Changes

* avoid allocations when calling `get_jacobian!` within the Levenberg-Marquard Algorithm.

### Fixed

* Fix a lot of typos in the documentation

## [0.4.37] September 28, 2023

### Changes

* add more of the Riemannian Levenberg-Marquard algorithms parameters as keywords, so they
  can be changed on call
* generalize the internal reflection of Douglas-Rachford, such that is also works with an
  arbitrary pair of a reflection and an inverse reflection.

## [0.4.36]  September 20, 2023

### Fixed

* Fixed a bug that caused non-matrix points and vectors to fail when working with approximate

## [0.4.35]  September 14, 2023

### Added

* The access to functions of the objective is now unified and encapsulated in proper `get_` functions.

## [0.4.34]  September 02, 2023

### Added

* an `ManifoldEuclideanGradientObjective` to allow the cost, gradient, and Hessian and other
  first or second derivative based elements to be Euclidean and converted when needed.
* a keyword `objective_type=:Euclidean` for all solvers, that specifies that an Objective shall be created of the new type

## [0.4.33] August 24, 2023

### Added

* `ConstantStepsize` and `DecreasingStepsize` now have an additional field `type::Symbol` to assess whether the
  step-size should be relatively (to the gradient norm) or absolutely constant.

## [0.4.32] August 23, 2023

### Added

* The adaptive regularization with cubics (ARC) solver.

## [0.4.31] August 14, 2023

### Added

* A `:Subsolver` keyword in the `debug=` keyword argument, that activates the new `DebugWhenActive``
  to de/activate subsolver debug from the main solvers `DebugEvery`.

## [0.4.30] August 3, 2023

### Changed

* References in the documentation are now rendered using [DocumenterCitations.jl](https://github.com/JuliaDocs/DocumenterCitations.jl)
* Asymptote export now also accepts a size in pixel instead of its default `4cm` size and `render` can be deactivated setting it to `nothing`.

## [0.4.29] July 12, 2023

### Fixed

* fixed a bug, where `cyclic_proximal_point` did not work with decorated objectives.

## [0.4.28] June 24, 2023

### Changed

* `max_stepsize` was specialized for `FixedRankManifold` to follow Matlab Manopt.

## [0.4.27] June 15, 2023

### Added

* The `AdaptiveWNGrad` stepsize is available as a new stepsize functor.

### Fixed

* Levenberg-Marquardt now possesses its parameters `initial_residual_values` and
  `initial_jacobian_f` also as keyword arguments, such that their default initialisations
  can be adapted, if necessary

## [0.4.26] June 11, 2023

### Added

* simplify usage of gradient descent as sub solver in the DoC solvers.
* add a `get_state` function
* document `indicates_convergence`.

## [0.4.25] June 5, 2023

### Fixed

* Fixes an allocation bug in the difference of convex algorithm

## [0.4.24] June 4, 2023

### Added

* another workflow that deletes old PR renderings from the docs to keep them smaller in overall size.

### Changes

* bump dependencies since the extension between Manifolds.jl and ManifoldsDiff.jl has been moved to Manifolds.jl

## [0.4.23] June 4, 2023

### Added

* More details on the Count and Cache tutorial

### Changed

* loosen constraints slightly

## [0.4.22] May 31, 2023

### Added

* A tutorial on how to implement a solver

## [0.4.21] May 22, 2023

### Added

* A `ManifoldCacheObjective` as a decorator for objectives to cache results of calls,
  using LRU Caches as a weak dependency. For now this works with cost and gradient evaluations
* A `ManifoldCountObjective` as a decorator for objectives to enable counting of calls to for example the cost and the gradient
* adds a `return_objective` keyword, that switches the return of a solver to a tuple `(o, s)`,
  where `o` is the (possibly decorated) objective, and `s` is the “classical” solver return (state or point).
  This way the counted values can be accessed and the cache can be reused.
* change solvers on the mid level (form `solver(M, objective, p)`) to also accept decorated objectives

### Changed

* Switch all Requires weak dependencies to actual weak dependencies starting in Julia 1.9


## [0.4.20] May 11, 2023

### Changed

* the default tolerances for the numerical `check_` functions were loosened a bit,
  such that `check_vector` can also be changed in its tolerances.

## [0.4.19] May 7, 2023

### Added

* the sub solver for `trust_regions` is now customizable and can now be exchanged.

### Changed

* slightly changed the definitions of the solver states for ALM and EPM to be type stable

## [0.4.18] May 4, 2023

### Added

* A function `check_Hessian(M, f, grad_f, Hess_f)` to numerically verify the (Riemannian) Hessian of a function `f`

## [0.4.17] April 28, 2023

### Added

* A new interface of the form `alg(M, objective, p0)` to allow to reuse
  objectives without creating `AbstractManoptSolverState`s and calling `solve!`. This especially still allows for any decoration of the objective and/or the state using `debug=`, or `record=`.

### Changed

* All solvers now have the initial point `p` as an optional parameter making it more accessible to first time users, `gradient_descent(M, f, grad_f)` is equivalent to `gradient_descent(M, f, grad_f, rand(M))`

### Fixed

* Unified the framework to work on manifold where points are represented by numbers for several solvers

## [0.4.16] April 18, 2023

### Fixed

* the inner products used in `truncated_gradient_descent` now also work thoroughly on complex
  matrix manifolds

## [0.4.15] April 13, 2023

### Changed

* `trust_regions(M, f, grad_f, hess_f, p)` now has the Hessian `hess_f` as well as
  the start point `p0` as an optional parameter and approximate it otherwise.
* `trust_regions!(M, f, grad_f, hess_f, p)` has the Hessian as an optional parameter
  and approximate it otherwise.

### Removed

* support for `ManifoldsBase.jl` 0.13.x, since with the definition of `copy(M,p::Number)`,
  in 0.14.4, that one is used instead of defining it ourselves.

## [0.4.14] April 06, 2023

### Changed
* `particle_swarm` now uses much more in-place operations

### Fixed
* `particle_swarm` used quite a few `deepcopy(p)` commands still, which were replaced by `copy(M, p)`

## [0.4.13] April 09, 2023

### Added

* `get_message` to obtain messages from sub steps of a solver
* `DebugMessages` to display the new messages in debug
* safeguards in Armijo line search and L-BFGS against numerical over- and underflow that report in messages

## [0.4.12] April 4, 2023

### Added

* Introduce the [Difference of Convex Algorithm](https://manoptjl.org/stable/solvers/difference_of_convex/#DCASolver) (DCA)
  `difference_of_convex_algorithm(M, f, g, ∂h, p0)`
* Introduce the [Difference of Convex Proximal Point Algorithm](https://manoptjl.org/stable/solvers/difference_of_convex/#DCPPASolver) (DCPPA)
  `difference_of_convex_proximal_point(M, prox_g, grad_h, p0)`
* Introduce a `StopWhenGradientChangeLess` stopping criterion

## [0.4.11] March 27, 2023

### Changed

* adapt tolerances in tests to the speed/accuracy optimized distance on the sphere in `Manifolds.jl` (part II)

## [0.4.10] March 26, 2023

### Changed

* adapt tolerances in tests to the speed/accuracy optimized distance on the sphere in `Manifolds.jl`

## [0.4.9] March 3, 2023

### Added

* introduce a wrapper that allows line searches from [LineSearches.jl](https://github.com/JuliaNLSolvers/LineSearches.jl)
  to be used within Manopt.jl, introduce the [manoptjl.org/stable/extensions/](https://manoptjl.org/stable/extensions/)
  page to explain the details.

## [0.4.8] February 21, 2023

### Added

* a `status_summary` that displays the main parameters within several structures of Manopt,
  most prominently a solver state

### Changed

* Improved storage performance by introducing separate named tuples for points and vectors
* changed the `show` methods of `AbstractManoptSolverState`s to display their `state_summary
* Move tutorials to be rendered with Quarto into the documentation.

## [0.4.7] February 14, 2023

### Changed

* Bump `[compat]` entry of ManifoldDiff to also include 0.3

## [0.4.6] February 3, 2023

### Fixed

* Fixed a few stopping criteria even indicated to stop before the algorithm started.

## [0.4.5] January 24, 2023

### Changed

* the new default functions that include `p` are used where possible
* a first step towards faster storage handling

## [0.4.4] January 20, 2023

### Added

* Introduce `ConjugateGradientBealeRestart` to allow CG restarts using Beale‘s rule

### Fixed

* fix a type in `HestenesStiefelCoefficient`


## [0.4.3] January 17, 2023

### Fixed

* the CG coefficient `β` can now be complex
* fix a bug in `grad_distance`

## [0.4.2] January 16, 2023

### Changed

* the usage of `inner` in line search methods, such that they work well with
  complex manifolds as well


## [0.4.1] January 15, 2023

### Fixed

* a `max_stepsize` per manifold to avoid leaving the injectivity radius,
  which it also defaults to

## [0.4.0] January 10, 2023

### Added

* Dependency on `ManifoldDiff.jl` and a start of moving actual derivatives, differentials,
  and gradients there.
* `AbstractManifoldObjective` to store the objective within the `AbstractManoptProblem`
* Introduce a `CostGrad` structure to store a function that computes the cost and gradient
  within one function.
* started a `changelog.md` to thoroughly keep track of changes

### Changed

* `AbstractManoptProblem` replaces `Problem`
* the problem now contains a
* `AbstractManoptSolverState` replaces `Options`
* `random_point(M)` is replaced by `rand(M)` from `ManifoldsBase.jl
* `random_tangent(M, p)` is replaced by `rand(M; vector_at=p)`<|MERGE_RESOLUTION|>--- conflicted
+++ resolved
@@ -5,7 +5,6 @@
 The format is based on [Keep a Changelog](https://keepachangelog.com/en/1.0.0/),
 and this project adheres to [Semantic Versioning](https://semver.org/spec/v2.0.0.html).
 
-<<<<<<< HEAD
 # [0.5.0] unreleased
 
 ## Removed
@@ -23,8 +22,6 @@
 * in the `NonlinearLeastSquaresObjective` and `LevenbergMarquardt` the `jacB=` keyword is now called `jacobian_tangent_basis=`
 * in `particle_swarm` the `n=` keyword is replaced by `swarm_size=`.
 
-## [0.4.67] – unreleased
-=======
 ## [0.4.69] – August 3, 2024
 
 ### Changed
@@ -54,7 +51,6 @@
 ### Added
 
 * `max_stepsize` methods for `Hyperrectangle`.
->>>>>>> 67882204
 
 ### Fixed
 
