--- conflicted
+++ resolved
@@ -5,7 +5,6 @@
 The format is based on [Keep a Changelog](https://keepachangelog.com/en/1.0.0/),
 and this project adheres to [Semantic Versioning](https://semver.org/spec/v2.0.0.html).
 
-<<<<<<< HEAD
 ## [0.4.x] - dd/mm/2024
 
 ### Added
@@ -15,8 +14,6 @@
 * `StopWhenSubgradientNormLess`, `StopWhenBundleLess`, and 
   `StopWhenProxBundleLess` stopping criteria.
 
-## [0.4.48]
-=======
 ## [unreleased]
 
 ### Added
@@ -45,7 +42,6 @@
   but actually the new one one the `:swarm` entry
 
 ## [0.4.48] January 16, 2024
->>>>>>> 88516194
 
 ### Fixed
 
