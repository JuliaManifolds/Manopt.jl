--- conflicted
+++ resolved
@@ -5,7 +5,6 @@
 The format is based on [Keep a Changelog](https://keepachangelog.com/en/1.0.0/),
 and this project adheres to [Semantic Versioning](https://semver.org/spec/v2.0.0.html).
 
-<<<<<<< HEAD
 # [0.5.0] unreleased
 
 ## Removed
@@ -22,7 +21,7 @@
 * `DebugChange` and `RecordChange` had a `manifold=` and a `invretr` keyword that were replaced by the first positiona argument `M` and `inverse_retraction_method=`, respectively
 * in the `NonlinearLeastSquaresObjective` and `LevenbergMarquardt` the `jacB=` keyword is now called `jacobian_tangent_basis=`
 * in `particle_swarm` the `n=` keyword is replaced by `swarm_size=`.
-=======
+
 ## [0.4.67] – unreleased
 
 ### Fixed
@@ -36,7 +35,6 @@
 * Remove functions `estimate_sectional_curvature`, `ζ_1`, `ζ_2`, `close_point` from `convex_bundle_method`
 * Remove some unused fields and arguments such as `p_estimate`, `ϱ`, `α`, from `ConvexBundleMethodState` in favor of jut `k_max`
 * Change parameter `R` placement in `ProximalBundleMethodState` to fifth position
->>>>>>> 4a52a821
 
 ## [0.4.65] June 13, 2024
 
