--- conflicted
+++ resolved
@@ -11,9 +11,6 @@
 ### Added
 
 * a `warm_start_factor` field to `ProximalGradientMethodBacktrackingStepsize` to allow to scale the stepsize in the backtracking procedure.
-<<<<<<< HEAD
-* a `restart_condition` functor to `conjugate_gradient_descent`, which allows the algorithm to restart if the search direction is sub-par. 
-=======
 * a `gradient=` keyword in several `Stepsize`s, such that one can avoid to internally avoid computing the gradient again.
 * used this keyword in
   * `alternating_gradient_descent`
@@ -23,7 +20,7 @@
   * `interior_point_newton`
   * `quasi_Newton`
   * `projected_gradient_method`
->>>>>>> 79f374bb
+* a `restart_condition` functor to `conjugate_gradient_descent`, which allows the algorithm to restart if the search direction is sub-par. 
 
 ## [0.5.20] July 8, 2025
 
