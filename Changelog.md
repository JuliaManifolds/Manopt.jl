# Changelog

All notable Changes to the Julia package `Manopt.jl` will be documented in this file. The file was started with Version `0.4`.

The format is based on [Keep a Changelog](https://keepachangelog.com/en/1.0.0/),
and this project adheres to [Semantic Versioning](https://semver.org/spec/v2.0.0.html).

<<<<<<< HEAD
# [0.5.0] unreleased

## Removed

 * the `truncated_conjugate_gradient_descent(M, f, grad_f, hess_f)` has the Hessian now
   a mandatory argument. To use the old variant,
   provide `ApproxHessianFiniteDifference(M, copy(M, p), grad_f)` to `hess_f` directly.

Quite a few deprecated keyword arguments and a few function signatures were removed

 * `get_equality_constraints`, `get_equality_constraints!`, `get_inequality_constraints`, `get_inequality_constraints!` are removed. Use their singular forms and set the index to `:` instead.
 * `StopWhenChangeLess(ε)` is removed, use ``StopWhenChangeLess(M, ε)` instead to fill for example the retraction properly used to determine the change
* In the `WolfePowellLinesearch` and  `WolfeBinaryLinesearch`the `linesearch_stopsize=` keyword is replaced by `stop_when_stepsize_less=`
* `DebugChange` and `RecordChange` had a `manifold=` and a `invretr` keyword that were replaced by the first positiona argument `M` and `inverse_retraction_method=`, respectively
* in the `NonlinearLeastSquaresObjective` and `LevenbergMarquardt` the `jacB=` keyword is now called `jacobian_tangent_basis=`
* in `particle_swarm` the `n=` keyword is replaced by `swarm_size=`.
=======
## [0.4.70] WIP

### Added

* Unify doc strings and presentation of keyword arguments
  * general indexing, for example in a vector, uses `i`
  * index for inequality constraints is unified to `i` running from `1,...,m`
  * index for equality constraints is unified to `j` running from `1,...,n`
  * iterations are using now `k`
* Doc strings unified and even reusing similar docstring snippets.
>>>>>>> c8564b84

## [0.4.69] – August 3, 2024

### Changed

* Improved performance of Interior Point Newton Method.

## [0.4.68] – August 2, 2024

### Added

* an Interior Point Newton Method, the `interior_point_newton`
* a `conjugate_residual` Algorithm to solve a linear system on a tangent space.
* `ArmijoLinesearch` now allows for additional `additional_decrease_condition` and `additional_increase_condition` keywords to add further conditions to accept additional conditions when to accept an decreasing or increase of the stepsize.
* add a `DebugFeasibility` to have a debug print about feasibility of points in constrained optimisation employing the new `is_feasible` function
* add a `InteriorPointCentralityCondition` check that can be added for step candidates within the line search of `interior_point_newton`
* Add Several new functors
  * the `LagrangianCost`, `LagrangianGradient`, `LagrangianHessian`, that based on a constrained objective allow to construct the hessian objective of its Lagrangian
  * the `CondensedKKTVectorField` and its `CondensedKKTVectorFieldJacobian`, that are being used to solve a linear system within `interior_point_newton`
  * the `KKTVectorField` as well as its `KKTVectorFieldJacobian` and ``KKTVectorFieldAdjointJacobian`
  * the `KKTVectorFieldNormSq` and its `KKTVectorFieldNormSqGradient` used within the Armijo line search of `interior_point_newton`
* New stopping criteria
  * A `StopWhenRelativeResidualLess` for the `conjugate_residual`
  * A `StopWhenKKTResidualLess` for the `interior_point_newton`

## [0.4.67] – July 25, 2024

### Added

* `max_stepsize` methods for `Hyperrectangle`.

### Fixed

* a few typos in the documentation
* `WolfePowellLinesearch` no longer uses `max_stepsize` with invalid point by default.


## [0.4.66] June 27, 2024

### Changed

* Remove functions `estimate_sectional_curvature`, `ζ_1`, `ζ_2`, `close_point` from `convex_bundle_method`
* Remove some unused fields and arguments such as `p_estimate`, `ϱ`, `α`, from `ConvexBundleMethodState` in favor of jut `k_max`
* Change parameter `R` placement in `ProximalBundleMethodState` to fifth position

## [0.4.65] June 13, 2024

### Changed

* refactor stopping criteria to not store a `sc.reason` internally, but instead only
  generate the reason (and hence allocate a string) when actually asked for a reason.

## [0.4.64] June 4, 2024

### Added

* Remodel the constraints and their gradients into separate `VectorGradientFunctions`
  to reduce code duplication and encapsulate the inner model of these functions and their gradients
* Introduce a `ConstrainedManoptProblem` to model different ranges for the gradients in the
  new `VectorGradientFunction`s beyond the default `NestedPowerRepresentation`
* introduce a `VectorHessianFunction` to also model that one can provide the vector of Hessians
  to constraints
* introduce a more flexible indexing beyond single indexing, to also include arbitrary ranges
  when accessing vector functions and their gradients and hence also for constraints and
  their gradients.

### Changed

* Remodel `ConstrainedManifoldObjective` to store an `AbstractManifoldObjective`
  internally instead of directly `f` and `grad_f`, allowing also Hessian objectives
  therein and implementing access to this Hessian
* Fixed a bug that Lanczos produced NaNs when started exactly in a minimizer, since we divide by the gradient norm.

### Deprecated

* deprecate `get_grad_equality_constraints(M, o, p)`, use `get_grad_equality_constraint(M, o, p, :)`
  from the more flexible indexing instead.

## [0.4.63] May 11, 2024

### Added

* `:reinitialize_direction_update` option for quasi-Newton behavior when the direction is not a descent one. It is now the new default for `QuasiNewtonState`.
* Quasi-Newton direction update rules are now initialized upon start of the solver with the new internal function `initialize_update!`.

### Fixed

* ALM and EPM no longer keep a part of the quasi-Newton subsolver state between runs.

### Changed

* Quasi-Newton solvers: `:reinitialize_direction_update` is the new default behavior in case of detection of non-descent direction instead of `:step_towards_negative_gradient`. `:step_towards_negative_gradient` is still available when explicitly set using the `nondescent_direction_behavior` keyword argument.

## [0.4.62] May 3, 2024

### Changed

* bumped dependency of ManifoldsBase.jl to 0.15.9 and imported their numerical verify functions. This changes the `throw_error` keyword used internally to a `error=` with a symbol.

## [0.4.61] April 27, 2024

### Added

* Tests use `Aqua.jl` to spot problems in the code
* introduce a feature-based list of solvers and reduce the details in the alphabetical list
* adds a `PolyakStepsize`
* added a `get_subgradient` for `AbstractManifoldGradientObjectives` since their gradient is a special case of a subgradient.

### Fixed

* `get_last_stepsize` was defined in quite different ways that caused ambiguities. That is now internally a bit restructured and should work nicer.
  Internally this means that the interim dispatch on `get_last_stepsize(problem, state, step, vars...)` was removed. Now the only two left are `get_last_stepsize(p, s, vars...)` and the one directly checking `get_last_stepsize(::Stepsize)` for stored values.
* the accidentally exported `set_manopt_parameter!` is no longer exported

### Changed

* `get_manopt_parameter` and `set_manopt_parameter!` have been revised and better documented,
  they now use more semantic symbols (with capital letters) instead of direct field access
  (lower letter symbols). Since these are not exported, this is considered an internal, hence non-breaking change.
  * semantic symbols are now all nouns in upper case letters
  * `:active` is changed to `:Activity`


## [0.4.60] April 10, 2024

### Added

* `RecordWhenActive` to allow records to be deactivated during runtime, symbol `:WhenActive`
* `RecordSubsolver` to record the result of a subsolver recording in the main solver, symbol `:Subsolver`
* `RecordStoppingReason` to record the reason a solver stopped
* made the `RecordFactory` more flexible and quite similar to `DebugFactory`, such that it is now also easy to specify recordings at the end of solver runs. This can especially be used to record final states of sub solvers.

### Changed

* being a bit more strict with internal tools and made the factories for record non-exported, so this is the same as for debug.

### Fixed

* The name `:Subsolver` to generate `DebugWhenActive` was misleading, it is now called `:WhenActive` referring to “print debug only when set active, that is by the parent (main) solver”.
* the old version of specifying `Symbol => RecordAction` for later access was ambiguous, since
it could also mean to store the action in the dictionary under that symbol. Hence the order for access
was switched to `RecordAction => Symbol` to resolve that ambiguity.

## [0.4.59] April 7, 2024

### Added

* A Riemannian variant of the CMA-ES (Covariance Matrix Adaptation Evolutionary Strategy) algorithm, `cma_es`.

### Fixed

* The constructor dispatch for `StopWhenAny` with `Vector` had incorrect element type assertion which was fixed.

## [0.4.58] March 18, 2024

### Added

* more advanced methods to add debug to the beginning of an algorithm, a step, or the end of
  the algorithm with `DebugAction` entries at `:Start`, `:BeforeIteration`, `:Iteration`, and
  `:Stop`, respectively.
* Introduce a Pair-based format to add elements to these hooks, while all others ar
  now added to :Iteration (no longer to `:All`)
* (planned) add an easy possibility to also record the initial stage and not only after the first iteration.

### Changed

* Changed the symbol for the `:Step` dictionary to be `:Iteration`, to unify this with the symbols used in recording,
  and removed the `:All` symbol. On the fine granular scale, all but `:Start` debugs are now reset on init.
  Since these are merely internal entries in the debug dictionary, this is considered non-breaking.
* introduce a `StopWhenSwarmVelocityLess` stopping criterion for `particle_swarm` replacing
  the current default of the swarm change, since this is a bit more effective to compute

### Fixed

* fixed the outdated documentation of `TruncatedConjugateGradientState`, that now correctly
  state that `p` is no longer stored, but the algorithm runs on `TpM`.
* implemented the missing `get_iterate` for `TruncatedConjugateGradientState`.

## [0.4.57] March 15, 2024

### Changed

* `convex_bundle_method` uses the `sectional_curvature` from `ManifoldsBase.jl`.
* `convex_bundle_method` no longer has the unused `k_min` keyword argument.
* `ManifoldsBase.jl` now is running on Documenter 1.3, `Manopt.jl` documentation now uses [DocumenterInterLinks](https://github.com/JuliaDocs/DocumenterInterLinks.jl) to refer to sections and functions from `ManifoldsBase.jl`

### Fixed

* fixes a type that when passing `sub_kwargs` to `trust_regions` caused an error in the decoration of the sub objective.

## [0.4.56] March 4, 2024

### Added

* The option `:step_towards_negative_gradient` for `nondescent_direction_behavior` in quasi-Newton solvers does no longer emit a warning by default. This has been moved to a `message`, that can be accessed/displayed with `DebugMessages`
* `DebugMessages` now has a second positional argument, specifying whether all messages, or just the first (`:Once`) should be displayed.

## [0.4.55] March 3, 2024

### Added

* Option `nondescent_direction_behavior` for quasi-Newton solvers.
  By default it checks for non-descent direction which may not be handled well by
  some stepsize selection algorithms.

### Fixed

* unified documentation, especially function signatures further.
* fixed a few typos related to math formulae in the doc strings.

## [0.4.54] February 28, 2024

### Added

* `convex_bundle_method` optimization algorithm for non-smooth geodesically convex functions
* `proximal_bundle_method` optimization algorithm for non-smooth functions.
* `StopWhenSubgradientNormLess`, `StopWhenLagrangeMultiplierLess`, and stopping criteria.

### Fixed

* Doc strings now follow a [vale.sh](https://vale.sh) policy. Though this is not fully working,
  this PR improves a lot of the doc strings concerning wording and spelling.

## [0.4.53] February 13, 2024

### Fixed

* fixes two storage action defaults, that accidentally still tried to initialize a `:Population` (as modified back to `:Iterate` 0.4.49).
* fix a few typos in the documentation and add a reference for the subgradient method.

## [0.4.52] February 5, 2024

### Added

* introduce an environment persistent way of setting global values with the `set_manopt_parameter!` function using [Preferences.jl](https://github.com/JuliaPackaging/Preferences.jl).
* introduce such a value named `:Mode` to enable a `"Tutorial"` mode that shall often provide more warnings and information for people getting started with optimisation on manifolds

## [0.4.51] January 30, 2024

### Added

* A `StopWhenSubgradientNormLess` stopping criterion for subgradient-based optimization.
* Allow the `message=` of the `DebugIfEntry` debug action to contain a format element to print the field in the message as well.

## [0.4.50] January 26, 2024

### Fixed

* Fix Quasi Newton on complex manifolds.

## [0.4.49] January 18, 2024

### Added

* A `StopWhenEntryChangeLess` to be able to stop on arbitrary small changes of specific fields
* generalises `StopWhenGradientNormLess` to accept arbitrary `norm=` functions
* refactor the default in `particle_swarm` to no longer “misuse” the iteration change,
  but actually the new one the `:swarm` entry

## [0.4.48] January 16, 2024

### Fixed

* fixes an imprecision in the interface of `get_iterate` that sometimes led to the swarm of `particle_swarm` being returned as the iterate.
* refactor `particle_swarm` in naming and access functions to avoid this also in the future.
  To access the whole swarm, one now should use `get_manopt_parameter(pss, :Population)`

## [0.4.47] January 6, 2024

### Fixed

* fixed a bug, where the retraction set in `check_Hessian` was not passed on to the optional inner `check_gradient` call, which could lead to unwanted side effects, see [#342](https://github.com/JuliaManifolds/Manopt.jl/issues/342).

## [0.4.46] January 1, 2024

### Changed

* An error is thrown when a line search from `LineSearches.jl` reports search failure.
* Changed default stopping criterion in ALM algorithm to mitigate an issue occurring when step size is very small.
* Default memory length in default ALM subsolver is now capped at manifold dimension.
* Replaced CI testing on Julia 1.8 with testing on Julia 1.10.

### Fixed

* A bug in `LineSearches.jl` extension leading to slower convergence.
* Fixed a bug in L-BFGS related to memory storage, which caused significantly slower convergence.

## [0.4.45] December 28, 2023

### Added

* Introduce `sub_kwargs` and `sub_stopping_criterion` for `trust_regions` as noticed in [#336](https://github.com/JuliaManifolds/Manopt.jl/discussions/336)

### Changed

* `WolfePowellLineSearch`, `ArmijoLineSearch` step sizes now allocate less
* `linesearch_backtrack!` is now available
* Quasi Newton Updates can work in-place of a direction vector as well.
* Faster `safe_indices` in L-BFGS.

## [0.4.44] December 12, 2023

Formally one could consider this version breaking, since a few functions
have been moved, that in earlier versions (0.3.x) have been used in example scripts.
These examples are now available again within [ManoptExamples.jl](https://juliamanifolds.github.io/ManoptExamples.jl/stable/), and with their
“reappearance” the corresponding costs, gradients, differentials, adjoint differentials, and proximal maps
have been moved there as well.
This is not considered breaking, since the functions were only used in the old, removed examples.
Each and every moved function is still documented. They have been partly renamed,
and their documentation and testing has been extended.

### Changed

* Bumped and added dependencies on all 3 Project.toml files, the main one, the docs/, an the tutorials/ one.
* `artificial_S2_lemniscate` is available as [`ManoptExample.Lemniscate`](https://juliamanifolds.github.io/ManoptExamples.jl/stable/data/#ManoptExamples.Lemniscate-Tuple{Number}) and works on arbitrary manifolds now.
* `artificial_S1_signal` is available as [`ManoptExample.artificial_S1_signal`](https://juliamanifolds.github.io/ManoptExamples.jl/stable/data/#ManoptExamples.artificial_S1_signal)
* `artificial_S1_slope_signal` is available as [`ManoptExamples.artificial_S1_slope_signal`](https://juliamanifolds.github.io/ManoptExamples.jl/stable/data/#ManoptExamples.artificial_S1_slope_signal)
* `artificial_S2_composite_bezier_curve` is available as [`ManoptExamples.artificial_S2_composite_Bezier_curve`](https://juliamanifolds.github.io/ManoptExamples.jl/stable/data/#ManoptExamples.artificial_S2_composite_Bezier_curve-Tuple{})
* `artificial_S2_rotation_image` is available as [`ManoptExamples.artificial_S2_rotation_image`](https://juliamanifolds.github.io/ManoptExamples.jl/stable/data/#ManoptExamples.artificial_S2_rotation_image)
* `artificial_S2_whirl_image` is available as [`ManoptExamples.artificial_S2_whirl_image`](https://juliamanifolds.github.io/ManoptExamples.jl/stable/data/#ManoptExamples.artificial_S2_whirl_image)
* `artificial_S2_whirl_patch` is available as [`ManoptExamples.artificial_S2_whirl_path`](https://juliamanifolds.github.io/ManoptExamples.jl/stable/data/#ManoptExamples.artificial_S2_whirl_patch)
* `artificial_SAR_image` is available as [`ManoptExamples.artificial_SAR_image`](https://juliamanifolds.github.io/ManoptExamples.jl/stable/data/#ManoptExamples.artificialIn_SAR_image-Tuple{Integer})
* `artificial_SPD_image` is available as [`ManoptExamples.artificial_SPD_image`](https://juliamanifolds.github.io/ManoptExamples.jl/stable/data/#ManoptExamples.artificial_SPD_image)
* `artificial_SPD_image2` is available as [`ManoptExamples.artificial_SPD_image`](https://juliamanifolds.github.io/ManoptExamples.jl/stable/data/#ManoptExamples.artificial_SPD_image2)
* `adjoint_differential_forward_logs` is available as [`ManoptExamples.adjoint_differential_forward_logs`](https://juliamanifolds.github.io/ManoptExamples.jl/stable/objectives/#ManoptExamples.adjoint_differential_forward_logs-Union{Tuple{TPR},%20Tuple{TSize},%20Tuple{TM},%20Tuple{𝔽},%20Tuple{ManifoldsBase.PowerManifold{𝔽,%20TM,%20TSize,%20TPR},%20Any,%20Any}}%20where%20{𝔽,%20TM,%20TSize,%20TPR})
* `adjoint:differential_bezier_control` is available as [`ManoptExamples.adjoint_differential_Bezier_control_points`](https://juliamanifolds.github.io/ManoptExamples.jl/stable/objectives/#ManoptExamples.adjoint_differential_Bezier_control_points-Tuple{ManifoldsBase.AbstractManifold,%20AbstractVector{%3C:ManoptExamples.BezierSegment},%20AbstractVector,%20AbstractVector})
* `BezierSegment` is available as [`ManoptExamples.BeziérSegment`](https://juliamanifolds.github.io/ManoptExamples.jl/stable/objectives/#ManoptExamples.BezierSegment)
* `cost_acceleration_bezier` is available as [`ManoptExamples.acceleration_Bezier`](https://juliamanifolds.github.io/ManoptExamples.jl/stable/objectives/#ManoptExamples.acceleration_Bezier-Union{Tuple{P},%20Tuple{ManifoldsBase.AbstractManifold,%20AbstractVector{P},%20AbstractVector{%3C:Integer},%20AbstractVector{%3C:AbstractFloat}}}%20where%20P)
* `cost_L2_acceleration_bezier` is available as [`ManoptExamples.L2_acceleration_Bezier`](https://juliamanifolds.github.io/ManoptExamples.jl/stable/objectives/#ManoptExamples.L2_acceleration_Bezier-Union{Tuple{P},%20Tuple{ManifoldsBase.AbstractManifold,%20AbstractVector{P},%20AbstractVector{%3C:Integer},%20AbstractVector{%3C:AbstractFloat},%20AbstractFloat,%20AbstractVector{P}}}%20where%20P)
* `costIntrICTV12` is available as [`ManoptExamples.Intrinsic_infimal_convolution_TV12`]()
* `costL2TV` is available as [`ManoptExamples.L2_Total_Variation`](https://juliamanifolds.github.io/ManoptExamples.jl/stable/objectives/#ManoptExamples.L2_Total_Variation-NTuple{4,%20Any})
* `costL2TV12` is available as [`ManoptExamples.L2_Total_Variation_1_2`](https://juliamanifolds.github.io/ManoptExamples.jl/stable/objectives/#ManoptExamples.L2_Total_Variation_1_2-Tuple{ManifoldsBase.PowerManifold,%20Vararg{Any,%204}})
* `costL2TV2` is available as [`ManoptExamples.L2_second_order_Total_Variation`](https://juliamanifolds.github.io/ManoptExamples.jl/stable/objectives/#ManoptExamples.L2_second_order_Total_Variation-Tuple{ManifoldsBase.PowerManifold,%20Any,%20Any,%20Any})
* `costTV` is available as [`ManoptExamples.Total_Variation`](https://juliamanifolds.github.io/ManoptExamples.jl/stable/objectives/#ManoptExamples.Total_Variation)
* `costTV2` is available as [`ManoptExamples.second_order_Total_Variation`](https://juliamanifolds.github.io/ManoptExamples.jl/stable/objectives/#ManoptExamples.second_order_Total_Variation)
* `de_casteljau` is available as [`ManoptExamples.de_Casteljau`](https://juliamanifolds.github.io/ManoptExamples.jl/stable/objectives/#ManoptExamples.de_Casteljau-Tuple{ManifoldsBase.AbstractManifold,%20Vararg{Any}})
* `differential_forward_logs` is available as [`ManoptExamples.differential_forward_logs`](https://juliamanifolds.github.io/ManoptExamples.jl/stable/objectives/#ManoptExamples.differential_forward_logs-Tuple{ManifoldsBase.PowerManifold,%20Any,%20Any})
* `differential_bezier_control` is available as [`ManoptExamples.differential_Bezier_control_points`](https://juliamanifolds.github.io/ManoptExamples.jl/stable/objectives/#ManoptExamples.differential_Bezier_control_points-Tuple{ManifoldsBase.AbstractManifold,%20AbstractVector{%3C:ManoptExamples.BezierSegment},%20AbstractVector,%20AbstractVector{%3C:ManoptExamples.BezierSegment}})
* `forward_logs` is available as [`ManoptExamples.forward_logs`](https://juliamanifolds.github.io/ManoptExamples.jl/stable/objectives/#ManoptExamples.forward_logs-Union{Tuple{TPR},%20Tuple{TSize},%20Tuple{TM},%20Tuple{𝔽},%20Tuple{ManifoldsBase.PowerManifold{𝔽,%20TM,%20TSize,%20TPR},%20Any}}%20where%20{𝔽,%20TM,%20TSize,%20TPR})
* `get_bezier_degree` is available as [`ManoptExamples.get_Bezier_degree`](https://juliamanifolds.github.io/ManoptExamples.jl/stable/objectives/#ManoptExamples.get_Bezier_degree-Tuple{ManifoldsBase.AbstractManifold,%20ManoptExamples.BezierSegment})
* `get_bezier_degrees` is available as [`ManoptExamples.get_Bezier_degrees`](https://juliamanifolds.github.io/ManoptExamples.jl/stable/objectives/#ManoptExamples.get_Bezier_degrees-Tuple{ManifoldsBase.AbstractManifold,%20AbstractVector{%3C:ManoptExamples.BezierSegment}})
* `get_Bezier_inner_points` is available as [`ManoptExamples.get_Bezier_inner_points`](https://juliamanifolds.github.io/ManoptExamples.jl/stable/objectives/#ManoptExamples.get_Bezier_inner_points-Tuple{ManifoldsBase.AbstractManifold,%20AbstractVector{%3C:ManoptExamples.BezierSegment}})
* `get_bezier_junction_tangent_vectors` is available as [`ManoptExamples.get_Bezier_junction_tangent_vectors`](https://juliamanifolds.github.io/ManoptExamples.jl/stable/objectives/#ManoptExamples.get_Bezier_junction_tangent_vectors-Tuple{ManifoldsBase.AbstractManifold,%20AbstractVector{%3C:ManoptExamples.BezierSegment}})
* `get_bezier_junctions` is available as [`ManoptExamples.get_Bezier_junctions`](https://juliamanifolds.github.io/ManoptExamples.jl/stable/objectives/#ManoptExamples.get_Bezier_junctions)
* `get_bezier_points` is available as [`ManoptExamples.get_Bezier_points`](https://juliamanifolds.github.io/ManoptExamples.jl/stable/objectives/#ManoptExamples.get_Bezier_points)
* `get_bezier_segments` is available as [`ManoptExamples.get_Bezier_segments`](https://juliamanifolds.github.io/ManoptExamples.jl/stable/objectives/#ManoptExamples.get_Bezier_segments-Union{Tuple{P},%20Tuple{ManifoldsBase.AbstractManifold,%20Vector{P},%20Any},%20Tuple{ManifoldsBase.AbstractManifold,%20Vector{P},%20Any,%20Symbol}}%20where%20P)
* `grad_acceleration_bezier` is available as [`ManoptExamples.grad_acceleration_Bezier`](https://juliamanifolds.github.io/ManoptExamples.jl/stable/objectives/#ManoptExamples.grad_acceleration_Bezier-Tuple{ManifoldsBase.AbstractManifold,%20AbstractVector,%20AbstractVector{%3C:Integer},%20AbstractVector})
* `grad_L2_acceleration_bezier` is available as [`ManoptExamples.grad_L2_acceleration_Bezier`](https://juliamanifolds.github.io/ManoptExamples.jl/stable/objectives/#ManoptExamples.grad_L2_acceleration_Bezier-Union{Tuple{P},%20Tuple{ManifoldsBase.AbstractManifold,%20AbstractVector{P},%20AbstractVector{%3C:Integer},%20AbstractVector,%20Any,%20AbstractVector{P}}}%20where%20P)
* `grad_Intrinsic_infimal_convolution_TV12` is available as [`ManoptExamples.Intrinsic_infimal_convolution_TV12`](https://juliamanifolds.github.io/ManoptExamples.jl/stable/objectives/#ManoptExamples.grad_intrinsic_infimal_convolution_TV12-Tuple{ManifoldsBase.AbstractManifold,%20Vararg{Any,%205}})
* `grad_TV` is available as [`ManoptExamples.grad_Total_Variation`](https://juliamanifolds.github.io/ManoptExamples.jl/stable/objectives/#ManoptExamples.grad_Total_Variation)
* `costIntrICTV12` is available as [`ManoptExamples.Intrinsic_infimal_convolution_TV12`](https://juliamanifolds.github.io/ManoptExamples.jl/stable/objectives/#ManoptExamples.Intrinsic_infimal_convolution_TV12-Tuple{ManifoldsBase.AbstractManifold,%20Vararg{Any,%205}})
* `project_collaborative_TV` is available as [`ManoptExamples.project_collaborative_TV`](https://juliamanifolds.github.io/ManoptExamples.jl/stable/objectives/#ManoptExamples.project_collaborative_TV)
* `prox_parallel_TV` is available as [`ManoptExamples.prox_parallel_TV`](https://juliamanifolds.github.io/ManoptExamples.jl/stable/objectives/#ManoptExamples.prox_parallel_TV)
* `grad_TV2` is available as [`ManoptExamples.prox_second_order_Total_Variation`](https://juliamanifolds.github.io/ManoptExamples.jl/stable/objectives/#ManoptExamples.grad_second_order_Total_Variation)
* `prox_TV` is available as [`ManoptExamples.prox_Total_Variation`](https://juliamanifolds.github.io/ManoptExamples.jl/stable/objectives/#ManoptExamples.prox_Total_Variation)
* `prox_TV2` is available as [`ManopExamples.prox_second_order_Total_Variation`](https://juliamanifolds.github.io/ManoptExamples.jl/stable/objectives/#ManoptExamples.prox_second_order_Total_Variation-Union{Tuple{T},%20Tuple{ManifoldsBase.AbstractManifold,%20Any,%20Tuple{T,%20T,%20T}},%20Tuple{ManifoldsBase.AbstractManifold,%20Any,%20Tuple{T,%20T,%20T},%20Int64}}%20where%20T)

## [0.4.43] November 19, 2023

### Added

* vale.sh as a CI to keep track of a consistent documentation

## [0.4.42] November 6, 2023

### Added

* add `Manopt.JuMP_Optimizer` implementing JuMP's solver interface

## [0.4.41] November 2, 2023

### Changed

* `trust_regions` is now more flexible and the sub solver (Steihaug-Toint tCG by default)
  can now be exchanged.
* `adaptive_regularization_with_cubics` is now more flexible as well, where it previously was a bit too
  much tightened to the Lanczos solver as well.
* Unified documentation notation and bumped dependencies to use DocumenterCitations 1.3

## [0.4.40] October 24, 2023

### Added

* add a `--help` argument to `docs/make.jl` to document all available command line arguments
* add a `--exclude-tutorials` argument to `docs/make.jl`. This way, when quarto is not available
  on a computer, the docs can still be build with the tutorials not being added to the menu
  such that documenter does not expect them to exist.

### Changes

* Bump dependencies to `ManifoldsBase.jl` 0.15 and `Manifolds.jl` 0.9
* move the ARC CG subsolver to the main package, since `TangentSpace` is now already
  available from `ManifoldsBase`.

## [0.4.39] October 9, 2023

### Changes

* also use the pair of a retraction and the inverse retraction (see last update)
  to perform the relaxation within the Douglas-Rachford algorithm.

## [0.4.38] October 8, 2023

### Changes

* avoid allocations when calling `get_jacobian!` within the Levenberg-Marquard Algorithm.

### Fixed

* Fix a lot of typos in the documentation

## [0.4.37] September 28, 2023

### Changes

* add more of the Riemannian Levenberg-Marquard algorithms parameters as keywords, so they
  can be changed on call
* generalize the internal reflection of Douglas-Rachford, such that is also works with an
  arbitrary pair of a reflection and an inverse reflection.

## [0.4.36]  September 20, 2023

### Fixed

* Fixed a bug that caused non-matrix points and vectors to fail when working with approximate

## [0.4.35]  September 14, 2023

### Added

* The access to functions of the objective is now unified and encapsulated in proper `get_` functions.

## [0.4.34]  September 02, 2023

### Added

* an `ManifoldEuclideanGradientObjective` to allow the cost, gradient, and Hessian and other
  first or second derivative based elements to be Euclidean and converted when needed.
* a keyword `objective_type=:Euclidean` for all solvers, that specifies that an Objective shall be created of the new type

## [0.4.33] August 24, 2023

### Added

* `ConstantStepsize` and `DecreasingStepsize` now have an additional field `type::Symbol` to assess whether the
  step-size should be relatively (to the gradient norm) or absolutely constant.

## [0.4.32] August 23, 2023

### Added

* The adaptive regularization with cubics (ARC) solver.

## [0.4.31] August 14, 2023

### Added

* A `:Subsolver` keyword in the `debug=` keyword argument, that activates the new `DebugWhenActive``
  to de/activate subsolver debug from the main solvers `DebugEvery`.

## [0.4.30] August 3, 2023

### Changed

* References in the documentation are now rendered using [DocumenterCitations.jl](https://github.com/JuliaDocs/DocumenterCitations.jl)
* Asymptote export now also accepts a size in pixel instead of its default `4cm` size and `render` can be deactivated setting it to `nothing`.

## [0.4.29] July 12, 2023

### Fixed

* fixed a bug, where `cyclic_proximal_point` did not work with decorated objectives.

## [0.4.28] June 24, 2023

### Changed

* `max_stepsize` was specialized for `FixedRankManifold` to follow Matlab Manopt.

## [0.4.27] June 15, 2023

### Added

* The `AdaptiveWNGrad` stepsize is available as a new stepsize functor.

### Fixed

* Levenberg-Marquardt now possesses its parameters `initial_residual_values` and
  `initial_jacobian_f` also as keyword arguments, such that their default initialisations
  can be adapted, if necessary

## [0.4.26] June 11, 2023

### Added

* simplify usage of gradient descent as sub solver in the DoC solvers.
* add a `get_state` function
* document `indicates_convergence`.

## [0.4.25] June 5, 2023

### Fixed

* Fixes an allocation bug in the difference of convex algorithm

## [0.4.24] June 4, 2023

### Added

* another workflow that deletes old PR renderings from the docs to keep them smaller in overall size.

### Changes

* bump dependencies since the extension between Manifolds.jl and ManifoldsDiff.jl has been moved to Manifolds.jl

## [0.4.23] June 4, 2023

### Added

* More details on the Count and Cache tutorial

### Changed

* loosen constraints slightly

## [0.4.22] May 31, 2023

### Added

* A tutorial on how to implement a solver

## [0.4.21] May 22, 2023

### Added

* A `ManifoldCacheObjective` as a decorator for objectives to cache results of calls,
  using LRU Caches as a weak dependency. For now this works with cost and gradient evaluations
* A `ManifoldCountObjective` as a decorator for objectives to enable counting of calls to for example the cost and the gradient
* adds a `return_objective` keyword, that switches the return of a solver to a tuple `(o, s)`,
  where `o` is the (possibly decorated) objective, and `s` is the “classical” solver return (state or point).
  This way the counted values can be accessed and the cache can be reused.
* change solvers on the mid level (form `solver(M, objective, p)`) to also accept decorated objectives

### Changed

* Switch all Requires weak dependencies to actual weak dependencies starting in Julia 1.9


## [0.4.20] May 11, 2023

### Changed

* the default tolerances for the numerical `check_` functions were loosened a bit,
  such that `check_vector` can also be changed in its tolerances.

## [0.4.19] May 7, 2023

### Added

* the sub solver for `trust_regions` is now customizable and can now be exchanged.

### Changed

* slightly changed the definitions of the solver states for ALM and EPM to be type stable

## [0.4.18] May 4, 2023

### Added

* A function `check_Hessian(M, f, grad_f, Hess_f)` to numerically verify the (Riemannian) Hessian of a function `f`

## [0.4.17] April 28, 2023

### Added

* A new interface of the form `alg(M, objective, p0)` to allow to reuse
  objectives without creating `AbstractManoptSolverState`s and calling `solve!`. This especially still allows for any decoration of the objective and/or the state using `debug=`, or `record=`.

### Changed

* All solvers now have the initial point `p` as an optional parameter making it more accessible to first time users, `gradient_descent(M, f, grad_f)` is equivalent to `gradient_descent(M, f, grad_f, rand(M))`

### Fixed

* Unified the framework to work on manifold where points are represented by numbers for several solvers

## [0.4.16] April 18, 2023

### Fixed

* the inner products used in `truncated_gradient_descent` now also work thoroughly on complex
  matrix manifolds

## [0.4.15] April 13, 2023

### Changed

* `trust_regions(M, f, grad_f, hess_f, p)` now has the Hessian `hess_f` as well as
  the start point `p0` as an optional parameter and approximate it otherwise.
* `trust_regions!(M, f, grad_f, hess_f, p)` has the Hessian as an optional parameter
  and approximate it otherwise.

### Removed

* support for `ManifoldsBase.jl` 0.13.x, since with the definition of `copy(M,p::Number)`,
  in 0.14.4, that one is used instead of defining it ourselves.

## [0.4.14] April 06, 2023

### Changed
* `particle_swarm` now uses much more in-place operations

### Fixed
* `particle_swarm` used quite a few `deepcopy(p)` commands still, which were replaced by `copy(M, p)`

## [0.4.13] April 09, 2023

### Added

* `get_message` to obtain messages from sub steps of a solver
* `DebugMessages` to display the new messages in debug
* safeguards in Armijo line search and L-BFGS against numerical over- and underflow that report in messages

## [0.4.12] April 4, 2023

### Added

* Introduce the [Difference of Convex Algorithm](https://manoptjl.org/stable/solvers/difference_of_convex/#DCASolver) (DCA)
  `difference_of_convex_algorithm(M, f, g, ∂h, p0)`
* Introduce the [Difference of Convex Proximal Point Algorithm](https://manoptjl.org/stable/solvers/difference_of_convex/#DCPPASolver) (DCPPA)
  `difference_of_convex_proximal_point(M, prox_g, grad_h, p0)`
* Introduce a `StopWhenGradientChangeLess` stopping criterion

## [0.4.11] March 27, 2023

### Changed

* adapt tolerances in tests to the speed/accuracy optimized distance on the sphere in `Manifolds.jl` (part II)

## [0.4.10] March 26, 2023

### Changed

* adapt tolerances in tests to the speed/accuracy optimized distance on the sphere in `Manifolds.jl`

## [0.4.9] March 3, 2023

### Added

* introduce a wrapper that allows line searches from [LineSearches.jl](https://github.com/JuliaNLSolvers/LineSearches.jl)
  to be used within Manopt.jl, introduce the [manoptjl.org/stable/extensions/](https://manoptjl.org/stable/extensions/)
  page to explain the details.

## [0.4.8] February 21, 2023

### Added

* a `status_summary` that displays the main parameters within several structures of Manopt,
  most prominently a solver state

### Changed

* Improved storage performance by introducing separate named tuples for points and vectors
* changed the `show` methods of `AbstractManoptSolverState`s to display their `state_summary
* Move tutorials to be rendered with Quarto into the documentation.

## [0.4.7] February 14, 2023

### Changed

* Bump `[compat]` entry of ManifoldDiff to also include 0.3

## [0.4.6] February 3, 2023

### Fixed

* Fixed a few stopping criteria even indicated to stop before the algorithm started.

## [0.4.5] January 24, 2023

### Changed

* the new default functions that include `p` are used where possible
* a first step towards faster storage handling

## [0.4.4] January 20, 2023

### Added

* Introduce `ConjugateGradientBealeRestart` to allow CG restarts using Beale‘s rule

### Fixed

* fix a type in `HestenesStiefelCoefficient`


## [0.4.3] January 17, 2023

### Fixed

* the CG coefficient `β` can now be complex
* fix a bug in `grad_distance`

## [0.4.2] January 16, 2023

### Changed

* the usage of `inner` in line search methods, such that they work well with
  complex manifolds as well


## [0.4.1] January 15, 2023

### Fixed

* a `max_stepsize` per manifold to avoid leaving the injectivity radius,
  which it also defaults to

## [0.4.0] January 10, 2023

### Added

* Dependency on `ManifoldDiff.jl` and a start of moving actual derivatives, differentials,
  and gradients there.
* `AbstractManifoldObjective` to store the objective within the `AbstractManoptProblem`
* Introduce a `CostGrad` structure to store a function that computes the cost and gradient
  within one function.
* started a `changelog.md` to thoroughly keep track of changes

### Changed

* `AbstractManoptProblem` replaces `Problem`
* the problem now contains a
* `AbstractManoptSolverState` replaces `Options`
* `random_point(M)` is replaced by `rand(M)` from `ManifoldsBase.jl
* `random_tangent(M, p)` is replaced by `rand(M; vector_at=p)`<|MERGE_RESOLUTION|>--- conflicted
+++ resolved
@@ -5,35 +5,29 @@
 The format is based on [Keep a Changelog](https://keepachangelog.com/en/1.0.0/),
 and this project adheres to [Semantic Versioning](https://semver.org/spec/v2.0.0.html).
 
-<<<<<<< HEAD
 # [0.5.0] unreleased
+
+## Changed
+
+* Unify doc strings and presentation of keyword arguments
+  * general indexing, for example in a vector, uses `i`
+  * index for inequality constraints is unified to `i` running from `1,...,m`
+  * index for equality constraints is unified to `j` running from `1,...,n`
+  * iterations are using now `k`
+* Doc strings unified and even reusing similar docstring snippets.
 
 ## Removed
 
  * the `truncated_conjugate_gradient_descent(M, f, grad_f, hess_f)` has the Hessian now
    a mandatory argument. To use the old variant,
    provide `ApproxHessianFiniteDifference(M, copy(M, p), grad_f)` to `hess_f` directly.
-
-Quite a few deprecated keyword arguments and a few function signatures were removed
-
+* all deprecated keyword arguments and a few function signatures were removed
  * `get_equality_constraints`, `get_equality_constraints!`, `get_inequality_constraints`, `get_inequality_constraints!` are removed. Use their singular forms and set the index to `:` instead.
  * `StopWhenChangeLess(ε)` is removed, use ``StopWhenChangeLess(M, ε)` instead to fill for example the retraction properly used to determine the change
 * In the `WolfePowellLinesearch` and  `WolfeBinaryLinesearch`the `linesearch_stopsize=` keyword is replaced by `stop_when_stepsize_less=`
 * `DebugChange` and `RecordChange` had a `manifold=` and a `invretr` keyword that were replaced by the first positiona argument `M` and `inverse_retraction_method=`, respectively
 * in the `NonlinearLeastSquaresObjective` and `LevenbergMarquardt` the `jacB=` keyword is now called `jacobian_tangent_basis=`
 * in `particle_swarm` the `n=` keyword is replaced by `swarm_size=`.
-=======
-## [0.4.70] WIP
-
-### Added
-
-* Unify doc strings and presentation of keyword arguments
-  * general indexing, for example in a vector, uses `i`
-  * index for inequality constraints is unified to `i` running from `1,...,m`
-  * index for equality constraints is unified to `j` running from `1,...,n`
-  * iterations are using now `k`
-* Doc strings unified and even reusing similar docstring snippets.
->>>>>>> c8564b84
 
 ## [0.4.69] – August 3, 2024
 
