--- conflicted
+++ resolved
@@ -6,8 +6,7 @@
 The format is based on [Keep a Changelog](https://keepachangelog.com/en/1.0.0/),
 and this project adheres to [Semantic Versioning](https://semver.org/spec/v2.0.0.html).
 
-<<<<<<< HEAD
-## [0.5.16] unreleased
+## [0.5.17] unreleased
 
 ### Added
 
@@ -16,14 +15,13 @@
 ### Fixed
 
 * Fixed allocations in the callbacks of the JuMP interface so that the solver can query the cost and gradient without allocating.
-=======
+
 ## [0.5.16] 2025-05-07
 
 ### Fixed
 
 * fixes a bug in the `LineSearches.jl` extension, where two (old) `retract!`s were still
 present; they were changed to `retact_fused!`.
->>>>>>> 56212e12
 
 ## [0.5.15] 2025-05-06
 
