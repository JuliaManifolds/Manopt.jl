--- conflicted
+++ resolved
@@ -5,9 +5,6 @@
 The format is based on [Keep a Changelog](https://keepachangelog.com/en/1.0.0/),
 and this project adheres to [Semantic Versioning](https://semver.org/spec/v2.0.0.html).
 
-<<<<<<< HEAD
-## [0.4.6x] unreleased
-=======
 ## [0.4.64] unreleased
 
 ### Added
@@ -21,17 +18,12 @@
   their gradients.
 * deprecate `get_grad_equality_constraints(M, o, p)`, use `get_grad_equality_constraint(M, o, p, :)`
   from the more flexible indexing instead.
->>>>>>> 599994d5
 
 ### Changed
 
 * Remodel `ConstrainedManifoldObjective` to store an `AbstractManifoldObjective`
   internally instead of directly `f` and `grad_f`, allowing also Hessian objectives
-<<<<<<< HEAD
-  therein – and implementing access to this Hessian
-=======
   therein and implementing access to this Hessian
->>>>>>> 599994d5
 
 ## [0.4.63] May 11, 2024
 
