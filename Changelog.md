--- conflicted
+++ resolved
@@ -5,7 +5,6 @@
 The format is based on [Keep a Changelog](https://keepachangelog.com/en/1.0.0/),
 and this project adheres to [Semantic Versioning](https://semver.org/spec/v2.0.0.html).
 
-<<<<<<< HEAD
 ## [0.4.x] - dd/mm/2024
 
 ### Added
@@ -14,7 +13,7 @@
 * `prox_bundle_method` optimization algorithm for non-smooth functions.
 * `StopWhenSubgradientNormLess`, `StopWhenBundleLess`, and 
   `StopWhenProxBundleLess` stopping criteria.
-=======
+
 ## [0.4.48]
 
 ### Fixed
@@ -22,7 +21,6 @@
 * fixes an imprecision in the interface of `get_iterate` that sometimes led to the swarm of `particle_swarm` being returned as the iterate.
 * refactor `particle_swarm` in naming and access functions to avoid this also in the future.
   To access the whole swarm, one now should use `get_manopt_parameter(pss, :Population)`
->>>>>>> 86a2866c
 
 ## [0.4.47] January 6, 2024
 
