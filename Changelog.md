# Changelog

All notable Changes to the Julia package `Manopt.jl` are documented in this file.
The file was started with Version `0.4`.

The format is based on [Keep a Changelog](https://keepachangelog.com/en/1.0.0/),
and this project adheres to [Semantic Versioning](https://semver.org/spec/v2.0.0.html).

<<<<<<< HEAD
## [0.5.24] release candidate

### Changed

* Bumped dependencies of all JuliaManifolds ecosystem packages to be consistent with ManifoldsBase.jl 2.0
=======
## [0.5.24] unreleased

### Added

* `CubicBracketingLinesearch` step size
* fallback in `proximal_gradient_plan`to use the norm of the inverse retraction if the distance is not available.
>>>>>>> 5bfd3c6d

## [0.5.23] September 14, 2025

### Added

* `HybridCoefficient(args...)` conjugate gradient parameters.
* a function `has_converged(sc)` function for any `StoppingCriterion` to indicate that it _both_ has stopped and the reason is a convergence certificate.
  Note that compared to the static evaluation of `indicates_convergence(sc)`, which is independent of the state of the criterion,
  this is the dynamic variant to be used _after_ a solver has stopped.
* a `has_converged(::AbstractManoptSolverState)` function to check whether the solver has converged.

### Changed

* formerly a stopping criterion could be activated at certain iterations with `sc > 5`, `sc >= 5`, `sc == 5`, `sc <= 5`, and `sc < 5`.
  This caused too many issues with invalidations, so it has been reduced and moved to `sc ⩼ 5`, `sc ≟ 5`, `sc ⩻ 5` for the cases 1, 3, and 5, respectively,
  cf. (#509).
* Refine the `JuMP` extension and add an allocation-free cost and gradient callback for JuMP interface (#498)

## [0.5.22] September 09, 2025

### Added

* a `keywords_accepted(f, mode=:warn; kwargs...)` function that verifies that all keywords are accepted by a certain function.
* an internal function `calls_with_kwargs(f)` to indicate which functions `f` passes `kwargs...` to.
* a `KeywordsErrorMode` preference parameter to control how keywords that are not used/allowed should be treated. Values are `"none"`, `"warn"` (default), and `"error"`.
* Add Distance over Gradients (RDoG) stepsize: `DistanceOverGradientsStepsize` and factory `DistanceOverGradients`, a learning‑rate‑free, curvature‑aware stepsize with `show`/`repr` and tests on Euclidean, Sphere, and Hyperbolic manifolds.

### Fixed
* the typo in the name `AdaptiveRgularizationWithCubicsModelObjective` is fixed to `AdaptiveRegularizationWithCubicsModelObjective`.

## [0.5.21] September 5, 2025

### Added

* a system to track keywords, warning when unused ones are passed and a static way to explore possible keywords.
* a `warm_start_factor` field to `ProximalGradientMethodBacktrackingStepsize` to allow to scale the stepsize in the backtracking procedure.
* a `gradient=` keyword in several `Stepsize`s, such that one can avoid to internally avoid computing the gradient again.
* used the ``gradient=` keyword in
  * `alternating_gradient_descent`
  * `conjugate_gradient`
  * `Frank_Wolfe_method`
  * `gradient_descent`
  * `interior_point_newton`
  * `quasi_Newton`
  * `projected_gradient_method`
* a `restart_condition` functor to `conjugate_gradient_descent`, which allows the algorithm to restart if the search direction is sub-par (#492)
* two literature references


### Changed

* remodelled the docs for the extensions a bit, added `JuMP` to the DocumenterInterlinks.
* the internal `VectorizedManifold` within that extension is now called `ManifoldSet`
* the internal `ArrayShape` within that extensionis not called `ManifoldPointArrayShape`
* Switch to using [Runic.jl](https://github.com/fredrikekre/Runic.jl) as code formatter

### Fixed

* Fixed some math rendering in the docs, especially avoid `raw` strings and interpolate math symbols more often.

### Fixed

* Fixed allocations in the callbacks of the JuMP interface so that the solver can query the cost and gradient without allocating.

## [0.5.20] July 8, 2025

### Added

* a `DebugWarnIfStepsizeCollapsed` DebugAction and a related `:WarnStepsize` symbol for the debug dictionary. This is to be used in conjunction with the `ProximalGradientMethodBacktracking` stepsize to warn if the backtracking procedure of the `proximal_gradient_method` hit the stepsize length threshold without converging.

### Changed

* bumped dependencies.

### Fixed

* Fixed a few typos in the docs.

## [0.5.19] July 4, 2025

### Added

* a function `get_differential` and `get_differential_function` for first order objectives.
* a `ParentEvaluationType` to indicate that a certain objective inherits it evaluation from the parent (wrapping) objective
* a new `AllocatingInplaceEvaluation` that is used for the functions that offer both variants simultaneously.
* a `differential=` keyword for providing a faster way of computing `inner(M, p, grad_f(p), X)`, introduced to the algorithms `conjugate_gradient_descent`, `gradient_descent`, `Frank_Wolfe_method`, `quasi_Newton`

### Changed

* the `ManifoldGradientObjective` and the `ManifoldCostGradientObjective` are now merely
  a const special cases of the `ManifoldFirstOrderObjective`, since this type might now
  also represent a differential or other combinations of cost, grad, and differential, where they are computed together.
* the `AbstractManifoldGradientObjective` is renamed to `AbstractManifoldFirstOrderObjective`, since the
 second function might now also represent a differential.

### Fixed

* fixes a small bug where calling `mesh_adaptive_direct_search` with a start point in some cases did not initialise the state correctly with that start point.
* The `HestenesStiefelCoefficient` now also always returns a real value, similar
  the other coefficient rules. To the best of our knowledge, this might have been a bug previously.

## [0.5.18] June 18, 2025

### Added

* Introduce the algorithm `proximal_gradient_method` along
  with `ManifoldProximalGradientObjective`, `ProximalGradientMethodState`, as well as an experimental `ProximalGradientMethodAcceleration`.
* Add `ProximalGradientMethodBacktracking` stepsize.
* Add `StopWhenGradientMappingNormLess` stopping criterion.
* Introduce a `StopWhenRepeated` stopping criterion that stops when the given stopping criterion has indicated to stop `n` times (consecutively, if `consecutive=true`).
* Introduce a `StopWhenCriterionWithIterationCondition` stopping criterion that stops when a given stopping criterion has been satisfied together with a certain iteration condition. This can the generated even with shortcuts like `sc > 5`
* Introduce a `DebugCallback` that allows to add a callback function to the debug system
* Introduce a `callback=` keyword to all solvers.
* Added back functions `estimate_sectional_curvature`, `ζ_1`, `ζ_2`, `close_point` from `convex_bundle_method`; the function call can stay the same as before since there is a curvature estimation fallback
* Add back some fields and arguments such as `p_estimate`, `ϱ`, `α`, from `ConvexBundleMethodState`

### Changed

* make the `GradientDescentState` a bit more tolerant to ignore keywords it does not use.

## [0.5.17] June 3, 2025

### Added

* Introduce a `StopWhenCostChangeLess` stopping criterion that stops when the cost function changes less than a given value.

## [0.5.16] May 7, 2025

### Fixed

* fixes a bug in the `LineSearches.jl` extension, where two (old) `retract!`s were still
present; they were changed to `retact_fused!`.

## [0.5.15] May 6, 2025

### Fixed

* CMA-ES no longer errors when the covariance matrix has nonpositive eigenvalues due to numerical issues.

## [0.5.14] May 5, 2025

### Added

* `linear_subsolver!` is added as a keyword argument to the Levenberg-Marquardt interface.

### Changed

* adapt to using `default_basis` where appropriate.
* the tutorials are now rendered with `quarto` using the [`QuartoNotebookRunner.jl`](https://github.com/PumasAI/QuartoNotebookRunner.jl) and are hence purely julia based.

## [0.5.13] April 25, 2025

### Added

* Allow setting `AbstractManifoldObjective` through JuMP

### Changed

* Remove dependency on `ManoptExamples.jl` which yielded a circular dependency, though only through extras
* Unify dummy types and several test functions into the `ManoptTestSuite` subpackage.

### Fixed

* A scaling error that appeared only when calling `get_cost_function` on the new `ScaledManifoldObjective`.
* Documentation issues for quasi-Newton solvers.
* fixes a scaling error in quasi newton
* Fixes printing of JuMP models containg Manopt solver.


## [0.5.12] April 13, 2025

### Added

* a `ScaledManifoldObjective` to easier build scaled versions of objectives,
  especially turn maximisation problems into minimisation ones using a scaling of `-1`.
* Introduce a `ManifoldConstrainedSetObjective`
* Introduce a `projected_gradient_method`


## [0.5.11] April 8, 2025

### Added

* Configurable subsolver for the linear subproblem in Levenberg-Marquardt. The default subsolver is now also robust to numerical issues that may cause Cholesky decomposition to fail.

## [0.5.10] April 4, 2025

### Fixed

* a proper implementation of the preconditioning for `quasi_Newton`, that can be used instead
  of or in combination with the initial scaling.

## [0.5.9] March 24, 2025

### Added

* add a `PreconditionedDirection` variant to the `direction` gradient processor
  keyword argument and its corresponding `PreconditionedDirectionRule`
* make the preconditioner available in quasi Newton.
* in `gradient_descent` and `conjugate_gradient_descent` the rule can be added anyways.

### Fixed

* the links in the AD tutorial are fixed and moved to using `extref`

## [0.5.8] February 28, 2025

### Fixed

* fixed a small bug in the `NonmonotoneLinesearchStepsize` hwn the injectivity radius is an irrational number.
* fixed a small bug in `check_gradient` where `eps` might have been called on complex types.
* fixed a bug in several gradient based solvers like `quasi_newton`, such that they properly work with the combined cost grad objective.
* fixes a few typos in the docs.

## [0.5.7] February 20, 20265

### Added

* Adds a mesh adaptive direct search algorithm (MADS), using the LTMADS variant with a lower triangular (LT) random matrix in the mesh generation.

## [0.5.6] February 10, 2025

### Changed

* bump dependencies of all JuliaManifolds ecosystem packages to be consistent with ManifoldsBase 1.0

## [0.5.5] January 4, 2025

### Added

* the Levenberg-Marquardt algorithm internally uses a `VectorGradientFunction`, which allows
 to use a vector of gradients of a function returning all gradients as well for the algorithm
* The `VectorGradientFunction` now also have a `get_jacobian` function

### Changed

* Minimum Julia version is now 1.10 (the LTS which replaced 1.6)
* The vectorial functions had a bug where the original vector function for the mutating case
  was not always treated as mutating.

### Removed

* The geodesic regression example, first because it is not correct, second because it should become part of ManoptExamples.jl once it is correct.

## [0.5.4] December 11, 2024

### Added

* An automated detection whether the tutorials are present
   if not an also no quarto run is done, an automated `--exclude-tutorials` option is added.
* Support for ManifoldDiff 0.4
* icons upfront external links when they link to another package or Wikipedia.

## [0.5.3] October 18, 2024

### Added

* `StopWhenChangeLess`, `StopWhenGradientChangeLess` and `StopWhenGradientLess` can now use the new idea (ManifoldsBase.jl 0.15.18) of different outer norms on manifolds with components like power and product manifolds and all others that support this from the `Manifolds.jl` Library, like `Euclidean`

### Changed

* stabilize `max_stepsize` to also work when `injectivity_radius` dos not exist.
  It however would warn new users, that activate tutorial mode.
* Start a `ManoptTestSuite` sub package to store dummy types and common test helpers in.

## [0.5.2] October 5, 2024

### Added

* three new symbols to easier state to record the `:Gradient`, the `:GradientNorm`, and the `:Stepsize`.

### Changed

* fix a few typos in the documentation
* improved the documentation for the initial guess of [`ArmijoLinesearchStepsize`](https://manoptjl.org/stable/plans/stepsize/#Manopt.ArmijoLinesearch).

## [0.5.1] September 4, 2024

### Changed

* slightly improves the test for the ` ExponentialFamilyProjection` text on the about page.

### Added

* the `proximal_point` method.

## [0.5.0] August 29, 2024

This breaking update is mainly concerned with improving a unified experience through all solvers
and some usability improvements, such that for example the different gradient update rules are easier to specify.

In general this introduces a few factories, that avoid having to pass the manifold to keyword arguments

### Added

* A `ManifoldDefaultsFactory` that postpones the creation/allocation of manifold-specific fields in for example direction updates, step sizes and stopping criteria. As a rule of thumb, internal structures, like a solver state should store the final type. Any high-level interface, like the functions to start solvers, should accept such a factory in the appropriate places and call the internal `_produce_type(factory, M)`, for example before passing something to the state.
* a `documentation_glossary.jl` file containing a glossary of often used variables in fields, arguments, and keywords, to print them in a unified manner. The same for usual sections, text, and math notation that is often used within the doc-strings.

### Changed

* Any `Stepsize` now has a `Stepsize` struct used internally as the original `struct`s before. The newly exported terms aim to fit `stepsize=...` in naming and create a `ManifoldDefaultsFactory` instead, so that any stepsize can be created without explicitly specifying the manifold.
  * `ConstantStepsize` is no longer exported, use `ConstantLength` instead. The length parameter is now a positional argument following the (optional) manifold. Besides that `ConstantLength` works as before,just that omitting the manifold fills the one specified in the solver now.
  * `DecreasingStepsize` is no longer exported, use `DecreasingLength` instead. `ConstantLength` works as before,just that omitting the manifold fills the one specified in the solver now.
  * `ArmijoLinesearch` is now called `ArmijoLinesearchStepsize`. `ArmijoLinesearch` works as before,just that omitting the manifold fills the one specified in the solver now.
  * `WolfePowellLinesearch` is now called `WolfePowellLinesearchStepsize`, its constant `c_1` is now unified with Armijo and called `sufficient_decrease`, `c_2` was renamed to `sufficient_curvature`. Besides that, `WolfePowellLinesearch` works as before, just that omitting the manifold fills the one specified in the solver now.
  * `WolfePowellBinaryLinesearch` is now called `WolfePowellBinaryLinesearchStepsize`, its constant `c_1` is now unified with Armijo and called `sufficient_decrease`, `c_2` was renamed to `sufficient_curvature`. Besides that, `WolfePowellBinaryLinesearch` works as before, just that omitting the manifold fills the one specified in the solver now.
  * `NonmonotoneLinesearch` is now called `NonmonotoneLinesearchStepsize`. `NonmonotoneLinesearch` works as before, just that omitting the manifold fills the one specified in the solver now.
  * `AdaptiveWNGradient` is now called `AdaptiveWNGradientStepsize`. Its second positional argument, the gradient function was only evaluated once for the `gradient_bound` default, so it has been replaced by the keyword `X=` accepting a tangent vector. The last positional argument `p` has also been moved to a keyword argument. Besides that, `AdaptiveWNGradient` works as before, just that omitting the manifold fills the one specified in the solver now.
* Any `DirectionUpdateRule` now has the `Rule` in its name, since the original name is used to create the `ManifoldDefaultsFactory` instead. The original constructor now no longer requires the manifold as a parameter, that is later done in the factory. The `Rule` is, however, also no longer exported.
  * `AverageGradient` is now called `AverageGradientRule`. `AverageGradient` works as before, but the manifold as its first parameter is no longer necessary and `p` is now a keyword argument.
  * The `IdentityUpdateRule` now accepts a manifold optionally for consistency, and you can use `Gradient()` for short as well as its factory. Hence `direction=Gradient()` is now available.
  * `MomentumGradient` is now called `MomentumGradientRule`. `MomentumGradient` works as before, but the manifold as its first parameter is no longer necessary and `p` is now a keyword argument.
  * `Nesterov` is now called `NesterovRule`. `Nesterov` works as before, but the manifold as its first parameter is no longer necessary and `p` is now a keyword argument.
  * `ConjugateDescentCoefficient` is now called `ConjugateDescentCoefficientRule`. `ConjugateDescentCoefficient` works as before, but can now use the factory in between
  * the `ConjugateGradientBealeRestart` is now called `ConjugateGradientBealeRestartRule`. For the `ConjugateGradientBealeRestart` the manifold is now a first parameter, that is not necessary and no longer the `manifold=` keyword.
  * `DaiYuanCoefficient` is now called `DaiYuanCoefficientRule`. For the `DaiYuanCoefficient` the manifold as its first parameter is no longer necessary and the vector transport has been unified/moved to the `vector_transport_method=` keyword.
  * `FletcherReevesCoefficient` is now called `FletcherReevesCoefficientRule`. `FletcherReevesCoefficient` works as before, but can now use the factory in between
  * `HagerZhangCoefficient` is now called `HagerZhangCoefficientRule`. For the `HagerZhangCoefficient` the manifold as its first parameter is no longer necessary and the vector transport has been unified/moved to the `vector_transport_method=` keyword.
  * `HestenesStiefelCoefficient` is now called `HestenesStiefelCoefficientRule`. For the `HestenesStiefelCoefficient` the manifold as its first parameter is no longer necessary and the vector transport has been unified/moved to the `vector_transport_method=` keyword.
  * `LiuStoreyCoefficient` is now called `LiuStoreyCoefficientRule`. For the `LiuStoreyCoefficient` the manifold as its first parameter is no longer necessary and the vector transport has been unified/moved to the `vector_transport_method=` keyword.
  * `PolakRibiereCoefficient` is now called `PolakRibiereCoefficientRule`. For the `PolakRibiereCoefficient` the manifold as its first parameter is no longer necessary and the vector transport has been unified/moved to the `vector_transport_method=` keyword.
  * the `SteepestDirectionUpdateRule` is now called `SteepestDescentCoefficientRule`. The `SteepestDescentCoefficient` is equivalent, but creates the new factory temporarily.
  * `AbstractGradientGroupProcessor` is now called `AbstractGradientGroupDirectionRule`
    * the `StochasticGradient` is now called `StochasticGradientRule`. The `StochasticGradient` is equivalent, but creates the new factory temporarily, so that the manifold is not longer necessary.
  * the `AlternatingGradient` is now called `AlternatingGradientRule`.
  The `AlternatingGradient` is equivalent, but creates the new factory temporarily, so that the manifold is not longer necessary.
* `quasi_Newton` had a keyword `scale_initial_operator=` that was inconsistently declared (sometimes boolean, sometimes real) and was unused.
  It is now called `initial_scale=1.0` and scales the initial (diagonal, unit) matrix within the approximation of the Hessian additionally to the $\frac{1}{\lVert g_k\rVert}$ scaling with the norm of the oldest gradient for the limited memory variant. For the full matrix variant the initial identity matrix is now scaled with this parameter.
* Unify doc strings and presentation of keyword arguments
  * general indexing, for example in a vector, uses `i`
  * index for inequality constraints is unified to `i` running from `1,...,m`
  * index for equality constraints is unified to `j` running from `1,...,n`
  * iterations are using now `k`
* `get_manopt_parameter` has been renamed to `get_parameter` since it is internal,
  so internally that is clear; accessing it from outside hence reads anyways `Manopt.get_parameter`
* `set_manopt_parameter!` has been renamed to `set_parameter!` since it is internal,
  so internally that is clear; accessing it from outside hence reads `Manopt.set_parameter!`
* changed the `stabilize::Bool=` keyword in `quasi_Newton` to the more flexible `project!=`
  keyword, this is also more in line with the other solvers. Internally the same is done
  within the `QuasiNewtonLimitedMemoryDirectionUpdate`. To adapt,
  * the previous `stabilize=true` is now set with `(project!)=embed_project!` in general,
    and if the manifold is represented by points in the embedding, like the sphere, `(project!)=project!` suffices
  * the new default is `(project!)=copyto!`, so by default no projection/stabilization is performed.
* the positional argument `p` (usually the last or the third to last if sub solvers existed) has been moved to a keyword argument `p=` in all State constructors
* in `NelderMeadState` the `population` moved from positional to keyword argument as well,
* the way to initialise sub solvers in the solver states has been unified In the new variant
  * the `sub_problem` is always a positional argument; namely the last one
  * if the `sub_state` is given as a optional positional argument after the problem, it has to be a manopt solver state
  * you can provide the new `ClosedFormSolverState(e::AbstractEvaluationType)` for the state
    to indicate that the `sub_problem` is a closed form solution (function call) and how it
    has to be called
  * if you do not provide the `sub_state` as positional, the keyword `evaluation=` is used
    to generate the state `ClosedFormSolverState`.
  * when previously `p` and eventually `X` where positional arguments, they are now moved
    to keyword arguments of the same name for start point and tangent vector.
  * in detail
    * `AdaptiveRegularizationState(M, sub_problem [, sub_state]; kwargs...)` replaces
      the (unused) variant to only provide the objective; both `X` and `p` moved to keyword arguments.
    * `AugmentedLagrangianMethodState(M, objective, sub_problem; evaluation=...)` was added
    * `AugmentedLagrangianMethodState(M, objective, sub_problem, sub_state; evaluation=...)` now has `p=rand(M)` as keyword argument instead of being the second positional one
    * `ExactPenaltyMethodState(M, sub_problem; evaluation=...)` was added and `ExactPenaltyMethodState(M, sub_problem, sub_state; evaluation=...)` now has `p=rand(M)` as keyword argument instead of being the second positional one
    * `DifferenceOfConvexState(M, sub_problem; evaluation=...)` was added and `DifferenceOfConvexState(M, sub_problem, sub_state; evaluation=...)` now has `p=rand(M)` as keyword argument instead of being the second positional one
    * `DifferenceOfConvexProximalState(M, sub_problem; evaluation=...)` was added and `DifferenceOfConvexProximalState(M, sub_problem, sub_state; evaluation=...)` now has `p=rand(M)` as keyword argument instead of being the second positional one
  * bumped `Manifolds.jl`to version 0.10; this mainly means that any algorithm working on a product manifold and requiring `ArrayPartition` now has to explicitly do `using RecursiveArrayTools`.
### Fixed

* the `AverageGradientRule` filled its internal vector of gradients wrongly or mixed it up in parallel transport. This is now fixed.

### Removed

* the `convex_bundle_method` and its `ConvexBundleMethodState` no longer accept the keywords `k_size`, `p_estimate` nor `ϱ`, they are superseded by just providing `k_max`.
* the `truncated_conjugate_gradient_descent(M, f, grad_f, hess_f)` has the Hessian now
   a mandatory argument. To use the old variant,
   provide `ApproxHessianFiniteDifference(M, copy(M, p), grad_f)` to `hess_f` directly.
* all deprecated keyword arguments and a few function signatures were removed:
  * `get_equality_constraints`, `get_equality_constraints!`, `get_inequality_constraints`, `get_inequality_constraints!` are removed. Use their singular forms and set the index to `:` instead.
  * `StopWhenChangeLess(ε)` is removed, use ``StopWhenChangeLess(M, ε)` instead to fill for example the retraction properly used to determine the change
 * In the `WolfePowellLinesearch` and  `WolfeBinaryLinesearch`the `linesearch_stopsize=` keyword is replaced by `stop_when_stepsize_less=`
 * `DebugChange` and `RecordChange` had a `manifold=` and a `invretr` keyword that were replaced by the first positional argument `M` and `inverse_retraction_method=`, respectively
 * in the `NonlinearLeastSquaresObjective` and `LevenbergMarquardt` the `jacB=` keyword is now called `jacobian_tangent_basis=`
 * in `particle_swarm` the `n=` keyword is replaced by `swarm_size=`.
 * `update_stopping_criterion!` has been removed and unified with `set_parameter!`. The code adaptions are
   * to set a parameter of a stopping criterion, just replace `update_stopping_criterion!(sc, :Val, v)` with `set_parameter!(sc, :Val, v)`
   * to update a stopping criterion in a solver state, replace the old `update_stopping_criterion!(state, :Val, v)` tat passed down to the stopping criterion by the explicit pass down with `set_parameter!(state, :StoppingCriterion, :Val, v)`


## [0.4.69] August 3, 2024

### Changed

* Improved performance of Interior Point Newton Method.

## [0.4.68] August 2, 2024

### Added

* an Interior Point Newton Method, the `interior_point_newton`
* a `conjugate_residual` Algorithm to solve a linear system on a tangent space.
* `ArmijoLinesearch` now allows for additional `additional_decrease_condition` and `additional_increase_condition` keywords to add further conditions to accept additional conditions when to accept an decreasing or increase of the stepsize.
* add a `DebugFeasibility` to have a debug print about feasibility of points in constrained optimisation employing the new `is_feasible` function
* add a `InteriorPointCentralityCondition` that can be added for step candidates within the line search of `interior_point_newton`
* Add Several new functors
  * the `LagrangianCost`, `LagrangianGradient`, `LagrangianHessian`, that based on a constrained objective allow to construct the Hessian objective of its Lagrangian
  * the `CondensedKKTVectorField` and its `CondensedKKTVectorFieldJacobian`, that are being used to solve a linear system within `interior_point_newton`
  * the `KKTVectorField` as well as its `KKTVectorFieldJacobian` and ``KKTVectorFieldAdjointJacobian`
  * the `KKTVectorFieldNormSq` and its `KKTVectorFieldNormSqGradient` used within the Armijo line search of `interior_point_newton`
* New stopping criteria
  * A `StopWhenRelativeResidualLess` for the `conjugate_residual`
  * A `StopWhenKKTResidualLess` for the `interior_point_newton`

## [0.4.67] July 25, 2024

### Added

* `max_stepsize` methods for `Hyperrectangle`.

### Fixed

* a few typos in the documentation
* `WolfePowellLinesearch` no longer uses `max_stepsize` with invalid point by default.


## [0.4.66] June 27, 2024

### Changed

* Remove functions `estimate_sectional_curvature`, `ζ_1`, `ζ_2`, `close_point` from `convex_bundle_method`
* Remove some unused fields and arguments such as `p_estimate`, `ϱ`, `α`, from `ConvexBundleMethodState` in favor of jut `k_max`
* Change parameter `R` placement in `ProximalBundleMethodState` to fifth position

## [0.4.65] June 13, 2024

### Changed

* refactor stopping criteria to not store a `sc.reason` internally, but instead only
  generate the reason (and hence allocate a string) when actually asked for a reason.

## [0.4.64] June 4, 2024

### Added

* Remodel the constraints and their gradients into separate `VectorGradientFunctions`
  to reduce code duplication and encapsulate the inner model of these functions and their gradients
* Introduce a `ConstrainedManoptProblem` to model different ranges for the gradients in the
  new `VectorGradientFunction`s beyond the default `NestedPowerRepresentation`
* introduce a `VectorHessianFunction` to also model that one can provide the vector of Hessians
  to constraints
* introduce a more flexible indexing beyond single indexing, to also include arbitrary ranges
  when accessing vector functions and their gradients and hence also for constraints and
  their gradients.

### Changed

* Remodel `ConstrainedManifoldObjective` to store an `AbstractManifoldObjective`
  internally instead of directly `f` and `grad_f`, allowing also Hessian objectives
  therein and implementing access to this Hessian
* Fixed a bug that Lanczos produced NaNs when started exactly in a minimizer, since the algorithm initially divides by the gradient norm.

### Deprecated

* deprecate `get_grad_equality_constraints(M, o, p)`, use `get_grad_equality_constraint(M, o, p, :)`
  from the more flexible indexing instead.

## [0.4.63] May 11, 2024

### Added

* `:reinitialize_direction_update` option for quasi-Newton behavior when the direction is not a descent one. It is now the new default for `QuasiNewtonState`.
* Quasi-Newton direction update rules are now initialized upon start of the solver with the new internal function `initialize_update!`.

### Fixed

* ALM and EPM no longer keep a part of the quasi-Newton subsolver state between runs.

### Changed

* Quasi-Newton solvers: `:reinitialize_direction_update` is the new default behavior in case of detection of non-descent direction instead of `:step_towards_negative_gradient`. `:step_towards_negative_gradient` is still available when explicitly set using the `nondescent_direction_behavior` keyword argument.

## [0.4.62] May 3, 2024

### Changed

* bumped dependency of ManifoldsBase.jl to 0.15.9 and imported their numerical verify functions. This changes the `throw_error` keyword used internally to a `error=` with a symbol.

## [0.4.61] April 27, 2024

### Added

* Tests use `Aqua.jl` to spot problems in the code
* introduce a feature-based list of solvers and reduce the details in the alphabetical list
* adds a `PolyakStepsize`
* added a `get_subgradient` for `AbstractManifoldGradientObjectives` since their gradient is a special case of a subgradient.

### Fixed

* `get_last_stepsize` was defined in quite different ways that caused ambiguities. That is now internally a bit restructured and should work nicer.
  Internally this means that the interim dispatch on `get_last_stepsize(problem, state, step, vars...)` was removed. Now the only two left are `get_last_stepsize(p, s, vars...)` and the one directly checking `get_last_stepsize(::Stepsize)` for stored values.
* the accidentally exported `set_manopt_parameter!` is no longer exported

### Changed

* `get_manopt_parameter` and `set_manopt_parameter!` have been revised and better documented,
  they now use more semantic symbols (with capital letters) instead of direct field access
  (lower letter symbols). Since these are not exported, this is considered an internal, hence non-breaking change.
  * semantic symbols are now all nouns in upper case letters
  * `:active` is changed to `:Activity`


## [0.4.60] April 10, 2024

### Added

* `RecordWhenActive` to allow records to be deactivated during runtime, symbol `:WhenActive`
* `RecordSubsolver` to record the result of a subsolver recording in the main solver, symbol `:Subsolver`
* `RecordStoppingReason` to record the reason a solver stopped
* made the `RecordFactory` more flexible and quite similar to `DebugFactory`, such that it is now also easy to specify recordings at the end of solver runs. This can especially be used to record final states of sub solvers.

### Changed

* being a bit more strict with internal tools and made the factories for record non-exported, so this is the same as for debug.

### Fixed

* The name `:Subsolver` to generate `DebugWhenActive` was misleading, it is now called `:WhenActive` referring to “print debug only when set active, that is by the parent (main) solver”.
* the old version of specifying `Symbol => RecordAction` for later access was ambiguous, since
it could also mean to store the action in the dictionary under that symbol. Hence the order for access
was switched to `RecordAction => Symbol` to resolve that ambiguity.

## [0.4.59] April 7, 2024

### Added

* A Riemannian variant of the CMA-ES (Covariance Matrix Adaptation Evolutionary Strategy) algorithm, `cma_es`.

### Fixed

* The constructor dispatch for `StopWhenAny` with `Vector` had incorrect element type assertion which was fixed.

## [0.4.58] March 18, 2024

### Added

* more advanced methods to add debug to the beginning of an algorithm, a step, or the end of
  the algorithm with `DebugAction` entries at `:Start`, `:BeforeIteration`, `:Iteration`, and
  `:Stop`, respectively.
* Introduce a Pair-based format to add elements to these hooks, while all others ar
  now added to :Iteration (no longer to `:All`)
* (planned) add an easy possibility to also record the initial stage and not only after the first iteration.

### Changed

* Changed the symbol for the `:Step` dictionary to be `:Iteration`, to unify this with the symbols used in recording,
  and removed the `:All` symbol. On the fine granular scale, all but `:Start` debugs are now reset on init.
  Since these are merely internal entries in the debug dictionary, this is considered non-breaking.
* introduce a `StopWhenSwarmVelocityLess` stopping criterion for `particle_swarm` replacing
  the current default of the swarm change, since this is a bit more effective to compute

### Fixed

* fixed the outdated documentation of `TruncatedConjugateGradientState`, that now correctly
  state that `p` is no longer stored, but the algorithm runs on `TpM`.
* implemented the missing `get_iterate` for `TruncatedConjugateGradientState`.

## [0.4.57] March 15, 2024

### Changed

* `convex_bundle_method` uses the `sectional_curvature` from `ManifoldsBase.jl`.
* `convex_bundle_method` no longer has the unused `k_min` keyword argument.
* `ManifoldsBase.jl` now is running on Documenter 1.3, `Manopt.jl` documentation now uses [DocumenterInterLinks](https://github.com/JuliaDocs/DocumenterInterLinks.jl) to refer to sections and functions from `ManifoldsBase.jl`

### Fixed

* fixes a type that when passing `sub_kwargs` to `trust_regions` caused an error in the decoration of the sub objective.

## [0.4.56] March 4, 2024

### Added

* The option `:step_towards_negative_gradient` for `nondescent_direction_behavior` in quasi-Newton solvers does no longer emit a warning by default. This has been moved to a `message`, that can be accessed/displayed with `DebugMessages`
* `DebugMessages` now has a second positional argument, specifying whether all messages, or just the first (`:Once`) should be displayed.

## [0.4.55] March 3, 2024

### Added

* Option `nondescent_direction_behavior` for quasi-Newton solvers.
  By default it checks for non-descent direction which may not be handled well by
  some stepsize selection algorithms.

### Fixed

* unified documentation, especially function signatures further.
* fixed a few typos related to math formulae in the doc strings.

## [0.4.54] February 28, 2024

### Added

* `convex_bundle_method` optimization algorithm for non-smooth geodesically convex functions
* `proximal_bundle_method` optimization algorithm for non-smooth functions.
* `StopWhenSubgradientNormLess`, `StopWhenLagrangeMultiplierLess`, and stopping criteria.

### Fixed

* Doc strings now follow a [vale.sh](https://vale.sh) policy. Though this is not fully working,
  this PR improves a lot of the doc strings concerning wording and spelling.

## [0.4.53] February 13, 2024

### Fixed

* fixes two storage action defaults, that accidentally still tried to initialize a `:Population` (as modified back to `:Iterate` 0.4.49).
* fix a few typos in the documentation and add a reference for the subgradient method.

## [0.4.52] February 5, 2024

### Added

* introduce an environment persistent way of setting global values with the `set_manopt_parameter!` function using [Preferences.jl](https://github.com/JuliaPackaging/Preferences.jl).
* introduce such a value named `:Mode` to enable a `"Tutorial"` mode that shall often provide more warnings and information for people getting started with optimisation on manifolds

## [0.4.51] January 30, 2024

### Added

* A `StopWhenSubgradientNormLess` stopping criterion for subgradient-based optimization.
* Allow the `message=` of the `DebugIfEntry` debug action to contain a format element to print the field in the message as well.

## [0.4.50] January 26, 2024

### Fixed

* Fix Quasi Newton on complex manifolds.

## [0.4.49] January 18, 2024

### Added

* A `StopWhenEntryChangeLess` to be able to stop on arbitrary small changes of specific fields
* generalises `StopWhenGradientNormLess` to accept arbitrary `norm=` functions
* refactor the default in `particle_swarm` to no longer “misuse” the iteration change,
  but actually the new one the `:swarm` entry

## [0.4.48] January 16, 2024

### Fixed

* fixes an imprecision in the interface of `get_iterate` that sometimes led to the swarm of `particle_swarm` being returned as the iterate.
* refactor `particle_swarm` in naming and access functions to avoid this also in the future.
  To access the whole swarm, one now should use `get_manopt_parameter(pss, :Population)`

## [0.4.47] January 6, 2024

### Fixed

* fixed a bug, where the retraction set in `check_Hessian` was not passed on to the optional inner `check_gradient` call, which could lead to unwanted side effects, see [#342](https://github.com/JuliaManifolds/Manopt.jl/issues/342).

## [0.4.46] January 1, 2024

### Changed

* An error is thrown when a line search from `LineSearches.jl` reports search failure.
* Changed default stopping criterion in ALM algorithm to mitigate an issue occurring when step size is very small.
* Default memory length in default ALM subsolver is now capped at manifold dimension.
* Replaced CI testing on Julia 1.8 with testing on Julia 1.10.

### Fixed

* A bug in `LineSearches.jl` extension leading to slower convergence.
* Fixed a bug in L-BFGS related to memory storage, which caused significantly slower convergence.

## [0.4.45] December 28, 2023

### Added

* Introduce `sub_kwargs` and `sub_stopping_criterion` for `trust_regions` as noticed in [#336](https://github.com/JuliaManifolds/Manopt.jl/discussions/336)

### Changed

* `WolfePowellLineSearch`, `ArmijoLineSearch` step sizes now allocate less
* `linesearch_backtrack!` is now available
* Quasi Newton Updates can work in-place of a direction vector as well.
* Faster `safe_indices` in L-BFGS.

## [0.4.44] December 12, 2023

Formally one could consider this version breaking, since a few functions
have been moved, that in earlier versions (0.3.x) have been used in example scripts.
These examples are now available again within [ManoptExamples.jl](https://juliamanifolds.github.io/ManoptExamples.jl/stable/), and with their
“reappearance” the corresponding costs, gradients, differentials, adjoint differentials, and proximal maps
have been moved there as well.
This is not considered breaking, since the functions were only used in the old, removed examples.
Each and every moved function is still documented. They have been partly renamed,
and their documentation and testing has been extended.

### Changed

* Bumped and added dependencies on all 3 Project.toml files, the main one, the docs/, an the tutorials/ one.
* `artificial_S2_lemniscate` is available as [`ManoptExample.Lemniscate`](https://juliamanifolds.github.io/ManoptExamples.jl/stable/data/#ManoptExamples.Lemniscate-Tuple{Number}) and works on arbitrary manifolds now.
* `artificial_S1_signal` is available as [`ManoptExample.artificial_S1_signal`](https://juliamanifolds.github.io/ManoptExamples.jl/stable/data/#ManoptExamples.artificial_S1_signal)
* `artificial_S1_slope_signal` is available as [`ManoptExamples.artificial_S1_slope_signal`](https://juliamanifolds.github.io/ManoptExamples.jl/stable/data/#ManoptExamples.artificial_S1_slope_signal)
* `artificial_S2_composite_bezier_curve` is available as [`ManoptExamples.artificial_S2_composite_Bezier_curve`](https://juliamanifolds.github.io/ManoptExamples.jl/stable/data/#ManoptExamples.artificial_S2_composite_Bezier_curve-Tuple{})
* `artificial_S2_rotation_image` is available as [`ManoptExamples.artificial_S2_rotation_image`](https://juliamanifolds.github.io/ManoptExamples.jl/stable/data/#ManoptExamples.artificial_S2_rotation_image)
* `artificial_S2_whirl_image` is available as [`ManoptExamples.artificial_S2_whirl_image`](https://juliamanifolds.github.io/ManoptExamples.jl/stable/data/#ManoptExamples.artificial_S2_whirl_image)
* `artificial_S2_whirl_patch` is available as [`ManoptExamples.artificial_S2_whirl_path`](https://juliamanifolds.github.io/ManoptExamples.jl/stable/data/#ManoptExamples.artificial_S2_whirl_patch)
* `artificial_SAR_image` is available as [`ManoptExamples.artificial_SAR_image`](https://juliamanifolds.github.io/ManoptExamples.jl/stable/data/#ManoptExamples.artificialIn_SAR_image-Tuple{Integer})
* `artificial_SPD_image` is available as [`ManoptExamples.artificial_SPD_image`](https://juliamanifolds.github.io/ManoptExamples.jl/stable/data/#ManoptExamples.artificial_SPD_image)
* `artificial_SPD_image2` is available as [`ManoptExamples.artificial_SPD_image`](https://juliamanifolds.github.io/ManoptExamples.jl/stable/data/#ManoptExamples.artificial_SPD_image2)
* `adjoint_differential_forward_logs` is available as [`ManoptExamples.adjoint_differential_forward_logs`](https://juliamanifolds.github.io/ManoptExamples.jl/stable/objectives/#ManoptExamples.adjoint_differential_forward_logs-Union{Tuple{TPR},%20Tuple{TSize},%20Tuple{TM},%20Tuple{𝔽},%20Tuple{ManifoldsBase.PowerManifold{𝔽,%20TM,%20TSize,%20TPR},%20Any,%20Any}}%20where%20{𝔽,%20TM,%20TSize,%20TPR})
* `adjoint:differential_bezier_control` is available as [`ManoptExamples.adjoint_differential_Bezier_control_points`](https://juliamanifolds.github.io/ManoptExamples.jl/stable/objectives/#ManoptExamples.adjoint_differential_Bezier_control_points-Tuple{ManifoldsBase.AbstractManifold,%20AbstractVector{%3C:ManoptExamples.BezierSegment},%20AbstractVector,%20AbstractVector})
* `BezierSegment` is available as [`ManoptExamples.BeziérSegment`](https://juliamanifolds.github.io/ManoptExamples.jl/stable/objectives/#ManoptExamples.BezierSegment)
* `cost_acceleration_bezier` is available as [`ManoptExamples.acceleration_Bezier`](https://juliamanifolds.github.io/ManoptExamples.jl/stable/objectives/#ManoptExamples.acceleration_Bezier-Union{Tuple{P},%20Tuple{ManifoldsBase.AbstractManifold,%20AbstractVector{P},%20AbstractVector{%3C:Integer},%20AbstractVector{%3C:AbstractFloat}}}%20where%20P)
* `cost_L2_acceleration_bezier` is available as [`ManoptExamples.L2_acceleration_Bezier`](https://juliamanifolds.github.io/ManoptExamples.jl/stable/objectives/#ManoptExamples.L2_acceleration_Bezier-Union{Tuple{P},%20Tuple{ManifoldsBase.AbstractManifold,%20AbstractVector{P},%20AbstractVector{%3C:Integer},%20AbstractVector{%3C:AbstractFloat},%20AbstractFloat,%20AbstractVector{P}}}%20where%20P)
* `costIntrICTV12` is available as [`ManoptExamples.Intrinsic_infimal_convolution_TV12`]()
* `costL2TV` is available as [`ManoptExamples.L2_Total_Variation`](https://juliamanifolds.github.io/ManoptExamples.jl/stable/objectives/#ManoptExamples.L2_Total_Variation-NTuple{4,%20Any})
* `costL2TV12` is available as [`ManoptExamples.L2_Total_Variation_1_2`](https://juliamanifolds.github.io/ManoptExamples.jl/stable/objectives/#ManoptExamples.L2_Total_Variation_1_2-Tuple{ManifoldsBase.PowerManifold,%20Vararg{Any,%204}})
* `costL2TV2` is available as [`ManoptExamples.L2_second_order_Total_Variation`](https://juliamanifolds.github.io/ManoptExamples.jl/stable/objectives/#ManoptExamples.L2_second_order_Total_Variation-Tuple{ManifoldsBase.PowerManifold,%20Any,%20Any,%20Any})
* `costTV` is available as [`ManoptExamples.Total_Variation`](https://juliamanifolds.github.io/ManoptExamples.jl/stable/objectives/#ManoptExamples.Total_Variation)
* `costTV2` is available as [`ManoptExamples.second_order_Total_Variation`](https://juliamanifolds.github.io/ManoptExamples.jl/stable/objectives/#ManoptExamples.second_order_Total_Variation)
* `de_casteljau` is available as [`ManoptExamples.de_Casteljau`](https://juliamanifolds.github.io/ManoptExamples.jl/stable/objectives/#ManoptExamples.de_Casteljau-Tuple{ManifoldsBase.AbstractManifold,%20Vararg{Any}})
* `differential_forward_logs` is available as [`ManoptExamples.differential_forward_logs`](https://juliamanifolds.github.io/ManoptExamples.jl/stable/objectives/#ManoptExamples.differential_forward_logs-Tuple{ManifoldsBase.PowerManifold,%20Any,%20Any})
* `differential_bezier_control` is available as [`ManoptExamples.differential_Bezier_control_points`](https://juliamanifolds.github.io/ManoptExamples.jl/stable/objectives/#ManoptExamples.differential_Bezier_control_points-Tuple{ManifoldsBase.AbstractManifold,%20AbstractVector{%3C:ManoptExamples.BezierSegment},%20AbstractVector,%20AbstractVector{%3C:ManoptExamples.BezierSegment}})
* `forward_logs` is available as [`ManoptExamples.forward_logs`](https://juliamanifolds.github.io/ManoptExamples.jl/stable/objectives/#ManoptExamples.forward_logs-Union{Tuple{TPR},%20Tuple{TSize},%20Tuple{TM},%20Tuple{𝔽},%20Tuple{ManifoldsBase.PowerManifold{𝔽,%20TM,%20TSize,%20TPR},%20Any}}%20where%20{𝔽,%20TM,%20TSize,%20TPR})
* `get_bezier_degree` is available as [`ManoptExamples.get_Bezier_degree`](https://juliamanifolds.github.io/ManoptExamples.jl/stable/objectives/#ManoptExamples.get_Bezier_degree-Tuple{ManifoldsBase.AbstractManifold,%20ManoptExamples.BezierSegment})
* `get_bezier_degrees` is available as [`ManoptExamples.get_Bezier_degrees`](https://juliamanifolds.github.io/ManoptExamples.jl/stable/objectives/#ManoptExamples.get_Bezier_degrees-Tuple{ManifoldsBase.AbstractManifold,%20AbstractVector{%3C:ManoptExamples.BezierSegment}})
* `get_Bezier_inner_points` is available as [`ManoptExamples.get_Bezier_inner_points`](https://juliamanifolds.github.io/ManoptExamples.jl/stable/objectives/#ManoptExamples.get_Bezier_inner_points-Tuple{ManifoldsBase.AbstractManifold,%20AbstractVector{%3C:ManoptExamples.BezierSegment}})
* `get_bezier_junction_tangent_vectors` is available as [`ManoptExamples.get_Bezier_junction_tangent_vectors`](https://juliamanifolds.github.io/ManoptExamples.jl/stable/objectives/#ManoptExamples.get_Bezier_junction_tangent_vectors-Tuple{ManifoldsBase.AbstractManifold,%20AbstractVector{%3C:ManoptExamples.BezierSegment}})
* `get_bezier_junctions` is available as [`ManoptExamples.get_Bezier_junctions`](https://juliamanifolds.github.io/ManoptExamples.jl/stable/objectives/#ManoptExamples.get_Bezier_junctions)
* `get_bezier_points` is available as [`ManoptExamples.get_Bezier_points`](https://juliamanifolds.github.io/ManoptExamples.jl/stable/objectives/#ManoptExamples.get_Bezier_points)
* `get_bezier_segments` is available as [`ManoptExamples.get_Bezier_segments`](https://juliamanifolds.github.io/ManoptExamples.jl/stable/objectives/#ManoptExamples.get_Bezier_segments-Union{Tuple{P},%20Tuple{ManifoldsBase.AbstractManifold,%20Vector{P},%20Any},%20Tuple{ManifoldsBase.AbstractManifold,%20Vector{P},%20Any,%20Symbol}}%20where%20P)
* `grad_acceleration_bezier` is available as [`ManoptExamples.grad_acceleration_Bezier`](https://juliamanifolds.github.io/ManoptExamples.jl/stable/objectives/#ManoptExamples.grad_acceleration_Bezier-Tuple{ManifoldsBase.AbstractManifold,%20AbstractVector,%20AbstractVector{%3C:Integer},%20AbstractVector})
* `grad_L2_acceleration_bezier` is available as [`ManoptExamples.grad_L2_acceleration_Bezier`](https://juliamanifolds.github.io/ManoptExamples.jl/stable/objectives/#ManoptExamples.grad_L2_acceleration_Bezier-Union{Tuple{P},%20Tuple{ManifoldsBase.AbstractManifold,%20AbstractVector{P},%20AbstractVector{%3C:Integer},%20AbstractVector,%20Any,%20AbstractVector{P}}}%20where%20P)
* `grad_Intrinsic_infimal_convolution_TV12` is available as [`ManoptExamples.Intrinsic_infimal_convolution_TV12`](https://juliamanifolds.github.io/ManoptExamples.jl/stable/objectives/#ManoptExamples.grad_intrinsic_infimal_convolution_TV12-Tuple{ManifoldsBase.AbstractManifold,%20Vararg{Any,%205}})
* `grad_TV` is available as [`ManoptExamples.grad_Total_Variation`](https://juliamanifolds.github.io/ManoptExamples.jl/stable/objectives/#ManoptExamples.grad_Total_Variation)
* `costIntrICTV12` is available as [`ManoptExamples.Intrinsic_infimal_convolution_TV12`](https://juliamanifolds.github.io/ManoptExamples.jl/stable/objectives/#ManoptExamples.Intrinsic_infimal_convolution_TV12-Tuple{ManifoldsBase.AbstractManifold,%20Vararg{Any,%205}})
* `project_collaborative_TV` is available as [`ManoptExamples.project_collaborative_TV`](https://juliamanifolds.github.io/ManoptExamples.jl/stable/objectives/#ManoptExamples.project_collaborative_TV)
* `prox_parallel_TV` is available as [`ManoptExamples.prox_parallel_TV`](https://juliamanifolds.github.io/ManoptExamples.jl/stable/objectives/#ManoptExamples.prox_parallel_TV)
* `grad_TV2` is available as [`ManoptExamples.prox_second_order_Total_Variation`](https://juliamanifolds.github.io/ManoptExamples.jl/stable/objectives/#ManoptExamples.grad_second_order_Total_Variation)
* `prox_TV` is available as [`ManoptExamples.prox_Total_Variation`](https://juliamanifolds.github.io/ManoptExamples.jl/stable/objectives/#ManoptExamples.prox_Total_Variation)
* `prox_TV2` is available as [`ManopExamples.prox_second_order_Total_Variation`](https://juliamanifolds.github.io/ManoptExamples.jl/stable/objectives/#ManoptExamples.prox_second_order_Total_Variation-Union{Tuple{T},%20Tuple{ManifoldsBase.AbstractManifold,%20Any,%20Tuple{T,%20T,%20T}},%20Tuple{ManifoldsBase.AbstractManifold,%20Any,%20Tuple{T,%20T,%20T},%20Int64}}%20where%20T)

## [0.4.43] November 19, 2023

### Added

* vale.sh as a CI to keep track of a consistent documentation

## [0.4.42] November 6, 2023

### Added

* add `Manopt.JuMP_Optimizer` implementing JuMP's solver interface

## [0.4.41] November 2, 2023

### Changed

* `trust_regions` is now more flexible and the sub solver (Steihaug-Toint tCG by default)
  can now be exchanged.
* `adaptive_regularization_with_cubics` is now more flexible as well, where it previously was a bit too
  much tightened to the Lanczos solver as well.
* Unified documentation notation and bumped dependencies to use DocumenterCitations 1.3

## [0.4.40] October 24, 2023

### Added

* add a `--help` argument to `docs/make.jl` to document all available command line arguments
* add a `--exclude-tutorials` argument to `docs/make.jl`. This way, when quarto is not available
  on a computer, the docs can still be build with the tutorials not being added to the menu
  such that documenter does not expect them to exist.

### Changes

* Bump dependencies to `ManifoldsBase.jl` 0.15 and `Manifolds.jl` 0.9
* move the ARC CG subsolver to the main package, since `TangentSpace` is now already
  available from `ManifoldsBase`.

## [0.4.39] October 9, 2023

### Changes

* also use the pair of a retraction and the inverse retraction (see last update)
  to perform the relaxation within the Douglas-Rachford algorithm.

## [0.4.38] October 8, 2023

### Changes

* avoid allocations when calling `get_jacobian!` within the Levenberg-Marquard Algorithm.

### Fixed

* Fix a lot of typos in the documentation

## [0.4.37] September 28, 2023

### Changes

* add more of the Riemannian Levenberg-Marquard algorithms parameters as keywords, so they
  can be changed on call
* generalize the internal reflection of Douglas-Rachford, such that is also works with an
  arbitrary pair of a reflection and an inverse reflection.

## [0.4.36]  September 20, 2023

### Fixed

* Fixed a bug that caused non-matrix points and vectors to fail when working with approximate

## [0.4.35]  September 14, 2023

### Added

* The access to functions of the objective is now unified and encapsulated in proper `get_` functions.

## [0.4.34]  September 02, 2023

### Added

* an `ManifoldEuclideanGradientObjective` to allow the cost, gradient, and Hessian and other
  first or second derivative based elements to be Euclidean and converted when needed.
* a keyword `objective_type=:Euclidean` for all solvers, that specifies that an Objective shall be created of the new type

## [0.4.33] August 24, 2023

### Added

* `ConstantStepsize` and `DecreasingStepsize` now have an additional field `type::Symbol` to assess whether the
  step-size should be relatively (to the gradient norm) or absolutely constant.

## [0.4.32] August 23, 2023

### Added

* The adaptive regularization with cubics (ARC) solver.

## [0.4.31] August 14, 2023

### Added

* A `:Subsolver` keyword in the `debug=` keyword argument, that activates the new `DebugWhenActive``
  to de/activate subsolver debug from the main solvers `DebugEvery`.

## [0.4.30] August 3, 2023

### Changed

* References in the documentation are now rendered using [DocumenterCitations.jl](https://github.com/JuliaDocs/DocumenterCitations.jl)
* Asymptote export now also accepts a size in pixel instead of its default `4cm` size and `render` can be deactivated setting it to `nothing`.

## [0.4.29] July 12, 2023

### Fixed

* fixed a bug, where `cyclic_proximal_point` did not work with decorated objectives.

## [0.4.28] June 24, 2023

### Changed

* `max_stepsize` was specialized for `FixedRankManifold` to follow Matlab Manopt.

## [0.4.27] June 15, 2023

### Added

* The `AdaptiveWNGrad` stepsize is available as a new stepsize functor.

### Fixed

* Levenberg-Marquardt now possesses its parameters `initial_residual_values` and
  `initial_jacobian_f` also as keyword arguments, such that their default initialisations
  can be adapted, if necessary

## [0.4.26] June 11, 2023

### Added

* simplify usage of gradient descent as sub solver in the DoC solvers.
* add a `get_state` function
* document `indicates_convergence`.

## [0.4.25] June 5, 2023

### Fixed

* Fixes an allocation bug in the difference of convex algorithm

## [0.4.24] June 4, 2023

### Added

* another workflow that deletes old PR renderings from the docs to keep them smaller in overall size.

### Changes

* bump dependencies since the extension between Manifolds.jl and ManifoldsDiff.jl has been moved to Manifolds.jl

## [0.4.23] June 4, 2023

### Added

* More details on the Count and Cache tutorial

### Changed

* loosen constraints slightly

## [0.4.22] May 31, 2023

### Added

* A tutorial on how to implement a solver

## [0.4.21] May 22, 2023

### Added

* A `ManifoldCacheObjective` as a decorator for objectives to cache results of calls,
  using LRU Caches as a weak dependency. For now this works with cost and gradient evaluations
* A `ManifoldCountObjective` as a decorator for objectives to enable counting of calls to for example the cost and the gradient
* adds a `return_objective` keyword, that switches the return of a solver to a tuple `(o, s)`,
  where `o` is the (possibly decorated) objective, and `s` is the “classical” solver return (state or point).
  This way the counted values can be accessed and the cache can be reused.
* change solvers on the mid level (form `solver(M, objective, p)`) to also accept decorated objectives

### Changed

* Switch all Requires weak dependencies to actual weak dependencies starting in Julia 1.9


## [0.4.20] May 11, 2023

### Changed

* the default tolerances for the numerical `check_` functions were loosened a bit,
  such that `check_vector` can also be changed in its tolerances.

## [0.4.19] May 7, 2023

### Added

* the sub solver for `trust_regions` is now customizable and can now be exchanged.

### Changed

* slightly changed the definitions of the solver states for ALM and EPM to be type stable

## [0.4.18] May 4, 2023

### Added

* A function `check_Hessian(M, f, grad_f, Hess_f)` to numerically verify the (Riemannian) Hessian of a function `f`

## [0.4.17] April 28, 2023

### Added

* A new interface of the form `alg(M, objective, p0)` to allow to reuse
  objectives without creating `AbstractManoptSolverState`s and calling `solve!`. This especially still allows for any decoration of the objective and/or the state using `debug=`, or `record=`.

### Changed

* All solvers now have the initial point `p` as an optional parameter making it more accessible to first time users, `gradient_descent(M, f, grad_f)` is equivalent to `gradient_descent(M, f, grad_f, rand(M))`

### Fixed

* Unified the framework to work on manifold where points are represented by numbers for several solvers

## [0.4.16] April 18, 2023

### Fixed

* the inner products used in `truncated_gradient_descent` now also work thoroughly on complex
  matrix manifolds

## [0.4.15] April 13, 2023

### Changed

* `trust_regions(M, f, grad_f, hess_f, p)` now has the Hessian `hess_f` as well as
  the start point `p0` as an optional parameter and approximate it otherwise.
* `trust_regions!(M, f, grad_f, hess_f, p)` has the Hessian as an optional parameter
  and approximate it otherwise.

### Removed

* support for `ManifoldsBase.jl` 0.13.x, since with the definition of `copy(M,p::Number)`,
  in 0.14.4, that one is used instead of defining it ourselves.

## [0.4.14] April 06, 2023

### Changed
* `particle_swarm` now uses much more in-place operations

### Fixed
* `particle_swarm` used quite a few `deepcopy(p)` commands still, which were replaced by `copy(M, p)`

## [0.4.13] April 09, 2023

### Added

* `get_message` to obtain messages from sub steps of a solver
* `DebugMessages` to display the new messages in debug
* safeguards in Armijo line search and L-BFGS against numerical over- and underflow that report in messages

## [0.4.12] April 4, 2023

### Added

* Introduce the [Difference of Convex Algorithm](https://manoptjl.org/stable/solvers/difference_of_convex/#DCASolver) (DCA)
  `difference_of_convex_algorithm(M, f, g, ∂h, p0)`
* Introduce the [Difference of Convex Proximal Point Algorithm](https://manoptjl.org/stable/solvers/difference_of_convex/#DCPPASolver) (DCPPA)
  `difference_of_convex_proximal_point(M, prox_g, grad_h, p0)`
* Introduce a `StopWhenGradientChangeLess` stopping criterion

## [0.4.11] March 27, 2023

### Changed

* adapt tolerances in tests to the speed/accuracy optimized distance on the sphere in `Manifolds.jl` (part II)

## [0.4.10] March 26, 2023

### Changed

* adapt tolerances in tests to the speed/accuracy optimized distance on the sphere in `Manifolds.jl`

## [0.4.9] March 3, 2023

### Added

* introduce a wrapper that allows line searches from [LineSearches.jl](https://github.com/JuliaNLSolvers/LineSearches.jl)
  to be used within Manopt.jl, introduce the [manoptjl.org/stable/extensions/](https://manoptjl.org/stable/extensions/)
  page to explain the details.

## [0.4.8] February 21, 2023

### Added

* a `status_summary` that displays the main parameters within several structures of Manopt,
  most prominently a solver state

### Changed

* Improved storage performance by introducing separate named tuples for points and vectors
* changed the `show` methods of `AbstractManoptSolverState`s to display their `state_summary
* Move tutorials to be rendered with Quarto into the documentation.

## [0.4.7] February 14, 2023

### Changed

* Bump `[compat]` entry of ManifoldDiff to also include 0.3

## [0.4.6] February 3, 2023

### Fixed

* Fixed a few stopping criteria even indicated to stop before the algorithm started.

## [0.4.5] January 24, 2023

### Changed

* the new default functions that include `p` are used where possible
* a first step towards faster storage handling

## [0.4.4] January 20, 2023

### Added

* Introduce `ConjugateGradientBealeRestart` to allow CG restarts using Beale‘s rule

### Fixed

* fix a type in `HestenesStiefelCoefficient`


## [0.4.3] January 17, 2023

### Fixed

* the CG coefficient `β` can now be complex
* fix a bug in `grad_distance`

## [0.4.2] January 16, 2023

### Changed

* the usage of `inner` in line search methods, such that they work well with
  complex manifolds as well


## [0.4.1] January 15, 2023

### Fixed

* a `max_stepsize` per manifold to avoid leaving the injectivity radius,
  which it also defaults to

## [0.4.0] January 10, 2023

### Added

* Dependency on `ManifoldDiff.jl` and a start of moving actual derivatives, differentials,
  and gradients there.
* `AbstractManifoldObjective` to store the objective within the `AbstractManoptProblem`
* Introduce a `CostGrad` structure to store a function that computes the cost and gradient
  within one function.
* started a `changelog.md` to thoroughly keep track of changes

### Changed

* `AbstractManoptProblem` replaces `Problem`
* the problem now contains a
* `AbstractManoptSolverState` replaces `Options`
* `random_point(M)` is replaced by `rand(M)` from `ManifoldsBase.jl
* `random_tangent(M, p)` is replaced by `rand(M; vector_at=p)`<|MERGE_RESOLUTION|>--- conflicted
+++ resolved
@@ -6,20 +6,18 @@
 The format is based on [Keep a Changelog](https://keepachangelog.com/en/1.0.0/),
 and this project adheres to [Semantic Versioning](https://semver.org/spec/v2.0.0.html).
 
-<<<<<<< HEAD
-## [0.5.24] release candidate
-
-### Changed
-
-* Bumped dependencies of all JuliaManifolds ecosystem packages to be consistent with ManifoldsBase.jl 2.0
-=======
-## [0.5.24] unreleased
+## [0.5.25] release candidate
+
+### Changed
+
+* Bumped dependencies of all JuliaManifolds ecosystem packages to be consistent with ManifoldsBase.jl 2.0 and Manifolds.jl 0.11
+
+## [0.5.24] October 6, 2025
 
 ### Added
 
 * `CubicBracketingLinesearch` step size
 * fallback in `proximal_gradient_plan`to use the norm of the inverse retraction if the distance is not available.
->>>>>>> 5bfd3c6d
 
 ## [0.5.23] September 14, 2025
 
