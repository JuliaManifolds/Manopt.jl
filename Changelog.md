# Changelog

All notable Changes to the Julia package `Manopt.jl` will be documented in this file. The file was started with Version `0.4`.

The format is based on [Keep a Changelog](https://keepachangelog.com/en/1.0.0/),
and this project adheres to [Semantic Versioning](https://semver.org/spec/v2.0.0.html).

<<<<<<< HEAD
# [0.5.0] unreleased

## Removed

 * the `truncated_conjugate_gradient_descent(M, f, grad_f, hess_f)` has the Hessian now
   a mandatory argument. To use the old variant,
   provide `ApproxHessianFiniteDifference(M, copy(M, p), grad_f)` to `hess_f` directly.

Quite a few deprecated keyword arguments and a few function signatures were removed

 * `get_equality_constraints`, `get_equality_constraints!`, `get_inequality_constraints`, `get_inequality_constraints!` are removed. Use their singular forms and set the index to `:` instead.
 * `StopWhenChangeLess(ε)` is removed, use ``StopWhenChangeLess(M, ε)` instead to fill for example the retraction properly used to determine the change
* In the `WolfePowellLinesearch` and  `WolfeBinaryLinesearch`the `linesearch_stopsize=` keyword is replaced by `stop_when_stepsize_less=`
* `DebugChange` and `RecordChange` had a `manifold=` and a `invretr` keyword that were replaced by the first positiona argument `M` and `inverse_retraction_method=`, respectively
* in the `NonlinearLeastSquaresObjective` and `LevenbergMarquardt` the `jacB=` keyword is now called `jacobian_tangent_basis=`
* in `particle_swarm` the `n=` keyword is replaced by `swarm_size=`.


=======
## [0.4.65] June 13, 2024

### Changed

* refactor stopping criteria to not store a `sc.reason` internally, but instead only
  generate the reason (and hence allocate a string) when actually asked for a reason.
>>>>>>> befce295

## [0.4.64] June 4, 2024

### Added

* Remodel the constraints and their gradients into separate `VectorGradientFunctions`
  to reduce code duplication and encapsulate the inner model of these functions and their gradients
* Introduce a `ConstrainedManoptProblem` to model different ranges for the gradients in the
  new `VectorGradientFunction`s beyond the default `NestedPowerRepresentation`
* introduce a `VectorHessianFunction` to also model that one can provide the vector of Hessians
  to constraints
* introduce a more flexible indexing beyond single indexing, to also include arbitrary ranges
  when accessing vector functions and their gradients and hence also for constraints and
  their gradients.

### Changed

* Remodel `ConstrainedManifoldObjective` to store an `AbstractManifoldObjective`
  internally instead of directly `f` and `grad_f`, allowing also Hessian objectives
  therein and implementing access to this Hessian
* Fixed a bug that Lanczos produced NaNs when started exactly in a minimizer, since we divide by the gradient norm.

### Deprecated

* deprecate `get_grad_equality_constraints(M, o, p)`, use `get_grad_equality_constraint(M, o, p, :)`
  from the more flexible indexing instead.

## [0.4.63] May 11, 2024

### Added

* `:reinitialize_direction_update` option for quasi-Newton behavior when the direction is not a descent one. It is now the new default for `QuasiNewtonState`.
* Quasi-Newton direction update rules are now initialized upon start of the solver with the new internal function `initialize_update!`.

### Fixed

* ALM and EPM no longer keep a part of the quasi-Newton subsolver state between runs.

### Changed

* Quasi-Newton solvers: `:reinitialize_direction_update` is the new default behavior in case of detection of non-descent direction instead of `:step_towards_negative_gradient`. `:step_towards_negative_gradient` is still available when explicitly set using the `nondescent_direction_behavior` keyword argument.

## [0.4.62] May 3, 2024

### Changed

* bumped dependency of ManifoldsBase.jl to 0.15.9 and imported their numerical verify functions. This changes the `throw_error` keyword used internally to a `error=` with a symbol.

## [0.4.61] April 27, 2024

### Added

* Tests use `Aqua.jl` to spot problems in the code
* introduce a feature-based list of solvers and reduce the details in the alphabetical list
* adds a `PolyakStepsize`
* added a `get_subgradient` for `AbstractManifoldGradientObjectives` since their gradient is a special case of a subgradient.

### Fixed

* `get_last_stepsize` was defined in quite different ways that caused ambiguities. That is now internally a bit restructured and should work nicer.
  Internally this means that the interim dispatch on `get_last_stepsize(problem, state, step, vars...)` was removed. Now the only two left are `get_last_stepsize(p, s, vars...)` and the one directly checking `get_last_stepsize(::Stepsize)` for stored values.
* the accidentally exported `set_manopt_parameter!` is no longer exported

### Changed

* `get_manopt_parameter` and `set_manopt_parameter!` have been revised and better documented,
  they now use more semantic symbols (with capital letters) instead of direct field access
  (lower letter symbols). Since these are not exported, this is considered an internal, hence non-breaking change.
  * semantic symbols are now all nouns in upper case letters
  * `:active` is changed to `:Activity`


## [0.4.60] April 10, 2024

### Added

* `RecordWhenActive` to allow records to be deactivated during runtime, symbol `:WhenActive`
* `RecordSubsolver` to record the result of a subsolver recording in the main solver, symbol `:Subsolver`
* `RecordStoppingReason` to record the reason a solver stopped
* made the `RecordFactory` more flexible and quite similar to `DebugFactory`, such that it is now also easy to specify recordings at the end of solver runs. This can especially be used to record final states of sub solvers.

### Changed

* being a bit more strict with internal tools and made the factories for record non-exported, so this is the same as for debug.

### Fixed

* The name `:Subsolver` to generate `DebugWhenActive` was misleading, it is now called `:WhenActive` referring to “print debug only when set active, that is by the parent (main) solver”.
* the old version of specifying `Symbol => RecordAction` for later access was ambiguous, since
it could also mean to store the action in the dictionary under that symbol. Hence the order for access
was switched to `RecordAction => Symbol` to resolve that ambiguity.

## [0.4.59] April 7, 2024

### Added

* A Riemannian variant of the CMA-ES (Covariance Matrix Adaptation Evolutionary Strategy) algorithm, `cma_es`.

### Fixed

* The constructor dispatch for `StopWhenAny` with `Vector` had incorrect element type assertion which was fixed.

## [0.4.58] March 18, 2024

### Added

* more advanced methods to add debug to the beginning of an algorithm, a step, or the end of
  the algorithm with `DebugAction` entries at `:Start`, `:BeforeIteration`, `:Iteration`, and
  `:Stop`, respectively.
* Introduce a Pair-based format to add elements to these hooks, while all others ar
  now added to :Iteration (no longer to `:All`)
* (planned) add an easy possibility to also record the initial stage and not only after the first iteration.

### Changed

* Changed the symbol for the `:Step` dictionary to be `:Iteration`, to unify this with the symbols used in recording,
  and removed the `:All` symbol. On the fine granular scale, all but `:Start` debugs are now reset on init.
  Since these are merely internal entries in the debug dictionary, this is considered non-breaking.
* introduce a `StopWhenSwarmVelocityLess` stopping criterion for `particle_swarm` replacing
  the current default of the swarm change, since this is a bit more effective to compute

### Fixed

* fixed the outdated documentation of `TruncatedConjugateGradientState`, that now correctly
  state that `p` is no longer stored, but the algorithm runs on `TpM`.
* implemented the missing `get_iterate` for `TruncatedConjugateGradientState`.

## [0.4.57] March 15, 2024

### Changed

* `convex_bundle_method` uses the `sectional_curvature` from `ManifoldsBase.jl`.
* `convex_bundle_method` no longer has the unused `k_min` keyword argument.
* `ManifoldsBase.jl` now is running on Documenter 1.3, `Manopt.jl` documentation now uses [DocumenterInterLinks](https://github.com/JuliaDocs/DocumenterInterLinks.jl) to refer to sections and functions from `ManifoldsBase.jl`

### Fixed

* fixes a type that when passing `sub_kwargs` to `trust_regions` caused an error in the decoration of the sub objective.

## [0.4.56] March 4, 2024

### Added

* The option `:step_towards_negative_gradient` for `nondescent_direction_behavior` in quasi-Newton solvers does no longer emit a warning by default. This has been moved to a `message`, that can be accessed/displayed with `DebugMessages`
* `DebugMessages` now has a second positional argument, specifying whether all messages, or just the first (`:Once`) should be displayed.

## [0.4.55] March 3, 2024

### Added

* Option `nondescent_direction_behavior` for quasi-Newton solvers.
  By default it checks for non-descent direction which may not be handled well by
  some stepsize selection algorithms.

### Fixed

* unified documentation, especially function signatures further.
* fixed a few typos related to math formulae in the doc strings.

## [0.4.54] February 28, 2024

### Added

* `convex_bundle_method` optimization algorithm for non-smooth geodesically convex functions
* `proximal_bundle_method` optimization algorithm for non-smooth functions.
* `StopWhenSubgradientNormLess`, `StopWhenLagrangeMultiplierLess`, and stopping criteria.

### Fixed

* Doc strings now follow a [vale.sh](https://vale.sh) policy. Though this is not fully working,
  this PR improves a lot of the doc strings concerning wording and spelling.

## [0.4.53] February 13, 2024

### Fixed

* fixes two storage action defaults, that accidentally still tried to initialize a `:Population` (as modified back to `:Iterate` 0.4.49).
* fix a few typos in the documentation and add a reference for the subgradient method.

## [0.4.52] February 5, 2024

### Added

* introduce an environment persistent way of setting global values with the `set_manopt_parameter!` function using [Preferences.jl](https://github.com/JuliaPackaging/Preferences.jl).
* introduce such a value named `:Mode` to enable a `"Tutorial"` mode that shall often provide more warnings and information for people getting started with optimisation on manifolds

## [0.4.51] January 30, 2024

### Added

* A `StopWhenSubgradientNormLess` stopping criterion for subgradient-based optimization.
* Allow the `message=` of the `DebugIfEntry` debug action to contain a format element to print the field in the message as well.

## [0.4.50] January 26, 2024

### Fixed

* Fix Quasi Newton on complex manifolds.

## [0.4.49] January 18, 2024

### Added

* A `StopWhenEntryChangeLess` to be able to stop on arbitrary small changes of specific fields
* generalises `StopWhenGradientNormLess` to accept arbitrary `norm=` functions
* refactor the default in `particle_swarm` to no longer “misuse” the iteration change,
  but actually the new one the `:swarm` entry

## [0.4.48] January 16, 2024

### Fixed

* fixes an imprecision in the interface of `get_iterate` that sometimes led to the swarm of `particle_swarm` being returned as the iterate.
* refactor `particle_swarm` in naming and access functions to avoid this also in the future.
  To access the whole swarm, one now should use `get_manopt_parameter(pss, :Population)`

## [0.4.47] January 6, 2024

### Fixed

* fixed a bug, where the retraction set in `check_Hessian` was not passed on to the optional inner `check_gradient` call, which could lead to unwanted side effects, see [#342](https://github.com/JuliaManifolds/Manopt.jl/issues/342).

## [0.4.46] January 1, 2024

### Changed

* An error is thrown when a line search from `LineSearches.jl` reports search failure.
* Changed default stopping criterion in ALM algorithm to mitigate an issue occurring when step size is very small.
* Default memory length in default ALM subsolver is now capped at manifold dimension.
* Replaced CI testing on Julia 1.8 with testing on Julia 1.10.

### Fixed

* A bug in `LineSearches.jl` extension leading to slower convergence.
* Fixed a bug in L-BFGS related to memory storage, which caused significantly slower convergence.

## [0.4.45] December 28, 2023

### Added

* Introduce `sub_kwargs` and `sub_stopping_criterion` for `trust_regions` as noticed in [#336](https://github.com/JuliaManifolds/Manopt.jl/discussions/336)

### Changed

* `WolfePowellLineSearch`, `ArmijoLineSearch` step sizes now allocate less
* `linesearch_backtrack!` is now available
* Quasi Newton Updates can work in-place of a direction vector as well.
* Faster `safe_indices` in L-BFGS.

## [0.4.44] December 12, 2023

Formally one could consider this version breaking, since a few functions
have been moved, that in earlier versions (0.3.x) have been used in example scripts.
These examples are now available again within [ManoptExamples.jl](https://juliamanifolds.github.io/ManoptExamples.jl/stable/), and with their
“reappearance” the corresponding costs, gradients, differentials, adjoint differentials, and proximal maps
have been moved there as well.
This is not considered breaking, since the functions were only used in the old, removed examples.
Each and every moved function is still documented. They have been partly renamed,
and their documentation and testing has been extended.

### Changed

* Bumped and added dependencies on all 3 Project.toml files, the main one, the docs/, an the tutorials/ one.
* `artificial_S2_lemniscate` is available as [`ManoptExample.Lemniscate`](https://juliamanifolds.github.io/ManoptExamples.jl/stable/data/#ManoptExamples.Lemniscate-Tuple{Number}) and works on arbitrary manifolds now.
* `artificial_S1_signal` is available as [`ManoptExample.artificial_S1_signal`](https://juliamanifolds.github.io/ManoptExamples.jl/stable/data/#ManoptExamples.artificial_S1_signal)
* `artificial_S1_slope_signal` is available as [`ManoptExamples.artificial_S1_slope_signal`](https://juliamanifolds.github.io/ManoptExamples.jl/stable/data/#ManoptExamples.artificial_S1_slope_signal)
* `artificial_S2_composite_bezier_curve` is available as [`ManoptExamples.artificial_S2_composite_Bezier_curve`](https://juliamanifolds.github.io/ManoptExamples.jl/stable/data/#ManoptExamples.artificial_S2_composite_Bezier_curve-Tuple{})
* `artificial_S2_rotation_image` is available as [`ManoptExamples.artificial_S2_rotation_image`](https://juliamanifolds.github.io/ManoptExamples.jl/stable/data/#ManoptExamples.artificial_S2_rotation_image)
* `artificial_S2_whirl_image` is available as [`ManoptExamples.artificial_S2_whirl_image`](https://juliamanifolds.github.io/ManoptExamples.jl/stable/data/#ManoptExamples.artificial_S2_whirl_image)
* `artificial_S2_whirl_patch` is available as [`ManoptExamples.artificial_S2_whirl_path`](https://juliamanifolds.github.io/ManoptExamples.jl/stable/data/#ManoptExamples.artificial_S2_whirl_patch)
* `artificial_SAR_image` is available as [`ManoptExamples.artificial_SAR_image`](https://juliamanifolds.github.io/ManoptExamples.jl/stable/data/#ManoptExamples.artificialIn_SAR_image-Tuple{Integer})
* `artificial_SPD_image` is available as [`ManoptExamples.artificial_SPD_image`](https://juliamanifolds.github.io/ManoptExamples.jl/stable/data/#ManoptExamples.artificial_SPD_image)
* `artificial_SPD_image2` is available as [`ManoptExamples.artificial_SPD_image`](https://juliamanifolds.github.io/ManoptExamples.jl/stable/data/#ManoptExamples.artificial_SPD_image2)
* `adjoint_differential_forward_logs` is available as [`ManoptExamples.adjoint_differential_forward_logs`](https://juliamanifolds.github.io/ManoptExamples.jl/stable/objectives/#ManoptExamples.adjoint_differential_forward_logs-Union{Tuple{TPR},%20Tuple{TSize},%20Tuple{TM},%20Tuple{𝔽},%20Tuple{ManifoldsBase.PowerManifold{𝔽,%20TM,%20TSize,%20TPR},%20Any,%20Any}}%20where%20{𝔽,%20TM,%20TSize,%20TPR})
* `adjoint:differential_bezier_control` is available as [`ManoptExamples.adjoint_differential_Bezier_control_points`](https://juliamanifolds.github.io/ManoptExamples.jl/stable/objectives/#ManoptExamples.adjoint_differential_Bezier_control_points-Tuple{ManifoldsBase.AbstractManifold,%20AbstractVector{%3C:ManoptExamples.BezierSegment},%20AbstractVector,%20AbstractVector})
* `BezierSegment` is available as [`ManoptExamples.BeziérSegment`](https://juliamanifolds.github.io/ManoptExamples.jl/stable/objectives/#ManoptExamples.BezierSegment)
* `cost_acceleration_bezier` is available as [`ManoptExamples.acceleration_Bezier`](https://juliamanifolds.github.io/ManoptExamples.jl/stable/objectives/#ManoptExamples.acceleration_Bezier-Union{Tuple{P},%20Tuple{ManifoldsBase.AbstractManifold,%20AbstractVector{P},%20AbstractVector{%3C:Integer},%20AbstractVector{%3C:AbstractFloat}}}%20where%20P)
* `cost_L2_acceleration_bezier` is available as [`ManoptExamples.L2_acceleration_Bezier`](https://juliamanifolds.github.io/ManoptExamples.jl/stable/objectives/#ManoptExamples.L2_acceleration_Bezier-Union{Tuple{P},%20Tuple{ManifoldsBase.AbstractManifold,%20AbstractVector{P},%20AbstractVector{%3C:Integer},%20AbstractVector{%3C:AbstractFloat},%20AbstractFloat,%20AbstractVector{P}}}%20where%20P)
* `costIntrICTV12` is available as [`ManoptExamples.Intrinsic_infimal_convolution_TV12`]()
* `costL2TV` is available as [`ManoptExamples.L2_Total_Variation`](https://juliamanifolds.github.io/ManoptExamples.jl/stable/objectives/#ManoptExamples.L2_Total_Variation-NTuple{4,%20Any})
* `costL2TV12` is available as [`ManoptExamples.L2_Total_Variation_1_2`](https://juliamanifolds.github.io/ManoptExamples.jl/stable/objectives/#ManoptExamples.L2_Total_Variation_1_2-Tuple{ManifoldsBase.PowerManifold,%20Vararg{Any,%204}})
* `costL2TV2` is available as [`ManoptExamples.L2_second_order_Total_Variation`](https://juliamanifolds.github.io/ManoptExamples.jl/stable/objectives/#ManoptExamples.L2_second_order_Total_Variation-Tuple{ManifoldsBase.PowerManifold,%20Any,%20Any,%20Any})
* `costTV` is available as [`ManoptExamples.Total_Variation`](https://juliamanifolds.github.io/ManoptExamples.jl/stable/objectives/#ManoptExamples.Total_Variation)
* `costTV2` is available as [`ManoptExamples.second_order_Total_Variation`](https://juliamanifolds.github.io/ManoptExamples.jl/stable/objectives/#ManoptExamples.second_order_Total_Variation)
* `de_casteljau` is available as [`ManoptExamples.de_Casteljau`](https://juliamanifolds.github.io/ManoptExamples.jl/stable/objectives/#ManoptExamples.de_Casteljau-Tuple{ManifoldsBase.AbstractManifold,%20Vararg{Any}})
* `differential_forward_logs` is available as [`ManoptExamples.differential_forward_logs`](https://juliamanifolds.github.io/ManoptExamples.jl/stable/objectives/#ManoptExamples.differential_forward_logs-Tuple{ManifoldsBase.PowerManifold,%20Any,%20Any})
* `differential_bezier_control` is available as [`ManoptExamples.differential_Bezier_control_points`](https://juliamanifolds.github.io/ManoptExamples.jl/stable/objectives/#ManoptExamples.differential_Bezier_control_points-Tuple{ManifoldsBase.AbstractManifold,%20AbstractVector{%3C:ManoptExamples.BezierSegment},%20AbstractVector,%20AbstractVector{%3C:ManoptExamples.BezierSegment}})
* `forward_logs` is available as [`ManoptExamples.forward_logs`](https://juliamanifolds.github.io/ManoptExamples.jl/stable/objectives/#ManoptExamples.forward_logs-Union{Tuple{TPR},%20Tuple{TSize},%20Tuple{TM},%20Tuple{𝔽},%20Tuple{ManifoldsBase.PowerManifold{𝔽,%20TM,%20TSize,%20TPR},%20Any}}%20where%20{𝔽,%20TM,%20TSize,%20TPR})
* `get_bezier_degree` is available as [`ManoptExamples.get_Bezier_degree`](https://juliamanifolds.github.io/ManoptExamples.jl/stable/objectives/#ManoptExamples.get_Bezier_degree-Tuple{ManifoldsBase.AbstractManifold,%20ManoptExamples.BezierSegment})
* `get_bezier_degrees` is available as [`ManoptExamples.get_Bezier_degrees`](https://juliamanifolds.github.io/ManoptExamples.jl/stable/objectives/#ManoptExamples.get_Bezier_degrees-Tuple{ManifoldsBase.AbstractManifold,%20AbstractVector{%3C:ManoptExamples.BezierSegment}})
* `get_Bezier_inner_points` is available as [`ManoptExamples.get_Bezier_inner_points`](https://juliamanifolds.github.io/ManoptExamples.jl/stable/objectives/#ManoptExamples.get_Bezier_inner_points-Tuple{ManifoldsBase.AbstractManifold,%20AbstractVector{%3C:ManoptExamples.BezierSegment}})
* `get_bezier_junction_tangent_vectors` is available as [`ManoptExamples.get_Bezier_junction_tangent_vectors`](https://juliamanifolds.github.io/ManoptExamples.jl/stable/objectives/#ManoptExamples.get_Bezier_junction_tangent_vectors-Tuple{ManifoldsBase.AbstractManifold,%20AbstractVector{%3C:ManoptExamples.BezierSegment}})
* `get_bezier_junctions` is available as [`ManoptExamples.get_Bezier_junctions`](https://juliamanifolds.github.io/ManoptExamples.jl/stable/objectives/#ManoptExamples.get_Bezier_junctions)
* `get_bezier_points` is available as [`ManoptExamples.get_Bezier_points`](https://juliamanifolds.github.io/ManoptExamples.jl/stable/objectives/#ManoptExamples.get_Bezier_points)
* `get_bezier_segments` is available as [`ManoptExamples.get_Bezier_segments`](https://juliamanifolds.github.io/ManoptExamples.jl/stable/objectives/#ManoptExamples.get_Bezier_segments-Union{Tuple{P},%20Tuple{ManifoldsBase.AbstractManifold,%20Vector{P},%20Any},%20Tuple{ManifoldsBase.AbstractManifold,%20Vector{P},%20Any,%20Symbol}}%20where%20P)
* `grad_acceleration_bezier` is available as [`ManoptExamples.grad_acceleration_Bezier`](https://juliamanifolds.github.io/ManoptExamples.jl/stable/objectives/#ManoptExamples.grad_acceleration_Bezier-Tuple{ManifoldsBase.AbstractManifold,%20AbstractVector,%20AbstractVector{%3C:Integer},%20AbstractVector})
* `grad_L2_acceleration_bezier` is available as [`ManoptExamples.grad_L2_acceleration_Bezier`](https://juliamanifolds.github.io/ManoptExamples.jl/stable/objectives/#ManoptExamples.grad_L2_acceleration_Bezier-Union{Tuple{P},%20Tuple{ManifoldsBase.AbstractManifold,%20AbstractVector{P},%20AbstractVector{%3C:Integer},%20AbstractVector,%20Any,%20AbstractVector{P}}}%20where%20P)
* `grad_Intrinsic_infimal_convolution_TV12` is available as [`ManoptExamples.Intrinsic_infimal_convolution_TV12`](https://juliamanifolds.github.io/ManoptExamples.jl/stable/objectives/#ManoptExamples.grad_intrinsic_infimal_convolution_TV12-Tuple{ManifoldsBase.AbstractManifold,%20Vararg{Any,%205}})
* `grad_TV` is available as [`ManoptExamples.grad_Total_Variation`](https://juliamanifolds.github.io/ManoptExamples.jl/stable/objectives/#ManoptExamples.grad_Total_Variation)
* `costIntrICTV12` is available as [`ManoptExamples.Intrinsic_infimal_convolution_TV12`](https://juliamanifolds.github.io/ManoptExamples.jl/stable/objectives/#ManoptExamples.Intrinsic_infimal_convolution_TV12-Tuple{ManifoldsBase.AbstractManifold,%20Vararg{Any,%205}})
* `project_collaborative_TV` is available as [`ManoptExamples.project_collaborative_TV`](https://juliamanifolds.github.io/ManoptExamples.jl/stable/objectives/#ManoptExamples.project_collaborative_TV)
* `prox_parallel_TV` is available as [`ManoptExamples.prox_parallel_TV`](https://juliamanifolds.github.io/ManoptExamples.jl/stable/objectives/#ManoptExamples.prox_parallel_TV)
* `grad_TV2` is available as [`ManoptExamples.prox_second_order_Total_Variation`](https://juliamanifolds.github.io/ManoptExamples.jl/stable/objectives/#ManoptExamples.grad_second_order_Total_Variation)
* `prox_TV` is available as [`ManoptExamples.prox_Total_Variation`](https://juliamanifolds.github.io/ManoptExamples.jl/stable/objectives/#ManoptExamples.prox_Total_Variation)
* `prox_TV2` is available as [`ManopExamples.prox_second_order_Total_Variation`](https://juliamanifolds.github.io/ManoptExamples.jl/stable/objectives/#ManoptExamples.prox_second_order_Total_Variation-Union{Tuple{T},%20Tuple{ManifoldsBase.AbstractManifold,%20Any,%20Tuple{T,%20T,%20T}},%20Tuple{ManifoldsBase.AbstractManifold,%20Any,%20Tuple{T,%20T,%20T},%20Int64}}%20where%20T)

## [0.4.43] November 19, 2023

### Added

* vale.sh as a CI to keep track of a consistent documentation

## [0.4.42] November 6, 2023

### Added

* add `Manopt.JuMP_Optimizer` implementing JuMP's solver interface

## [0.4.41] November 2, 2023

### Changed

* `trust_regions` is now more flexible and the sub solver (Steihaug-Toint tCG by default)
  can now be exchanged.
* `adaptive_regularization_with_cubics` is now more flexible as well, where it previously was a bit too
  much tightened to the Lanczos solver as well.
* Unified documentation notation and bumped dependencies to use DocumenterCitations 1.3

## [0.4.40] October 24, 2023

### Added

* add a `--help` argument to `docs/make.jl` to document all available command line arguments
* add a `--exclude-tutorials` argument to `docs/make.jl`. This way, when quarto is not available
  on a computer, the docs can still be build with the tutorials not being added to the menu
  such that documenter does not expect them to exist.

### Changes

* Bump dependencies to `ManifoldsBase.jl` 0.15 and `Manifolds.jl` 0.9
* move the ARC CG subsolver to the main package, since `TangentSpace` is now already
  available from `ManifoldsBase`.

## [0.4.39] October 9, 2023

### Changes

* also use the pair of a retraction and the inverse retraction (see last update)
  to perform the relaxation within the Douglas-Rachford algorithm.

## [0.4.38] October 8, 2023

### Changes

* avoid allocations when calling `get_jacobian!` within the Levenberg-Marquard Algorithm.

### Fixed

* Fix a lot of typos in the documentation

## [0.4.37] September 28, 2023

### Changes

* add more of the Riemannian Levenberg-Marquard algorithms parameters as keywords, so they
  can be changed on call
* generalize the internal reflection of Douglas-Rachford, such that is also works with an
  arbitrary pair of a reflection and an inverse reflection.

## [0.4.36]  September 20, 2023

### Fixed

* Fixed a bug that caused non-matrix points and vectors to fail when working with approximate

## [0.4.35]  September 14, 2023

### Added

* The access to functions of the objective is now unified and encapsulated in proper `get_` functions.

## [0.4.34]  September 02, 2023

### Added

* an `ManifoldEuclideanGradientObjective` to allow the cost, gradient, and Hessian and other
  first or second derivative based elements to be Euclidean and converted when needed.
* a keyword `objective_type=:Euclidean` for all solvers, that specifies that an Objective shall be created of the new type

## [0.4.33] August 24, 2023

### Added

* `ConstantStepsize` and `DecreasingStepsize` now have an additional field `type::Symbol` to assess whether the
  step-size should be relatively (to the gradient norm) or absolutely constant.

## [0.4.32] August 23, 2023

### Added

* The adaptive regularization with cubics (ARC) solver.

## [0.4.31] August 14, 2023

### Added

* A `:Subsolver` keyword in the `debug=` keyword argument, that activates the new `DebugWhenActive``
  to de/activate subsolver debug from the main solvers `DebugEvery`.

## [0.4.30] August 3, 2023

### Changed

* References in the documentation are now rendered using [DocumenterCitations.jl](https://github.com/JuliaDocs/DocumenterCitations.jl)
* Asymptote export now also accepts a size in pixel instead of its default `4cm` size and `render` can be deactivated setting it to `nothing`.

## [0.4.29] July 12, 2023

### Fixed

* fixed a bug, where `cyclic_proximal_point` did not work with decorated objectives.

## [0.4.28] June 24, 2023

### Changed

* `max_stepsize` was specialized for `FixedRankManifold` to follow Matlab Manopt.

## [0.4.27] June 15, 2023

### Added

* The `AdaptiveWNGrad` stepsize is available as a new stepsize functor.

### Fixed

* Levenberg-Marquardt now possesses its parameters `initial_residual_values` and
  `initial_jacobian_f` also as keyword arguments, such that their default initialisations
  can be adapted, if necessary

## [0.4.26] June 11, 2023

### Added

* simplify usage of gradient descent as sub solver in the DoC solvers.
* add a `get_state` function
* document `indicates_convergence`.

## [0.4.25] June 5, 2023

### Fixed

* Fixes an allocation bug in the difference of convex algorithm

## [0.4.24] June 4, 2023

### Added

* another workflow that deletes old PR renderings from the docs to keep them smaller in overall size.

### Changes

* bump dependencies since the extension between Manifolds.jl and ManifoldsDiff.jl has been moved to Manifolds.jl

## [0.4.23] June 4, 2023

### Added

* More details on the Count and Cache tutorial

### Changed

* loosen constraints slightly

## [0.4.22] May 31, 2023

### Added

* A tutorial on how to implement a solver

## [0.4.21] May 22, 2023

### Added

* A `ManifoldCacheObjective` as a decorator for objectives to cache results of calls,
  using LRU Caches as a weak dependency. For now this works with cost and gradient evaluations
* A `ManifoldCountObjective` as a decorator for objectives to enable counting of calls to for example the cost and the gradient
* adds a `return_objective` keyword, that switches the return of a solver to a tuple `(o, s)`,
  where `o` is the (possibly decorated) objective, and `s` is the “classical” solver return (state or point).
  This way the counted values can be accessed and the cache can be reused.
* change solvers on the mid level (form `solver(M, objective, p)`) to also accept decorated objectives

### Changed

* Switch all Requires weak dependencies to actual weak dependencies starting in Julia 1.9


## [0.4.20] May 11, 2023

### Changed

* the default tolerances for the numerical `check_` functions were loosened a bit,
  such that `check_vector` can also be changed in its tolerances.

## [0.4.19] May 7, 2023

### Added

* the sub solver for `trust_regions` is now customizable and can now be exchanged.

### Changed

* slightly changed the definitions of the solver states for ALM and EPM to be type stable

## [0.4.18] May 4, 2023

### Added

* A function `check_Hessian(M, f, grad_f, Hess_f)` to numerically verify the (Riemannian) Hessian of a function `f`

## [0.4.17] April 28, 2023

### Added

* A new interface of the form `alg(M, objective, p0)` to allow to reuse
  objectives without creating `AbstractManoptSolverState`s and calling `solve!`. This especially still allows for any decoration of the objective and/or the state using `debug=`, or `record=`.

### Changed

* All solvers now have the initial point `p` as an optional parameter making it more accessible to first time users, `gradient_descent(M, f, grad_f)` is equivalent to `gradient_descent(M, f, grad_f, rand(M))`

### Fixed

* Unified the framework to work on manifold where points are represented by numbers for several solvers

## [0.4.16] April 18, 2023

### Fixed

* the inner products used in `truncated_gradient_descent` now also work thoroughly on complex
  matrix manifolds

## [0.4.15] April 13, 2023

### Changed

* `trust_regions(M, f, grad_f, hess_f, p)` now has the Hessian `hess_f` as well as
  the start point `p0` as an optional parameter and approximate it otherwise.
* `trust_regions!(M, f, grad_f, hess_f, p)` has the Hessian as an optional parameter
  and approximate it otherwise.

### Removed

* support for `ManifoldsBase.jl` 0.13.x, since with the definition of `copy(M,p::Number)`,
  in 0.14.4, that one is used instead of defining it ourselves.

## [0.4.14] April 06, 2023

### Changed
* `particle_swarm` now uses much more in-place operations

### Fixed
* `particle_swarm` used quite a few `deepcopy(p)` commands still, which were replaced by `copy(M, p)`

## [0.4.13] April 09, 2023

### Added

* `get_message` to obtain messages from sub steps of a solver
* `DebugMessages` to display the new messages in debug
* safeguards in Armijo line search and L-BFGS against numerical over- and underflow that report in messages

## [0.4.12] April 4, 2023

### Added

* Introduce the [Difference of Convex Algorithm](https://manoptjl.org/stable/solvers/difference_of_convex/#DCASolver) (DCA)
  `difference_of_convex_algorithm(M, f, g, ∂h, p0)`
* Introduce the [Difference of Convex Proximal Point Algorithm](https://manoptjl.org/stable/solvers/difference_of_convex/#DCPPASolver) (DCPPA)
  `difference_of_convex_proximal_point(M, prox_g, grad_h, p0)`
* Introduce a `StopWhenGradientChangeLess` stopping criterion

## [0.4.11] March 27, 2023

### Changed

* adapt tolerances in tests to the speed/accuracy optimized distance on the sphere in `Manifolds.jl` (part II)

## [0.4.10] March 26, 2023

### Changed

* adapt tolerances in tests to the speed/accuracy optimized distance on the sphere in `Manifolds.jl`

## [0.4.9] March 3, 2023

### Added

* introduce a wrapper that allows line searches from [LineSearches.jl](https://github.com/JuliaNLSolvers/LineSearches.jl)
  to be used within Manopt.jl, introduce the [manoptjl.org/stable/extensions/](https://manoptjl.org/stable/extensions/)
  page to explain the details.

## [0.4.8] February 21, 2023

### Added

* a `status_summary` that displays the main parameters within several structures of Manopt,
  most prominently a solver state

### Changed

* Improved storage performance by introducing separate named tuples for points and vectors
* changed the `show` methods of `AbstractManoptSolverState`s to display their `state_summary
* Move tutorials to be rendered with Quarto into the documentation.

## [0.4.7] February 14, 2023

### Changed

* Bump `[compat]` entry of ManifoldDiff to also include 0.3

## [0.4.6] February 3, 2023

### Fixed

* Fixed a few stopping criteria even indicated to stop before the algorithm started.

## [0.4.5] January 24, 2023

### Changed

* the new default functions that include `p` are used where possible
* a first step towards faster storage handling

## [0.4.4] January 20, 2023

### Added

* Introduce `ConjugateGradientBealeRestart` to allow CG restarts using Beale‘s rule

### Fixed

* fix a type in `HestenesStiefelCoefficient`


## [0.4.3] January 17, 2023

### Fixed

* the CG coefficient `β` can now be complex
* fix a bug in `grad_distance`

## [0.4.2] January 16, 2023

### Changed

* the usage of `inner` in line search methods, such that they work well with
  complex manifolds as well


## [0.4.1] January 15, 2023

### Fixed

* a `max_stepsize` per manifold to avoid leaving the injectivity radius,
  which it also defaults to

## [0.4.0] January 10, 2023

### Added

* Dependency on `ManifoldDiff.jl` and a start of moving actual derivatives, differentials,
  and gradients there.
* `AbstractManifoldObjective` to store the objective within the `AbstractManoptProblem`
* Introduce a `CostGrad` structure to store a function that computes the cost and gradient
  within one function.
* started a `changelog.md` to thoroughly keep track of changes

### Changed

* `AbstractManoptProblem` replaces `Problem`
* the problem now contains a
* `AbstractManoptSolverState` replaces `Options`
* `random_point(M)` is replaced by `rand(M)` from `ManifoldsBase.jl
* `random_tangent(M, p)` is replaced by `rand(M; vector_at=p)`<|MERGE_RESOLUTION|>--- conflicted
+++ resolved
@@ -5,7 +5,6 @@
 The format is based on [Keep a Changelog](https://keepachangelog.com/en/1.0.0/),
 and this project adheres to [Semantic Versioning](https://semver.org/spec/v2.0.0.html).
 
-<<<<<<< HEAD
 # [0.5.0] unreleased
 
 ## Removed
@@ -23,15 +22,12 @@
 * in the `NonlinearLeastSquaresObjective` and `LevenbergMarquardt` the `jacB=` keyword is now called `jacobian_tangent_basis=`
 * in `particle_swarm` the `n=` keyword is replaced by `swarm_size=`.
 
-
-=======
 ## [0.4.65] June 13, 2024
 
 ### Changed
 
 * refactor stopping criteria to not store a `sc.reason` internally, but instead only
   generate the reason (and hence allocate a string) when actually asked for a reason.
->>>>>>> befce295
 
 ## [0.4.64] June 4, 2024
 
