# Changelog

All notable Changes to the Julia package `Manopt.jl` are documented in this file.
The file was started with Version `0.4`.

The format is based on [Keep a Changelog](https://keepachangelog.com/en/1.0.0/),
and this project adheres to [Semantic Versioning](https://semver.org/spec/v2.0.0.html).

<<<<<<< HEAD
## [0.5.17] unreleased

### Added

* A tutorial for how to use `Manopt.jl` from within [`JuMP.jl`](https://jump.dev)

### Fixed

* Fixed allocations in the callbacks of the JuMP interface so that the solver can query the cost and gradient without allocating.

## [0.5.16] 2025-05-07
=======
## [0.5.20] unreleased

### Fixed

* Fixed a few typos in the docs.

## [0.5.19] July 4, 2025

### Added

* a function `get_differential` and `get_differential_function` for first order objectives.
* a `ParentEvaluationType` to indicate that a certain objective inherits it evaluation from the parent (wrapping) objective
* a new `AllocatingInplaceEvaluation` that is used for the functions that offer both variants simultaneously.
* a `differential=` keyword for providing a faster way of computing `inner(M, p, grad_f(p), X)`, introduced to the algorithms `conjugate_gradient_descent`, `gradient_descent`, `Frank_Wolfe_method`, `quasi_Newton`

### Changed

* the `ManifoldGradientObjective` and the `ManifoldCostGradientObjective` are now merely
  a const special cases of the `ManifoldFirstOrderObjective`, since this type might now
  also represent a differential or other combinations of cost, grad, and differential, where they are computed together.
* the `AbstractManifoldGradientObjective` is renamed to `AbstractManifoldFirstOrderObjective`, since the
 second function might now also represent a differential.

### Fixed

* fixes a small bug where calling `mesh_adaptive_direct_search` with a start point in some cases did not initialise the state correctly with that start point.
* The `HestenesStiefelCoefficient` now also always returns a real value, similar
  the other coefficient rules. To the best of our knowledge, this might have been a bug previously.

## [0.5.18] June 18, 2025

### Added

* Introduce the algorithm `proximal_gradient_method` along
  with `ManifoldProximalGradientObjective`, `ProximalGradientMethodState`, as well as an experimental `ProximalGradientMethodAcceleration`.
* Add `ProximalGradientMethodBacktracking` stepsize.
* Add `StopWhenGradientMappingNormLess` stopping criterion.
* Introduce a `StopWhenRepeated` stopping criterion that stops when the given stopping criterion has indicated to stop `n` times (consecutively, if `consecutive=true`).
* Introduce a `StopWhenCriterionWithIterationCondition` stopping criterion that stops when a given stopping criterion has been satisfied together with a certain iteration condition. This can the generated even with shortcuts like `sc > 5`
* Introduce a `DebugCallback` that allows to add a callback function to the debug system
* Introduce a `callback=` keyword to all solvers.
* Added back functions `estimate_sectional_curvature`, `ζ_1`, `ζ_2`, `close_point` from `convex_bundle_method`; the function call can stay the same as before since there is a curvature estimation fallback
* Add back some fields and arguments such as `p_estimate`, `ϱ`, `α`, from `ConvexBundleMethodState`

### Changed

* make the `GradientDescentState` a bit more tolerant to ignore keywords it does not use.

## [0.5.17] June 3, 2025

### Added

* Introduce a `StopWhenCostChangeLess` stopping criterion that stops when the cost function changes less than a given value.

## [0.5.16] May 7, 2025
>>>>>>> a7c84f40

### Fixed

* fixes a bug in the `LineSearches.jl` extension, where two (old) `retract!`s were still
present; they were changed to `retact_fused!`.

## [0.5.15] May 6, 2025

### Fixed

* CMA-ES no longer errors when the covariance matrix has nonpositive eigenvalues due to numerical issues.

## [0.5.14] May 5, 2025

### Added

* `linear_subsolver!` is added as a keyword argument to the Levenberg-Marquardt interface.

### Changed

* adapt to using `default_basis` where appropriate.
* the tutorials are now rendered with `quarto` using the [`QuartoNotebookRunner.jl`](https://github.com/PumasAI/QuartoNotebookRunner.jl) and are hence purely julia based.

## [0.5.13] April 25, 2025

### Added

* Allow setting `AbstractManifoldObjective` through JuMP

### Changed

* Remove dependency on `ManoptExamples.jl` which yielded a circular dependency, though only through extras
* Unify dummy types and several test functions into the `ManoptTestSuite` subpackage.

### Fixed

* A scaling error that appeared only when calling `get_cost_function` on the new `ScaledManifoldObjective`.
* Documentation issues for quasi-Newton solvers.
* fixes a scaling error in quasi newton
* Fixes printing of JuMP models containg Manopt solver.


## [0.5.12] April 13, 2025

### Added

* a `ScaledManifoldObjective` to easier build scaled versions of objectives,
  especially turn maximisation problems into minimisation ones using a scaling of `-1`.
* Introduce a `ManifoldConstrainedSetObjective`
* Introduce a `projected_gradient_method`


## [0.5.11] April 8, 2025

### Added

* Configurable subsolver for the linear subproblem in Levenberg-Marquardt. The default subsolver is now also robust to numerical issues that may cause Cholesky decomposition to fail.

## [0.5.10] April 4, 2025

### Fixed

* a proper implementation of the preconditioning for `quasi_Newton`, that can be used instead
  of or in combination with the initial scaling.

## [0.5.9] March 24, 2025

### Added

* add a `PreconditionedDirection` variant to the `direction` gradient processor
  keyword argument and its corresponding `PreconditionedDirectionRule`
* make the preconditioner available in quasi Newton.
* in `gradient_descent` and `conjugate_gradient_descent` the rule can be added anyways.

### Fixed

* the links in the AD tutorial are fixed and moved to using `extref`

## [0.5.8] February 28, 2025

### Fixed

* fixed a small bug in the `NonmonotoneLinesearchStepsize` hwn the injectivity radius is an irrational number.
* fixed a small bug in `check_gradient` where `eps` might have been called on complex types.
* fixed a bug in several gradient based solvers like `quasi_newton`, such that they properly work with the combined cost grad objective.
* fixes a few typos in the docs.

## [0.5.7] February 20, 20265

### Added

* Adds a mesh adaptive direct search algorithm (MADS), using the LTMADS variant with a lower triangular (LT) random matrix in the mesh generation.

## [0.5.6] February 10, 2025

### Changed

* bump dependencies of all JuliaManifolds ecosystem packages to be consistent with ManifoldsBase 1.0

## [0.5.5] January 4, 2025

### Added

* the Levenberg-Marquardt algorithm internally uses a `VectorGradientFunction`, which allows
 to use a vector of gradients of a function returning all gradients as well for the algorithm
* The `VectorGradientFunction` now also have a `get_jacobian` function

### Changed

* Minimum Julia version is now 1.10 (the LTS which replaced 1.6)
* The vectorial functions had a bug where the original vector function for the mutating case
  was not always treated as mutating.

### Removed

* The geodesic regression example, first because it is not correct, second because it should become part of ManoptExamples.jl once it is correct.

## [0.5.4] December 11, 2024

### Added

* An automated detection whether the tutorials are present
   if not an also no quarto run is done, an automated `--exclude-tutorials` option is added.
* Support for ManifoldDiff 0.4
* icons upfront external links when they link to another package or Wikipedia.

## [0.5.3] October 18, 2024

### Added

* `StopWhenChangeLess`, `StopWhenGradientChangeLess` and `StopWhenGradientLess` can now use the new idea (ManifoldsBase.jl 0.15.18) of different outer norms on manifolds with components like power and product manifolds and all others that support this from the `Manifolds.jl` Library, like `Euclidean`

### Changed

* stabilize `max_stepsize` to also work when `injectivity_radius` dos not exist.
  It however would warn new users, that activate tutorial mode.
* Start a `ManoptTestSuite` sub package to store dummy types and common test helpers in.

## [0.5.2] October 5, 2024

### Added

* three new symbols to easier state to record the `:Gradient`, the `:GradientNorm`, and the `:Stepsize`.

### Changed

* fix a few typos in the documentation
* improved the documentation for the initial guess of [`ArmijoLinesearchStepsize`](https://manoptjl.org/stable/plans/stepsize/#Manopt.ArmijoLinesearch).

## [0.5.1] September 4, 2024

### Changed

* slightly improves the test for the ` ExponentialFamilyProjection` text on the about page.

### Added

* the `proximal_point` method.

## [0.5.0] August 29, 2024

This breaking update is mainly concerned with improving a unified experience through all solvers
and some usability improvements, such that for example the different gradient update rules are easier to specify.

In general this introduces a few factories, that avoid having to pass the manifold to keyword arguments

### Added

* A `ManifoldDefaultsFactory` that postpones the creation/allocation of manifold-specific fields in for example direction updates, step sizes and stopping criteria. As a rule of thumb, internal structures, like a solver state should store the final type. Any high-level interface, like the functions to start solvers, should accept such a factory in the appropriate places and call the internal `_produce_type(factory, M)`, for example before passing something to the state.
* a `documentation_glossary.jl` file containing a glossary of often used variables in fields, arguments, and keywords, to print them in a unified manner. The same for usual sections, text, and math notation that is often used within the doc-strings.

### Changed

* Any `Stepsize` now has a `Stepsize` struct used internally as the original `struct`s before. The newly exported terms aim to fit `stepsize=...` in naming and create a `ManifoldDefaultsFactory` instead, so that any stepsize can be created without explicitly specifying the manifold.
  * `ConstantStepsize` is no longer exported, use `ConstantLength` instead. The length parameter is now a positional argument following the (optional) manifold. Besides that `ConstantLength` works as before,just that omitting the manifold fills the one specified in the solver now.
  * `DecreasingStepsize` is no longer exported, use `DecreasingLength` instead. `ConstantLength` works as before,just that omitting the manifold fills the one specified in the solver now.
  * `ArmijoLinesearch` is now called `ArmijoLinesearchStepsize`. `ArmijoLinesearch` works as before,just that omitting the manifold fills the one specified in the solver now.
  * `WolfePowellLinesearch` is now called `WolfePowellLinesearchStepsize`, its constant `c_1` is now unified with Armijo and called `sufficient_decrease`, `c_2` was renamed to `sufficient_curvature`. Besides that, `WolfePowellLinesearch` works as before, just that omitting the manifold fills the one specified in the solver now.
  * `WolfePowellBinaryLinesearch` is now called `WolfePowellBinaryLinesearchStepsize`, its constant `c_1` is now unified with Armijo and called `sufficient_decrease`, `c_2` was renamed to `sufficient_curvature`. Besides that, `WolfePowellBinaryLinesearch` works as before, just that omitting the manifold fills the one specified in the solver now.
  * `NonmonotoneLinesearch` is now called `NonmonotoneLinesearchStepsize`. `NonmonotoneLinesearch` works as before, just that omitting the manifold fills the one specified in the solver now.
  * `AdaptiveWNGradient` is now called `AdaptiveWNGradientStepsize`. Its second positional argument, the gradient function was only evaluated once for the `gradient_bound` default, so it has been replaced by the keyword `X=` accepting a tangent vector. The last positional argument `p` has also been moved to a keyword argument. Besides that, `AdaptiveWNGradient` works as before, just that omitting the manifold fills the one specified in the solver now.
* Any `DirectionUpdateRule` now has the `Rule` in its name, since the original name is used to create the `ManifoldDefaultsFactory` instead. The original constructor now no longer requires the manifold as a parameter, that is later done in the factory. The `Rule` is, however, also no longer exported.
  * `AverageGradient` is now called `AverageGradientRule`. `AverageGradient` works as before, but the manifold as its first parameter is no longer necessary and `p` is now a keyword argument.
  * The `IdentityUpdateRule` now accepts a manifold optionally for consistency, and you can use `Gradient()` for short as well as its factory. Hence `direction=Gradient()` is now available.
  * `MomentumGradient` is now called `MomentumGradientRule`. `MomentumGradient` works as before, but the manifold as its first parameter is no longer necessary and `p` is now a keyword argument.
  * `Nesterov` is now called `NesterovRule`. `Nesterov` works as before, but the manifold as its first parameter is no longer necessary and `p` is now a keyword argument.
  * `ConjugateDescentCoefficient` is now called `ConjugateDescentCoefficientRule`. `ConjugateDescentCoefficient` works as before, but can now use the factory in between
  * the `ConjugateGradientBealeRestart` is now called `ConjugateGradientBealeRestartRule`. For the `ConjugateGradientBealeRestart` the manifold is now a first parameter, that is not necessary and no longer the `manifold=` keyword.
  * `DaiYuanCoefficient` is now called `DaiYuanCoefficientRule`. For the `DaiYuanCoefficient` the manifold as its first parameter is no longer necessary and the vector transport has been unified/moved to the `vector_transport_method=` keyword.
  * `FletcherReevesCoefficient` is now called `FletcherReevesCoefficientRule`. `FletcherReevesCoefficient` works as before, but can now use the factory in between
  * `HagerZhangCoefficient` is now called `HagerZhangCoefficientRule`. For the `HagerZhangCoefficient` the manifold as its first parameter is no longer necessary and the vector transport has been unified/moved to the `vector_transport_method=` keyword.
  * `HestenesStiefelCoefficient` is now called `HestenesStiefelCoefficientRule`. For the `HestenesStiefelCoefficient` the manifold as its first parameter is no longer necessary and the vector transport has been unified/moved to the `vector_transport_method=` keyword.
  * `LiuStoreyCoefficient` is now called `LiuStoreyCoefficientRule`. For the `LiuStoreyCoefficient` the manifold as its first parameter is no longer necessary and the vector transport has been unified/moved to the `vector_transport_method=` keyword.
  * `PolakRibiereCoefficient` is now called `PolakRibiereCoefficientRule`. For the `PolakRibiereCoefficient` the manifold as its first parameter is no longer necessary and the vector transport has been unified/moved to the `vector_transport_method=` keyword.
  * the `SteepestDirectionUpdateRule` is now called `SteepestDescentCoefficientRule`. The `SteepestDescentCoefficient` is equivalent, but creates the new factory temporarily.
  * `AbstractGradientGroupProcessor` is now called `AbstractGradientGroupDirectionRule`
    * the `StochasticGradient` is now called `StochasticGradientRule`. The `StochasticGradient` is equivalent, but creates the new factory temporarily, so that the manifold is not longer necessary.
  * the `AlternatingGradient` is now called `AlternatingGradientRule`.
  The `AlternatingGradient` is equivalent, but creates the new factory temporarily, so that the manifold is not longer necessary.
* `quasi_Newton` had a keyword `scale_initial_operator=` that was inconsistently declared (sometimes boolean, sometimes real) and was unused.
  It is now called `initial_scale=1.0` and scales the initial (diagonal, unit) matrix within the approximation of the Hessian additionally to the $\frac{1}{\lVert g_k\rVert}$ scaling with the norm of the oldest gradient for the limited memory variant. For the full matrix variant the initial identity matrix is now scaled with this parameter.
* Unify doc strings and presentation of keyword arguments
  * general indexing, for example in a vector, uses `i`
  * index for inequality constraints is unified to `i` running from `1,...,m`
  * index for equality constraints is unified to `j` running from `1,...,n`
  * iterations are using now `k`
* `get_manopt_parameter` has been renamed to `get_parameter` since it is internal,
  so internally that is clear; accessing it from outside hence reads anyways `Manopt.get_parameter`
* `set_manopt_parameter!` has been renamed to `set_parameter!` since it is internal,
  so internally that is clear; accessing it from outside hence reads `Manopt.set_parameter!`
* changed the `stabilize::Bool=` keyword in `quasi_Newton` to the more flexible `project!=`
  keyword, this is also more in line with the other solvers. Internally the same is done
  within the `QuasiNewtonLimitedMemoryDirectionUpdate`. To adapt,
  * the previous `stabilize=true` is now set with `(project!)=embed_project!` in general,
    and if the manifold is represented by points in the embedding, like the sphere, `(project!)=project!` suffices
  * the new default is `(project!)=copyto!`, so by default no projection/stabilization is performed.
* the positional argument `p` (usually the last or the third to last if sub solvers existed) has been moved to a keyword argument `p=` in all State constructors
* in `NelderMeadState` the `population` moved from positional to keyword argument as well,
* the way to initialise sub solvers in the solver states has been unified In the new variant
  * the `sub_problem` is always a positional argument; namely the last one
  * if the `sub_state` is given as a optional positional argument after the problem, it has to be a manopt solver state
  * you can provide the new `ClosedFormSolverState(e::AbstractEvaluationType)` for the state
    to indicate that the `sub_problem` is a closed form solution (function call) and how it
    has to be called
  * if you do not provide the `sub_state` as positional, the keyword `evaluation=` is used
    to generate the state `ClosedFormSolverState`.
  * when previously `p` and eventually `X` where positional arguments, they are now moved
    to keyword arguments of the same name for start point and tangent vector.
  * in detail
    * `AdaptiveRegularizationState(M, sub_problem [, sub_state]; kwargs...)` replaces
      the (unused) variant to only provide the objective; both `X` and `p` moved to keyword arguments.
    * `AugmentedLagrangianMethodState(M, objective, sub_problem; evaluation=...)` was added
    * `AugmentedLagrangianMethodState(M, objective, sub_problem, sub_state; evaluation=...)` now has `p=rand(M)` as keyword argument instead of being the second positional one
    * `ExactPenaltyMethodState(M, sub_problem; evaluation=...)` was added and `ExactPenaltyMethodState(M, sub_problem, sub_state; evaluation=...)` now has `p=rand(M)` as keyword argument instead of being the second positional one
    * `DifferenceOfConvexState(M, sub_problem; evaluation=...)` was added and `DifferenceOfConvexState(M, sub_problem, sub_state; evaluation=...)` now has `p=rand(M)` as keyword argument instead of being the second positional one
    * `DifferenceOfConvexProximalState(M, sub_problem; evaluation=...)` was added and `DifferenceOfConvexProximalState(M, sub_problem, sub_state; evaluation=...)` now has `p=rand(M)` as keyword argument instead of being the second positional one
  * bumped `Manifolds.jl`to version 0.10; this mainly means that any algorithm working on a product manifold and requiring `ArrayPartition` now has to explicitly do `using RecursiveArrayTools`.
### Fixed

* the `AverageGradientRule` filled its internal vector of gradients wrongly or mixed it up in parallel transport. This is now fixed.

### Removed

* the `convex_bundle_method` and its `ConvexBundleMethodState` no longer accept the keywords `k_size`, `p_estimate` nor `ϱ`, they are superseded by just providing `k_max`.
* the `truncated_conjugate_gradient_descent(M, f, grad_f, hess_f)` has the Hessian now
   a mandatory argument. To use the old variant,
   provide `ApproxHessianFiniteDifference(M, copy(M, p), grad_f)` to `hess_f` directly.
* all deprecated keyword arguments and a few function signatures were removed:
  * `get_equality_constraints`, `get_equality_constraints!`, `get_inequality_constraints`, `get_inequality_constraints!` are removed. Use their singular forms and set the index to `:` instead.
  * `StopWhenChangeLess(ε)` is removed, use ``StopWhenChangeLess(M, ε)` instead to fill for example the retraction properly used to determine the change
 * In the `WolfePowellLinesearch` and  `WolfeBinaryLinesearch`the `linesearch_stopsize=` keyword is replaced by `stop_when_stepsize_less=`
 * `DebugChange` and `RecordChange` had a `manifold=` and a `invretr` keyword that were replaced by the first positional argument `M` and `inverse_retraction_method=`, respectively
 * in the `NonlinearLeastSquaresObjective` and `LevenbergMarquardt` the `jacB=` keyword is now called `jacobian_tangent_basis=`
 * in `particle_swarm` the `n=` keyword is replaced by `swarm_size=`.
 * `update_stopping_criterion!` has been removed and unified with `set_parameter!`. The code adaptions are
   * to set a parameter of a stopping criterion, just replace `update_stopping_criterion!(sc, :Val, v)` with `set_parameter!(sc, :Val, v)`
   * to update a stopping criterion in a solver state, replace the old `update_stopping_criterion!(state, :Val, v)` tat passed down to the stopping criterion by the explicit pass down with `set_parameter!(state, :StoppingCriterion, :Val, v)`


## [0.4.69] August 3, 2024

### Changed

* Improved performance of Interior Point Newton Method.

## [0.4.68] August 2, 2024

### Added

* an Interior Point Newton Method, the `interior_point_newton`
* a `conjugate_residual` Algorithm to solve a linear system on a tangent space.
* `ArmijoLinesearch` now allows for additional `additional_decrease_condition` and `additional_increase_condition` keywords to add further conditions to accept additional conditions when to accept an decreasing or increase of the stepsize.
* add a `DebugFeasibility` to have a debug print about feasibility of points in constrained optimisation employing the new `is_feasible` function
* add a `InteriorPointCentralityCondition` that can be added for step candidates within the line search of `interior_point_newton`
* Add Several new functors
  * the `LagrangianCost`, `LagrangianGradient`, `LagrangianHessian`, that based on a constrained objective allow to construct the Hessian objective of its Lagrangian
  * the `CondensedKKTVectorField` and its `CondensedKKTVectorFieldJacobian`, that are being used to solve a linear system within `interior_point_newton`
  * the `KKTVectorField` as well as its `KKTVectorFieldJacobian` and ``KKTVectorFieldAdjointJacobian`
  * the `KKTVectorFieldNormSq` and its `KKTVectorFieldNormSqGradient` used within the Armijo line search of `interior_point_newton`
* New stopping criteria
  * A `StopWhenRelativeResidualLess` for the `conjugate_residual`
  * A `StopWhenKKTResidualLess` for the `interior_point_newton`

## [0.4.67] July 25, 2024

### Added

* `max_stepsize` methods for `Hyperrectangle`.

### Fixed

* a few typos in the documentation
* `WolfePowellLinesearch` no longer uses `max_stepsize` with invalid point by default.


## [0.4.66] June 27, 2024

### Changed

* Remove functions `estimate_sectional_curvature`, `ζ_1`, `ζ_2`, `close_point` from `convex_bundle_method`
* Remove some unused fields and arguments such as `p_estimate`, `ϱ`, `α`, from `ConvexBundleMethodState` in favor of jut `k_max`
* Change parameter `R` placement in `ProximalBundleMethodState` to fifth position

## [0.4.65] June 13, 2024

### Changed

* refactor stopping criteria to not store a `sc.reason` internally, but instead only
  generate the reason (and hence allocate a string) when actually asked for a reason.

## [0.4.64] June 4, 2024

### Added

* Remodel the constraints and their gradients into separate `VectorGradientFunctions`
  to reduce code duplication and encapsulate the inner model of these functions and their gradients
* Introduce a `ConstrainedManoptProblem` to model different ranges for the gradients in the
  new `VectorGradientFunction`s beyond the default `NestedPowerRepresentation`
* introduce a `VectorHessianFunction` to also model that one can provide the vector of Hessians
  to constraints
* introduce a more flexible indexing beyond single indexing, to also include arbitrary ranges
  when accessing vector functions and their gradients and hence also for constraints and
  their gradients.

### Changed

* Remodel `ConstrainedManifoldObjective` to store an `AbstractManifoldObjective`
  internally instead of directly `f` and `grad_f`, allowing also Hessian objectives
  therein and implementing access to this Hessian
* Fixed a bug that Lanczos produced NaNs when started exactly in a minimizer, since the algorithm initially divides by the gradient norm.

### Deprecated

* deprecate `get_grad_equality_constraints(M, o, p)`, use `get_grad_equality_constraint(M, o, p, :)`
  from the more flexible indexing instead.

## [0.4.63] May 11, 2024

### Added

* `:reinitialize_direction_update` option for quasi-Newton behavior when the direction is not a descent one. It is now the new default for `QuasiNewtonState`.
* Quasi-Newton direction update rules are now initialized upon start of the solver with the new internal function `initialize_update!`.

### Fixed

* ALM and EPM no longer keep a part of the quasi-Newton subsolver state between runs.

### Changed

* Quasi-Newton solvers: `:reinitialize_direction_update` is the new default behavior in case of detection of non-descent direction instead of `:step_towards_negative_gradient`. `:step_towards_negative_gradient` is still available when explicitly set using the `nondescent_direction_behavior` keyword argument.

## [0.4.62] May 3, 2024

### Changed

* bumped dependency of ManifoldsBase.jl to 0.15.9 and imported their numerical verify functions. This changes the `throw_error` keyword used internally to a `error=` with a symbol.

## [0.4.61] April 27, 2024

### Added

* Tests use `Aqua.jl` to spot problems in the code
* introduce a feature-based list of solvers and reduce the details in the alphabetical list
* adds a `PolyakStepsize`
* added a `get_subgradient` for `AbstractManifoldGradientObjectives` since their gradient is a special case of a subgradient.

### Fixed

* `get_last_stepsize` was defined in quite different ways that caused ambiguities. That is now internally a bit restructured and should work nicer.
  Internally this means that the interim dispatch on `get_last_stepsize(problem, state, step, vars...)` was removed. Now the only two left are `get_last_stepsize(p, s, vars...)` and the one directly checking `get_last_stepsize(::Stepsize)` for stored values.
* the accidentally exported `set_manopt_parameter!` is no longer exported

### Changed

* `get_manopt_parameter` and `set_manopt_parameter!` have been revised and better documented,
  they now use more semantic symbols (with capital letters) instead of direct field access
  (lower letter symbols). Since these are not exported, this is considered an internal, hence non-breaking change.
  * semantic symbols are now all nouns in upper case letters
  * `:active` is changed to `:Activity`


## [0.4.60] April 10, 2024

### Added

* `RecordWhenActive` to allow records to be deactivated during runtime, symbol `:WhenActive`
* `RecordSubsolver` to record the result of a subsolver recording in the main solver, symbol `:Subsolver`
* `RecordStoppingReason` to record the reason a solver stopped
* made the `RecordFactory` more flexible and quite similar to `DebugFactory`, such that it is now also easy to specify recordings at the end of solver runs. This can especially be used to record final states of sub solvers.

### Changed

* being a bit more strict with internal tools and made the factories for record non-exported, so this is the same as for debug.

### Fixed

* The name `:Subsolver` to generate `DebugWhenActive` was misleading, it is now called `:WhenActive` referring to “print debug only when set active, that is by the parent (main) solver”.
* the old version of specifying `Symbol => RecordAction` for later access was ambiguous, since
it could also mean to store the action in the dictionary under that symbol. Hence the order for access
was switched to `RecordAction => Symbol` to resolve that ambiguity.

## [0.4.59] April 7, 2024

### Added

* A Riemannian variant of the CMA-ES (Covariance Matrix Adaptation Evolutionary Strategy) algorithm, `cma_es`.

### Fixed

* The constructor dispatch for `StopWhenAny` with `Vector` had incorrect element type assertion which was fixed.

## [0.4.58] March 18, 2024

### Added

* more advanced methods to add debug to the beginning of an algorithm, a step, or the end of
  the algorithm with `DebugAction` entries at `:Start`, `:BeforeIteration`, `:Iteration`, and
  `:Stop`, respectively.
* Introduce a Pair-based format to add elements to these hooks, while all others ar
  now added to :Iteration (no longer to `:All`)
* (planned) add an easy possibility to also record the initial stage and not only after the first iteration.

### Changed

* Changed the symbol for the `:Step` dictionary to be `:Iteration`, to unify this with the symbols used in recording,
  and removed the `:All` symbol. On the fine granular scale, all but `:Start` debugs are now reset on init.
  Since these are merely internal entries in the debug dictionary, this is considered non-breaking.
* introduce a `StopWhenSwarmVelocityLess` stopping criterion for `particle_swarm` replacing
  the current default of the swarm change, since this is a bit more effective to compute

### Fixed

* fixed the outdated documentation of `TruncatedConjugateGradientState`, that now correctly
  state that `p` is no longer stored, but the algorithm runs on `TpM`.
* implemented the missing `get_iterate` for `TruncatedConjugateGradientState`.

## [0.4.57] March 15, 2024

### Changed

* `convex_bundle_method` uses the `sectional_curvature` from `ManifoldsBase.jl`.
* `convex_bundle_method` no longer has the unused `k_min` keyword argument.
* `ManifoldsBase.jl` now is running on Documenter 1.3, `Manopt.jl` documentation now uses [DocumenterInterLinks](https://github.com/JuliaDocs/DocumenterInterLinks.jl) to refer to sections and functions from `ManifoldsBase.jl`

### Fixed

* fixes a type that when passing `sub_kwargs` to `trust_regions` caused an error in the decoration of the sub objective.

## [0.4.56] March 4, 2024

### Added

* The option `:step_towards_negative_gradient` for `nondescent_direction_behavior` in quasi-Newton solvers does no longer emit a warning by default. This has been moved to a `message`, that can be accessed/displayed with `DebugMessages`
* `DebugMessages` now has a second positional argument, specifying whether all messages, or just the first (`:Once`) should be displayed.

## [0.4.55] March 3, 2024

### Added

* Option `nondescent_direction_behavior` for quasi-Newton solvers.
  By default it checks for non-descent direction which may not be handled well by
  some stepsize selection algorithms.

### Fixed

* unified documentation, especially function signatures further.
* fixed a few typos related to math formulae in the doc strings.

## [0.4.54] February 28, 2024

### Added

* `convex_bundle_method` optimization algorithm for non-smooth geodesically convex functions
* `proximal_bundle_method` optimization algorithm for non-smooth functions.
* `StopWhenSubgradientNormLess`, `StopWhenLagrangeMultiplierLess`, and stopping criteria.

### Fixed

* Doc strings now follow a [vale.sh](https://vale.sh) policy. Though this is not fully working,
  this PR improves a lot of the doc strings concerning wording and spelling.

## [0.4.53] February 13, 2024

### Fixed

* fixes two storage action defaults, that accidentally still tried to initialize a `:Population` (as modified back to `:Iterate` 0.4.49).
* fix a few typos in the documentation and add a reference for the subgradient method.

## [0.4.52] February 5, 2024

### Added

* introduce an environment persistent way of setting global values with the `set_manopt_parameter!` function using [Preferences.jl](https://github.com/JuliaPackaging/Preferences.jl).
* introduce such a value named `:Mode` to enable a `"Tutorial"` mode that shall often provide more warnings and information for people getting started with optimisation on manifolds

## [0.4.51] January 30, 2024

### Added

* A `StopWhenSubgradientNormLess` stopping criterion for subgradient-based optimization.
* Allow the `message=` of the `DebugIfEntry` debug action to contain a format element to print the field in the message as well.

## [0.4.50] January 26, 2024

### Fixed

* Fix Quasi Newton on complex manifolds.

## [0.4.49] January 18, 2024

### Added

* A `StopWhenEntryChangeLess` to be able to stop on arbitrary small changes of specific fields
* generalises `StopWhenGradientNormLess` to accept arbitrary `norm=` functions
* refactor the default in `particle_swarm` to no longer “misuse” the iteration change,
  but actually the new one the `:swarm` entry

## [0.4.48] January 16, 2024

### Fixed

* fixes an imprecision in the interface of `get_iterate` that sometimes led to the swarm of `particle_swarm` being returned as the iterate.
* refactor `particle_swarm` in naming and access functions to avoid this also in the future.
  To access the whole swarm, one now should use `get_manopt_parameter(pss, :Population)`

## [0.4.47] January 6, 2024

### Fixed

* fixed a bug, where the retraction set in `check_Hessian` was not passed on to the optional inner `check_gradient` call, which could lead to unwanted side effects, see [#342](https://github.com/JuliaManifolds/Manopt.jl/issues/342).

## [0.4.46] January 1, 2024

### Changed

* An error is thrown when a line search from `LineSearches.jl` reports search failure.
* Changed default stopping criterion in ALM algorithm to mitigate an issue occurring when step size is very small.
* Default memory length in default ALM subsolver is now capped at manifold dimension.
* Replaced CI testing on Julia 1.8 with testing on Julia 1.10.

### Fixed

* A bug in `LineSearches.jl` extension leading to slower convergence.
* Fixed a bug in L-BFGS related to memory storage, which caused significantly slower convergence.

## [0.4.45] December 28, 2023

### Added

* Introduce `sub_kwargs` and `sub_stopping_criterion` for `trust_regions` as noticed in [#336](https://github.com/JuliaManifolds/Manopt.jl/discussions/336)

### Changed

* `WolfePowellLineSearch`, `ArmijoLineSearch` step sizes now allocate less
* `linesearch_backtrack!` is now available
* Quasi Newton Updates can work in-place of a direction vector as well.
* Faster `safe_indices` in L-BFGS.

## [0.4.44] December 12, 2023

Formally one could consider this version breaking, since a few functions
have been moved, that in earlier versions (0.3.x) have been used in example scripts.
These examples are now available again within [ManoptExamples.jl](https://juliamanifolds.github.io/ManoptExamples.jl/stable/), and with their
“reappearance” the corresponding costs, gradients, differentials, adjoint differentials, and proximal maps
have been moved there as well.
This is not considered breaking, since the functions were only used in the old, removed examples.
Each and every moved function is still documented. They have been partly renamed,
and their documentation and testing has been extended.

### Changed

* Bumped and added dependencies on all 3 Project.toml files, the main one, the docs/, an the tutorials/ one.
* `artificial_S2_lemniscate` is available as [`ManoptExample.Lemniscate`](https://juliamanifolds.github.io/ManoptExamples.jl/stable/data/#ManoptExamples.Lemniscate-Tuple{Number}) and works on arbitrary manifolds now.
* `artificial_S1_signal` is available as [`ManoptExample.artificial_S1_signal`](https://juliamanifolds.github.io/ManoptExamples.jl/stable/data/#ManoptExamples.artificial_S1_signal)
* `artificial_S1_slope_signal` is available as [`ManoptExamples.artificial_S1_slope_signal`](https://juliamanifolds.github.io/ManoptExamples.jl/stable/data/#ManoptExamples.artificial_S1_slope_signal)
* `artificial_S2_composite_bezier_curve` is available as [`ManoptExamples.artificial_S2_composite_Bezier_curve`](https://juliamanifolds.github.io/ManoptExamples.jl/stable/data/#ManoptExamples.artificial_S2_composite_Bezier_curve-Tuple{})
* `artificial_S2_rotation_image` is available as [`ManoptExamples.artificial_S2_rotation_image`](https://juliamanifolds.github.io/ManoptExamples.jl/stable/data/#ManoptExamples.artificial_S2_rotation_image)
* `artificial_S2_whirl_image` is available as [`ManoptExamples.artificial_S2_whirl_image`](https://juliamanifolds.github.io/ManoptExamples.jl/stable/data/#ManoptExamples.artificial_S2_whirl_image)
* `artificial_S2_whirl_patch` is available as [`ManoptExamples.artificial_S2_whirl_path`](https://juliamanifolds.github.io/ManoptExamples.jl/stable/data/#ManoptExamples.artificial_S2_whirl_patch)
* `artificial_SAR_image` is available as [`ManoptExamples.artificial_SAR_image`](https://juliamanifolds.github.io/ManoptExamples.jl/stable/data/#ManoptExamples.artificialIn_SAR_image-Tuple{Integer})
* `artificial_SPD_image` is available as [`ManoptExamples.artificial_SPD_image`](https://juliamanifolds.github.io/ManoptExamples.jl/stable/data/#ManoptExamples.artificial_SPD_image)
* `artificial_SPD_image2` is available as [`ManoptExamples.artificial_SPD_image`](https://juliamanifolds.github.io/ManoptExamples.jl/stable/data/#ManoptExamples.artificial_SPD_image2)
* `adjoint_differential_forward_logs` is available as [`ManoptExamples.adjoint_differential_forward_logs`](https://juliamanifolds.github.io/ManoptExamples.jl/stable/objectives/#ManoptExamples.adjoint_differential_forward_logs-Union{Tuple{TPR},%20Tuple{TSize},%20Tuple{TM},%20Tuple{𝔽},%20Tuple{ManifoldsBase.PowerManifold{𝔽,%20TM,%20TSize,%20TPR},%20Any,%20Any}}%20where%20{𝔽,%20TM,%20TSize,%20TPR})
* `adjoint:differential_bezier_control` is available as [`ManoptExamples.adjoint_differential_Bezier_control_points`](https://juliamanifolds.github.io/ManoptExamples.jl/stable/objectives/#ManoptExamples.adjoint_differential_Bezier_control_points-Tuple{ManifoldsBase.AbstractManifold,%20AbstractVector{%3C:ManoptExamples.BezierSegment},%20AbstractVector,%20AbstractVector})
* `BezierSegment` is available as [`ManoptExamples.BeziérSegment`](https://juliamanifolds.github.io/ManoptExamples.jl/stable/objectives/#ManoptExamples.BezierSegment)
* `cost_acceleration_bezier` is available as [`ManoptExamples.acceleration_Bezier`](https://juliamanifolds.github.io/ManoptExamples.jl/stable/objectives/#ManoptExamples.acceleration_Bezier-Union{Tuple{P},%20Tuple{ManifoldsBase.AbstractManifold,%20AbstractVector{P},%20AbstractVector{%3C:Integer},%20AbstractVector{%3C:AbstractFloat}}}%20where%20P)
* `cost_L2_acceleration_bezier` is available as [`ManoptExamples.L2_acceleration_Bezier`](https://juliamanifolds.github.io/ManoptExamples.jl/stable/objectives/#ManoptExamples.L2_acceleration_Bezier-Union{Tuple{P},%20Tuple{ManifoldsBase.AbstractManifold,%20AbstractVector{P},%20AbstractVector{%3C:Integer},%20AbstractVector{%3C:AbstractFloat},%20AbstractFloat,%20AbstractVector{P}}}%20where%20P)
* `costIntrICTV12` is available as [`ManoptExamples.Intrinsic_infimal_convolution_TV12`]()
* `costL2TV` is available as [`ManoptExamples.L2_Total_Variation`](https://juliamanifolds.github.io/ManoptExamples.jl/stable/objectives/#ManoptExamples.L2_Total_Variation-NTuple{4,%20Any})
* `costL2TV12` is available as [`ManoptExamples.L2_Total_Variation_1_2`](https://juliamanifolds.github.io/ManoptExamples.jl/stable/objectives/#ManoptExamples.L2_Total_Variation_1_2-Tuple{ManifoldsBase.PowerManifold,%20Vararg{Any,%204}})
* `costL2TV2` is available as [`ManoptExamples.L2_second_order_Total_Variation`](https://juliamanifolds.github.io/ManoptExamples.jl/stable/objectives/#ManoptExamples.L2_second_order_Total_Variation-Tuple{ManifoldsBase.PowerManifold,%20Any,%20Any,%20Any})
* `costTV` is available as [`ManoptExamples.Total_Variation`](https://juliamanifolds.github.io/ManoptExamples.jl/stable/objectives/#ManoptExamples.Total_Variation)
* `costTV2` is available as [`ManoptExamples.second_order_Total_Variation`](https://juliamanifolds.github.io/ManoptExamples.jl/stable/objectives/#ManoptExamples.second_order_Total_Variation)
* `de_casteljau` is available as [`ManoptExamples.de_Casteljau`](https://juliamanifolds.github.io/ManoptExamples.jl/stable/objectives/#ManoptExamples.de_Casteljau-Tuple{ManifoldsBase.AbstractManifold,%20Vararg{Any}})
* `differential_forward_logs` is available as [`ManoptExamples.differential_forward_logs`](https://juliamanifolds.github.io/ManoptExamples.jl/stable/objectives/#ManoptExamples.differential_forward_logs-Tuple{ManifoldsBase.PowerManifold,%20Any,%20Any})
* `differential_bezier_control` is available as [`ManoptExamples.differential_Bezier_control_points`](https://juliamanifolds.github.io/ManoptExamples.jl/stable/objectives/#ManoptExamples.differential_Bezier_control_points-Tuple{ManifoldsBase.AbstractManifold,%20AbstractVector{%3C:ManoptExamples.BezierSegment},%20AbstractVector,%20AbstractVector{%3C:ManoptExamples.BezierSegment}})
* `forward_logs` is available as [`ManoptExamples.forward_logs`](https://juliamanifolds.github.io/ManoptExamples.jl/stable/objectives/#ManoptExamples.forward_logs-Union{Tuple{TPR},%20Tuple{TSize},%20Tuple{TM},%20Tuple{𝔽},%20Tuple{ManifoldsBase.PowerManifold{𝔽,%20TM,%20TSize,%20TPR},%20Any}}%20where%20{𝔽,%20TM,%20TSize,%20TPR})
* `get_bezier_degree` is available as [`ManoptExamples.get_Bezier_degree`](https://juliamanifolds.github.io/ManoptExamples.jl/stable/objectives/#ManoptExamples.get_Bezier_degree-Tuple{ManifoldsBase.AbstractManifold,%20ManoptExamples.BezierSegment})
* `get_bezier_degrees` is available as [`ManoptExamples.get_Bezier_degrees`](https://juliamanifolds.github.io/ManoptExamples.jl/stable/objectives/#ManoptExamples.get_Bezier_degrees-Tuple{ManifoldsBase.AbstractManifold,%20AbstractVector{%3C:ManoptExamples.BezierSegment}})
* `get_Bezier_inner_points` is available as [`ManoptExamples.get_Bezier_inner_points`](https://juliamanifolds.github.io/ManoptExamples.jl/stable/objectives/#ManoptExamples.get_Bezier_inner_points-Tuple{ManifoldsBase.AbstractManifold,%20AbstractVector{%3C:ManoptExamples.BezierSegment}})
* `get_bezier_junction_tangent_vectors` is available as [`ManoptExamples.get_Bezier_junction_tangent_vectors`](https://juliamanifolds.github.io/ManoptExamples.jl/stable/objectives/#ManoptExamples.get_Bezier_junction_tangent_vectors-Tuple{ManifoldsBase.AbstractManifold,%20AbstractVector{%3C:ManoptExamples.BezierSegment}})
* `get_bezier_junctions` is available as [`ManoptExamples.get_Bezier_junctions`](https://juliamanifolds.github.io/ManoptExamples.jl/stable/objectives/#ManoptExamples.get_Bezier_junctions)
* `get_bezier_points` is available as [`ManoptExamples.get_Bezier_points`](https://juliamanifolds.github.io/ManoptExamples.jl/stable/objectives/#ManoptExamples.get_Bezier_points)
* `get_bezier_segments` is available as [`ManoptExamples.get_Bezier_segments`](https://juliamanifolds.github.io/ManoptExamples.jl/stable/objectives/#ManoptExamples.get_Bezier_segments-Union{Tuple{P},%20Tuple{ManifoldsBase.AbstractManifold,%20Vector{P},%20Any},%20Tuple{ManifoldsBase.AbstractManifold,%20Vector{P},%20Any,%20Symbol}}%20where%20P)
* `grad_acceleration_bezier` is available as [`ManoptExamples.grad_acceleration_Bezier`](https://juliamanifolds.github.io/ManoptExamples.jl/stable/objectives/#ManoptExamples.grad_acceleration_Bezier-Tuple{ManifoldsBase.AbstractManifold,%20AbstractVector,%20AbstractVector{%3C:Integer},%20AbstractVector})
* `grad_L2_acceleration_bezier` is available as [`ManoptExamples.grad_L2_acceleration_Bezier`](https://juliamanifolds.github.io/ManoptExamples.jl/stable/objectives/#ManoptExamples.grad_L2_acceleration_Bezier-Union{Tuple{P},%20Tuple{ManifoldsBase.AbstractManifold,%20AbstractVector{P},%20AbstractVector{%3C:Integer},%20AbstractVector,%20Any,%20AbstractVector{P}}}%20where%20P)
* `grad_Intrinsic_infimal_convolution_TV12` is available as [`ManoptExamples.Intrinsic_infimal_convolution_TV12`](https://juliamanifolds.github.io/ManoptExamples.jl/stable/objectives/#ManoptExamples.grad_intrinsic_infimal_convolution_TV12-Tuple{ManifoldsBase.AbstractManifold,%20Vararg{Any,%205}})
* `grad_TV` is available as [`ManoptExamples.grad_Total_Variation`](https://juliamanifolds.github.io/ManoptExamples.jl/stable/objectives/#ManoptExamples.grad_Total_Variation)
* `costIntrICTV12` is available as [`ManoptExamples.Intrinsic_infimal_convolution_TV12`](https://juliamanifolds.github.io/ManoptExamples.jl/stable/objectives/#ManoptExamples.Intrinsic_infimal_convolution_TV12-Tuple{ManifoldsBase.AbstractManifold,%20Vararg{Any,%205}})
* `project_collaborative_TV` is available as [`ManoptExamples.project_collaborative_TV`](https://juliamanifolds.github.io/ManoptExamples.jl/stable/objectives/#ManoptExamples.project_collaborative_TV)
* `prox_parallel_TV` is available as [`ManoptExamples.prox_parallel_TV`](https://juliamanifolds.github.io/ManoptExamples.jl/stable/objectives/#ManoptExamples.prox_parallel_TV)
* `grad_TV2` is available as [`ManoptExamples.prox_second_order_Total_Variation`](https://juliamanifolds.github.io/ManoptExamples.jl/stable/objectives/#ManoptExamples.grad_second_order_Total_Variation)
* `prox_TV` is available as [`ManoptExamples.prox_Total_Variation`](https://juliamanifolds.github.io/ManoptExamples.jl/stable/objectives/#ManoptExamples.prox_Total_Variation)
* `prox_TV2` is available as [`ManopExamples.prox_second_order_Total_Variation`](https://juliamanifolds.github.io/ManoptExamples.jl/stable/objectives/#ManoptExamples.prox_second_order_Total_Variation-Union{Tuple{T},%20Tuple{ManifoldsBase.AbstractManifold,%20Any,%20Tuple{T,%20T,%20T}},%20Tuple{ManifoldsBase.AbstractManifold,%20Any,%20Tuple{T,%20T,%20T},%20Int64}}%20where%20T)

## [0.4.43] November 19, 2023

### Added

* vale.sh as a CI to keep track of a consistent documentation

## [0.4.42] November 6, 2023

### Added

* add `Manopt.JuMP_Optimizer` implementing JuMP's solver interface

## [0.4.41] November 2, 2023

### Changed

* `trust_regions` is now more flexible and the sub solver (Steihaug-Toint tCG by default)
  can now be exchanged.
* `adaptive_regularization_with_cubics` is now more flexible as well, where it previously was a bit too
  much tightened to the Lanczos solver as well.
* Unified documentation notation and bumped dependencies to use DocumenterCitations 1.3

## [0.4.40] October 24, 2023

### Added

* add a `--help` argument to `docs/make.jl` to document all available command line arguments
* add a `--exclude-tutorials` argument to `docs/make.jl`. This way, when quarto is not available
  on a computer, the docs can still be build with the tutorials not being added to the menu
  such that documenter does not expect them to exist.

### Changes

* Bump dependencies to `ManifoldsBase.jl` 0.15 and `Manifolds.jl` 0.9
* move the ARC CG subsolver to the main package, since `TangentSpace` is now already
  available from `ManifoldsBase`.

## [0.4.39] October 9, 2023

### Changes

* also use the pair of a retraction and the inverse retraction (see last update)
  to perform the relaxation within the Douglas-Rachford algorithm.

## [0.4.38] October 8, 2023

### Changes

* avoid allocations when calling `get_jacobian!` within the Levenberg-Marquard Algorithm.

### Fixed

* Fix a lot of typos in the documentation

## [0.4.37] September 28, 2023

### Changes

* add more of the Riemannian Levenberg-Marquard algorithms parameters as keywords, so they
  can be changed on call
* generalize the internal reflection of Douglas-Rachford, such that is also works with an
  arbitrary pair of a reflection and an inverse reflection.

## [0.4.36]  September 20, 2023

### Fixed

* Fixed a bug that caused non-matrix points and vectors to fail when working with approximate

## [0.4.35]  September 14, 2023

### Added

* The access to functions of the objective is now unified and encapsulated in proper `get_` functions.

## [0.4.34]  September 02, 2023

### Added

* an `ManifoldEuclideanGradientObjective` to allow the cost, gradient, and Hessian and other
  first or second derivative based elements to be Euclidean and converted when needed.
* a keyword `objective_type=:Euclidean` for all solvers, that specifies that an Objective shall be created of the new type

## [0.4.33] August 24, 2023

### Added

* `ConstantStepsize` and `DecreasingStepsize` now have an additional field `type::Symbol` to assess whether the
  step-size should be relatively (to the gradient norm) or absolutely constant.

## [0.4.32] August 23, 2023

### Added

* The adaptive regularization with cubics (ARC) solver.

## [0.4.31] August 14, 2023

### Added

* A `:Subsolver` keyword in the `debug=` keyword argument, that activates the new `DebugWhenActive``
  to de/activate subsolver debug from the main solvers `DebugEvery`.

## [0.4.30] August 3, 2023

### Changed

* References in the documentation are now rendered using [DocumenterCitations.jl](https://github.com/JuliaDocs/DocumenterCitations.jl)
* Asymptote export now also accepts a size in pixel instead of its default `4cm` size and `render` can be deactivated setting it to `nothing`.

## [0.4.29] July 12, 2023

### Fixed

* fixed a bug, where `cyclic_proximal_point` did not work with decorated objectives.

## [0.4.28] June 24, 2023

### Changed

* `max_stepsize` was specialized for `FixedRankManifold` to follow Matlab Manopt.

## [0.4.27] June 15, 2023

### Added

* The `AdaptiveWNGrad` stepsize is available as a new stepsize functor.

### Fixed

* Levenberg-Marquardt now possesses its parameters `initial_residual_values` and
  `initial_jacobian_f` also as keyword arguments, such that their default initialisations
  can be adapted, if necessary

## [0.4.26] June 11, 2023

### Added

* simplify usage of gradient descent as sub solver in the DoC solvers.
* add a `get_state` function
* document `indicates_convergence`.

## [0.4.25] June 5, 2023

### Fixed

* Fixes an allocation bug in the difference of convex algorithm

## [0.4.24] June 4, 2023

### Added

* another workflow that deletes old PR renderings from the docs to keep them smaller in overall size.

### Changes

* bump dependencies since the extension between Manifolds.jl and ManifoldsDiff.jl has been moved to Manifolds.jl

## [0.4.23] June 4, 2023

### Added

* More details on the Count and Cache tutorial

### Changed

* loosen constraints slightly

## [0.4.22] May 31, 2023

### Added

* A tutorial on how to implement a solver

## [0.4.21] May 22, 2023

### Added

* A `ManifoldCacheObjective` as a decorator for objectives to cache results of calls,
  using LRU Caches as a weak dependency. For now this works with cost and gradient evaluations
* A `ManifoldCountObjective` as a decorator for objectives to enable counting of calls to for example the cost and the gradient
* adds a `return_objective` keyword, that switches the return of a solver to a tuple `(o, s)`,
  where `o` is the (possibly decorated) objective, and `s` is the “classical” solver return (state or point).
  This way the counted values can be accessed and the cache can be reused.
* change solvers on the mid level (form `solver(M, objective, p)`) to also accept decorated objectives

### Changed

* Switch all Requires weak dependencies to actual weak dependencies starting in Julia 1.9


## [0.4.20] May 11, 2023

### Changed

* the default tolerances for the numerical `check_` functions were loosened a bit,
  such that `check_vector` can also be changed in its tolerances.

## [0.4.19] May 7, 2023

### Added

* the sub solver for `trust_regions` is now customizable and can now be exchanged.

### Changed

* slightly changed the definitions of the solver states for ALM and EPM to be type stable

## [0.4.18] May 4, 2023

### Added

* A function `check_Hessian(M, f, grad_f, Hess_f)` to numerically verify the (Riemannian) Hessian of a function `f`

## [0.4.17] April 28, 2023

### Added

* A new interface of the form `alg(M, objective, p0)` to allow to reuse
  objectives without creating `AbstractManoptSolverState`s and calling `solve!`. This especially still allows for any decoration of the objective and/or the state using `debug=`, or `record=`.

### Changed

* All solvers now have the initial point `p` as an optional parameter making it more accessible to first time users, `gradient_descent(M, f, grad_f)` is equivalent to `gradient_descent(M, f, grad_f, rand(M))`

### Fixed

* Unified the framework to work on manifold where points are represented by numbers for several solvers

## [0.4.16] April 18, 2023

### Fixed

* the inner products used in `truncated_gradient_descent` now also work thoroughly on complex
  matrix manifolds

## [0.4.15] April 13, 2023

### Changed

* `trust_regions(M, f, grad_f, hess_f, p)` now has the Hessian `hess_f` as well as
  the start point `p0` as an optional parameter and approximate it otherwise.
* `trust_regions!(M, f, grad_f, hess_f, p)` has the Hessian as an optional parameter
  and approximate it otherwise.

### Removed

* support for `ManifoldsBase.jl` 0.13.x, since with the definition of `copy(M,p::Number)`,
  in 0.14.4, that one is used instead of defining it ourselves.

## [0.4.14] April 06, 2023

### Changed
* `particle_swarm` now uses much more in-place operations

### Fixed
* `particle_swarm` used quite a few `deepcopy(p)` commands still, which were replaced by `copy(M, p)`

## [0.4.13] April 09, 2023

### Added

* `get_message` to obtain messages from sub steps of a solver
* `DebugMessages` to display the new messages in debug
* safeguards in Armijo line search and L-BFGS against numerical over- and underflow that report in messages

## [0.4.12] April 4, 2023

### Added

* Introduce the [Difference of Convex Algorithm](https://manoptjl.org/stable/solvers/difference_of_convex/#DCASolver) (DCA)
  `difference_of_convex_algorithm(M, f, g, ∂h, p0)`
* Introduce the [Difference of Convex Proximal Point Algorithm](https://manoptjl.org/stable/solvers/difference_of_convex/#DCPPASolver) (DCPPA)
  `difference_of_convex_proximal_point(M, prox_g, grad_h, p0)`
* Introduce a `StopWhenGradientChangeLess` stopping criterion

## [0.4.11] March 27, 2023

### Changed

* adapt tolerances in tests to the speed/accuracy optimized distance on the sphere in `Manifolds.jl` (part II)

## [0.4.10] March 26, 2023

### Changed

* adapt tolerances in tests to the speed/accuracy optimized distance on the sphere in `Manifolds.jl`

## [0.4.9] March 3, 2023

### Added

* introduce a wrapper that allows line searches from [LineSearches.jl](https://github.com/JuliaNLSolvers/LineSearches.jl)
  to be used within Manopt.jl, introduce the [manoptjl.org/stable/extensions/](https://manoptjl.org/stable/extensions/)
  page to explain the details.

## [0.4.8] February 21, 2023

### Added

* a `status_summary` that displays the main parameters within several structures of Manopt,
  most prominently a solver state

### Changed

* Improved storage performance by introducing separate named tuples for points and vectors
* changed the `show` methods of `AbstractManoptSolverState`s to display their `state_summary
* Move tutorials to be rendered with Quarto into the documentation.

## [0.4.7] February 14, 2023

### Changed

* Bump `[compat]` entry of ManifoldDiff to also include 0.3

## [0.4.6] February 3, 2023

### Fixed

* Fixed a few stopping criteria even indicated to stop before the algorithm started.

## [0.4.5] January 24, 2023

### Changed

* the new default functions that include `p` are used where possible
* a first step towards faster storage handling

## [0.4.4] January 20, 2023

### Added

* Introduce `ConjugateGradientBealeRestart` to allow CG restarts using Beale‘s rule

### Fixed

* fix a type in `HestenesStiefelCoefficient`


## [0.4.3] January 17, 2023

### Fixed

* the CG coefficient `β` can now be complex
* fix a bug in `grad_distance`

## [0.4.2] January 16, 2023

### Changed

* the usage of `inner` in line search methods, such that they work well with
  complex manifolds as well


## [0.4.1] January 15, 2023

### Fixed

* a `max_stepsize` per manifold to avoid leaving the injectivity radius,
  which it also defaults to

## [0.4.0] January 10, 2023

### Added

* Dependency on `ManifoldDiff.jl` and a start of moving actual derivatives, differentials,
  and gradients there.
* `AbstractManifoldObjective` to store the objective within the `AbstractManoptProblem`
* Introduce a `CostGrad` structure to store a function that computes the cost and gradient
  within one function.
* started a `changelog.md` to thoroughly keep track of changes

### Changed

* `AbstractManoptProblem` replaces `Problem`
* the problem now contains a
* `AbstractManoptSolverState` replaces `Options`
* `random_point(M)` is replaced by `rand(M)` from `ManifoldsBase.jl
* `random_tangent(M, p)` is replaced by `rand(M; vector_at=p)`<|MERGE_RESOLUTION|>--- conflicted
+++ resolved
@@ -6,19 +6,6 @@
 The format is based on [Keep a Changelog](https://keepachangelog.com/en/1.0.0/),
 and this project adheres to [Semantic Versioning](https://semver.org/spec/v2.0.0.html).
 
-<<<<<<< HEAD
-## [0.5.17] unreleased
-
-### Added
-
-* A tutorial for how to use `Manopt.jl` from within [`JuMP.jl`](https://jump.dev)
-
-### Fixed
-
-* Fixed allocations in the callbacks of the JuMP interface so that the solver can query the cost and gradient without allocating.
-
-## [0.5.16] 2025-05-07
-=======
 ## [0.5.20] unreleased
 
 ### Fixed
@@ -74,7 +61,6 @@
 * Introduce a `StopWhenCostChangeLess` stopping criterion that stops when the cost function changes less than a given value.
 
 ## [0.5.16] May 7, 2025
->>>>>>> a7c84f40
 
 ### Fixed
 
