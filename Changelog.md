# Changelog

All notable Changes to the Julia package `Manopt.jl` are documented in this file.
The file was started with Version `0.4`.

The format is based on [Keep a Changelog](https://keepachangelog.com/en/1.0.0/),
and this project adheres to [Semantic Versioning](https://semver.org/spec/v2.0.0.html).

<<<<<<< HEAD
## [0.5.23] candidate

### Changed

* formerly a stopping criterion could be activated at certain iterations with `sc > 5`, `sc >= 5`, `sc == 5`, `sc <= 5`, and `sc < 5`.
  This caused too many issues with invalidations, so it has been reduced and moved to `sc ⩼ 5`, `sc ≟ 5`, `sc ⩻ 5` for the cases 1, 3, and 5, respectively,
  cf. (#509).
=======
## [0.5.23] September 14, 2025

### Added

* `HybridCoefficient(args...)` conjugate gradient parameters.
* a function `has_converged(sc)` function for any `StoppingCriterion` to indicate that it _both_ has stopped and the reason is a convergence certificate.
  Note that compared to the static evaluation of `indicates_convergence(sc)`, which is independent of the state of the criterion,
  this is the dynamic variant to be used _after_ a solver has stopped.
* a `has_converged(::AbstractManoptSolverState)` function to check whether the solver has converged.
>>>>>>> 47dd32db

## [0.5.22] September 09, 2025

### Added

* a `keywords_accepted(f, mode=:warn; kwargs...)` function that verifies that all keywords are accepted by a certain function.
* an internal function `calls_with_kwargs(f)` to indicate which functions `f` passes `kwargs...` to.
* a `KeywordsErrorMode` preference parameter to control how keywords that are not used/allowed should be treated. Values are `"none"`, `"warn"` (default), and `"error"`.
* Add Distance over Gradients (RDoG) stepsize: `DistanceOverGradientsStepsize` and factory `DistanceOverGradients`, a learning‑rate‑free, curvature‑aware stepsize with `show`/`repr` and tests on Euclidean, Sphere, and Hyperbolic manifolds.

### Fixed
* the typo in the name `AdaptiveRgularizationWithCubicsModelObjective` is fixed to `AdaptiveRegularizationWithCubicsModelObjective`.

## [0.5.21] September 5, 2025

### Added

* a system to track keywords, warning when unused ones are passed and a static way to explore possible keywords.
* a `warm_start_factor` field to `ProximalGradientMethodBacktrackingStepsize` to allow to scale the stepsize in the backtracking procedure.
* a `gradient=` keyword in several `Stepsize`s, such that one can avoid to internally avoid computing the gradient again.
* used the ``gradient=` keyword in
  * `alternating_gradient_descent`
  * `conjugate_gradient`
  * `Frank_Wolfe_method`
  * `gradient_descent`
  * `interior_point_newton`
  * `quasi_Newton`
  * `projected_gradient_method`
* a `restart_condition` functor to `conjugate_gradient_descent`, which allows the algorithm to restart if the search direction is sub-par (#492)
* two literature references


### Changed

* remodelled the docs for the extensions a bit, added `JuMP` to the DocumenterInterlinks.
* the internal `VectorizedManifold` within that extension is now called `ManifoldSet`
* the internal `ArrayShape` within that extensionis not called `ManifoldPointArrayShape`
* Switch to using [Runic.jl](https://github.com/fredrikekre/Runic.jl) as code formatter

### Fixed

* Fixed some math rendering in the docs, especially avoid `raw` strings and interpolate math symbols more often.

## [0.5.20] July 8, 2025

### Added

* a `DebugWarnIfStepsizeCollapsed` DebugAction and a related `:WarnStepsize` symbol for the debug dictionary. This is to be used in conjunction with the `ProximalGradientMethodBacktracking` stepsize to warn if the backtracking procedure of the `proximal_gradient_method` hit the stepsize length threshold without converging.

### Changed

* bumped dependencies.

### Fixed

* Fixed a few typos in the docs.

## [0.5.19] July 4, 2025

### Added

* a function `get_differential` and `get_differential_function` for first order objectives.
* a `ParentEvaluationType` to indicate that a certain objective inherits it evaluation from the parent (wrapping) objective
* a new `AllocatingInplaceEvaluation` that is used for the functions that offer both variants simultaneously.
* a `differential=` keyword for providing a faster way of computing `inner(M, p, grad_f(p), X)`, introduced to the algorithms `conjugate_gradient_descent`, `gradient_descent`, `Frank_Wolfe_method`, `quasi_Newton`

### Changed

* the `ManifoldGradientObjective` and the `ManifoldCostGradientObjective` are now merely
  a const special cases of the `ManifoldFirstOrderObjective`, since this type might now
  also represent a differential or other combinations of cost, grad, and differential, where they are computed together.
* the `AbstractManifoldGradientObjective` is renamed to `AbstractManifoldFirstOrderObjective`, since the
 second function might now also represent a differential.

### Fixed

* fixes a small bug where calling `mesh_adaptive_direct_search` with a start point in some cases did not initialise the state correctly with that start point.
* The `HestenesStiefelCoefficient` now also always returns a real value, similar
  the other coefficient rules. To the best of our knowledge, this might have been a bug previously.

## [0.5.18] June 18, 2025

### Added

* Introduce the algorithm `proximal_gradient_method` along
  with `ManifoldProximalGradientObjective`, `ProximalGradientMethodState`, as well as an experimental `ProximalGradientMethodAcceleration`.
* Add `ProximalGradientMethodBacktracking` stepsize.
* Add `StopWhenGradientMappingNormLess` stopping criterion.
* Introduce a `StopWhenRepeated` stopping criterion that stops when the given stopping criterion has indicated to stop `n` times (consecutively, if `consecutive=true`).
* Introduce a `StopWhenCriterionWithIterationCondition` stopping criterion that stops when a given stopping criterion has been satisfied together with a certain iteration condition. This can the generated even with shortcuts like `sc > 5`
* Introduce a `DebugCallback` that allows to add a callback function to the debug system
* Introduce a `callback=` keyword to all solvers.
* Added back functions `estimate_sectional_curvature`, `ζ_1`, `ζ_2`, `close_point` from `convex_bundle_method`; the function call can stay the same as before since there is a curvature estimation fallback
* Add back some fields and arguments such as `p_estimate`, `ϱ`, `α`, from `ConvexBundleMethodState`

### Changed

* make the `GradientDescentState` a bit more tolerant to ignore keywords it does not use.

## [0.5.17] June 3, 2025

### Added

* Introduce a `StopWhenCostChangeLess` stopping criterion that stops when the cost function changes less than a given value.

## [0.5.16] May 7, 2025

### Fixed

* fixes a bug in the `LineSearches.jl` extension, where two (old) `retract!`s were still
present; they were changed to `retact_fused!`.

## [0.5.15] May 6, 2025

### Fixed

* CMA-ES no longer errors when the covariance matrix has nonpositive eigenvalues due to numerical issues.

## [0.5.14] May 5, 2025

### Added

* `linear_subsolver!` is added as a keyword argument to the Levenberg-Marquardt interface.

### Changed

* adapt to using `default_basis` where appropriate.
* the tutorials are now rendered with `quarto` using the [`QuartoNotebookRunner.jl`](https://github.com/PumasAI/QuartoNotebookRunner.jl) and are hence purely julia based.

## [0.5.13] April 25, 2025

### Added

* Allow setting `AbstractManifoldObjective` through JuMP

### Changed

* Remove dependency on `ManoptExamples.jl` which yielded a circular dependency, though only through extras
* Unify dummy types and several test functions into the `ManoptTestSuite` subpackage.

### Fixed

* A scaling error that appeared only when calling `get_cost_function` on the new `ScaledManifoldObjective`.
* Documentation issues for quasi-Newton solvers.
* fixes a scaling error in quasi newton
* Fixes printing of JuMP models containg Manopt solver.


## [0.5.12] April 13, 2025

### Added

* a `ScaledManifoldObjective` to easier build scaled versions of objectives,
  especially turn maximisation problems into minimisation ones using a scaling of `-1`.
* Introduce a `ManifoldConstrainedSetObjective`
* Introduce a `projected_gradient_method`


## [0.5.11] April 8, 2025

### Added

* Configurable subsolver for the linear subproblem in Levenberg-Marquardt. The default subsolver is now also robust to numerical issues that may cause Cholesky decomposition to fail.

## [0.5.10] April 4, 2025

### Fixed

* a proper implementation of the preconditioning for `quasi_Newton`, that can be used instead
  of or in combination with the initial scaling.

## [0.5.9] March 24, 2025

### Added

* add a `PreconditionedDirection` variant to the `direction` gradient processor
  keyword argument and its corresponding `PreconditionedDirectionRule`
* make the preconditioner available in quasi Newton.
* in `gradient_descent` and `conjugate_gradient_descent` the rule can be added anyways.

### Fixed

* the links in the AD tutorial are fixed and moved to using `extref`

## [0.5.8] February 28, 2025

### Fixed

* fixed a small bug in the `NonmonotoneLinesearchStepsize` hwn the injectivity radius is an irrational number.
* fixed a small bug in `check_gradient` where `eps` might have been called on complex types.
* fixed a bug in several gradient based solvers like `quasi_newton`, such that they properly work with the combined cost grad objective.
* fixes a few typos in the docs.

## [0.5.7] February 20, 20265

### Added

* Adds a mesh adaptive direct search algorithm (MADS), using the LTMADS variant with a lower triangular (LT) random matrix in the mesh generation.

## [0.5.6] February 10, 2025

### Changed

* bump dependencies of all JuliaManifolds ecosystem packages to be consistent with ManifoldsBase 1.0

## [0.5.5] January 4, 2025

### Added

* the Levenberg-Marquardt algorithm internally uses a `VectorGradientFunction`, which allows
 to use a vector of gradients of a function returning all gradients as well for the algorithm
* The `VectorGradientFunction` now also have a `get_jacobian` function

### Changed

* Minimum Julia version is now 1.10 (the LTS which replaced 1.6)
* The vectorial functions had a bug where the original vector function for the mutating case
  was not always treated as mutating.

### Removed

* The geodesic regression example, first because it is not correct, second because it should become part of ManoptExamples.jl once it is correct.

## [0.5.4] December 11, 2024

### Added

* An automated detection whether the tutorials are present
   if not an also no quarto run is done, an automated `--exclude-tutorials` option is added.
* Support for ManifoldDiff 0.4
* icons upfront external links when they link to another package or Wikipedia.

## [0.5.3] October 18, 2024

### Added

* `StopWhenChangeLess`, `StopWhenGradientChangeLess` and `StopWhenGradientLess` can now use the new idea (ManifoldsBase.jl 0.15.18) of different outer norms on manifolds with components like power and product manifolds and all others that support this from the `Manifolds.jl` Library, like `Euclidean`

### Changed

* stabilize `max_stepsize` to also work when `injectivity_radius` dos not exist.
  It however would warn new users, that activate tutorial mode.
* Start a `ManoptTestSuite` sub package to store dummy types and common test helpers in.

## [0.5.2] October 5, 2024

### Added

* three new symbols to easier state to record the `:Gradient`, the `:GradientNorm`, and the `:Stepsize`.

### Changed

* fix a few typos in the documentation
* improved the documentation for the initial guess of [`ArmijoLinesearchStepsize`](https://manoptjl.org/stable/plans/stepsize/#Manopt.ArmijoLinesearch).

## [0.5.1] September 4, 2024

### Changed

* slightly improves the test for the ` ExponentialFamilyProjection` text on the about page.

### Added

* the `proximal_point` method.

## [0.5.0] August 29, 2024

This breaking update is mainly concerned with improving a unified experience through all solvers
and some usability improvements, such that for example the different gradient update rules are easier to specify.

In general this introduces a few factories, that avoid having to pass the manifold to keyword arguments

### Added

* A `ManifoldDefaultsFactory` that postpones the creation/allocation of manifold-specific fields in for example direction updates, step sizes and stopping criteria. As a rule of thumb, internal structures, like a solver state should store the final type. Any high-level interface, like the functions to start solvers, should accept such a factory in the appropriate places and call the internal `_produce_type(factory, M)`, for example before passing something to the state.
* a `documentation_glossary.jl` file containing a glossary of often used variables in fields, arguments, and keywords, to print them in a unified manner. The same for usual sections, text, and math notation that is often used within the doc-strings.

### Changed

* Any `Stepsize` now has a `Stepsize` struct used internally as the original `struct`s before. The newly exported terms aim to fit `stepsize=...` in naming and create a `ManifoldDefaultsFactory` instead, so that any stepsize can be created without explicitly specifying the manifold.
  * `ConstantStepsize` is no longer exported, use `ConstantLength` instead. The length parameter is now a positional argument following the (optional) manifold. Besides that `ConstantLength` works as before,just that omitting the manifold fills the one specified in the solver now.
  * `DecreasingStepsize` is no longer exported, use `DecreasingLength` instead. `ConstantLength` works as before,just that omitting the manifold fills the one specified in the solver now.
  * `ArmijoLinesearch` is now called `ArmijoLinesearchStepsize`. `ArmijoLinesearch` works as before,just that omitting the manifold fills the one specified in the solver now.
  * `WolfePowellLinesearch` is now called `WolfePowellLinesearchStepsize`, its constant `c_1` is now unified with Armijo and called `sufficient_decrease`, `c_2` was renamed to `sufficient_curvature`. Besides that, `WolfePowellLinesearch` works as before, just that omitting the manifold fills the one specified in the solver now.
  * `WolfePowellBinaryLinesearch` is now called `WolfePowellBinaryLinesearchStepsize`, its constant `c_1` is now unified with Armijo and called `sufficient_decrease`, `c_2` was renamed to `sufficient_curvature`. Besides that, `WolfePowellBinaryLinesearch` works as before, just that omitting the manifold fills the one specified in the solver now.
  * `NonmonotoneLinesearch` is now called `NonmonotoneLinesearchStepsize`. `NonmonotoneLinesearch` works as before, just that omitting the manifold fills the one specified in the solver now.
  * `AdaptiveWNGradient` is now called `AdaptiveWNGradientStepsize`. Its second positional argument, the gradient function was only evaluated once for the `gradient_bound` default, so it has been replaced by the keyword `X=` accepting a tangent vector. The last positional argument `p` has also been moved to a keyword argument. Besides that, `AdaptiveWNGradient` works as before, just that omitting the manifold fills the one specified in the solver now.
* Any `DirectionUpdateRule` now has the `Rule` in its name, since the original name is used to create the `ManifoldDefaultsFactory` instead. The original constructor now no longer requires the manifold as a parameter, that is later done in the factory. The `Rule` is, however, also no longer exported.
  * `AverageGradient` is now called `AverageGradientRule`. `AverageGradient` works as before, but the manifold as its first parameter is no longer necessary and `p` is now a keyword argument.
  * The `IdentityUpdateRule` now accepts a manifold optionally for consistency, and you can use `Gradient()` for short as well as its factory. Hence `direction=Gradient()` is now available.
  * `MomentumGradient` is now called `MomentumGradientRule`. `MomentumGradient` works as before, but the manifold as its first parameter is no longer necessary and `p` is now a keyword argument.
  * `Nesterov` is now called `NesterovRule`. `Nesterov` works as before, but the manifold as its first parameter is no longer necessary and `p` is now a keyword argument.
  * `ConjugateDescentCoefficient` is now called `ConjugateDescentCoefficientRule`. `ConjugateDescentCoefficient` works as before, but can now use the factory in between
  * the `ConjugateGradientBealeRestart` is now called `ConjugateGradientBealeRestartRule`. For the `ConjugateGradientBealeRestart` the manifold is now a first parameter, that is not necessary and no longer the `manifold=` keyword.
  * `DaiYuanCoefficient` is now called `DaiYuanCoefficientRule`. For the `DaiYuanCoefficient` the manifold as its first parameter is no longer necessary and the vector transport has been unified/moved to the `vector_transport_method=` keyword.
  * `FletcherReevesCoefficient` is now called `FletcherReevesCoefficientRule`. `FletcherReevesCoefficient` works as before, but can now use the factory in between
  * `HagerZhangCoefficient` is now called `HagerZhangCoefficientRule`. For the `HagerZhangCoefficient` the manifold as its first parameter is no longer necessary and the vector transport has been unified/moved to the `vector_transport_method=` keyword.
  * `HestenesStiefelCoefficient` is now called `HestenesStiefelCoefficientRule`. For the `HestenesStiefelCoefficient` the manifold as its first parameter is no longer necessary and the vector transport has been unified/moved to the `vector_transport_method=` keyword.
  * `LiuStoreyCoefficient` is now called `LiuStoreyCoefficientRule`. For the `LiuStoreyCoefficient` the manifold as its first parameter is no longer necessary and the vector transport has been unified/moved to the `vector_transport_method=` keyword.
  * `PolakRibiereCoefficient` is now called `PolakRibiereCoefficientRule`. For the `PolakRibiereCoefficient` the manifold as its first parameter is no longer necessary and the vector transport has been unified/moved to the `vector_transport_method=` keyword.
  * the `SteepestDirectionUpdateRule` is now called `SteepestDescentCoefficientRule`. The `SteepestDescentCoefficient` is equivalent, but creates the new factory temporarily.
  * `AbstractGradientGroupProcessor` is now called `AbstractGradientGroupDirectionRule`
    * the `StochasticGradient` is now called `StochasticGradientRule`. The `StochasticGradient` is equivalent, but creates the new factory temporarily, so that the manifold is not longer necessary.
  * the `AlternatingGradient` is now called `AlternatingGradientRule`.
  The `AlternatingGradient` is equivalent, but creates the new factory temporarily, so that the manifold is not longer necessary.
* `quasi_Newton` had a keyword `scale_initial_operator=` that was inconsistently declared (sometimes boolean, sometimes real) and was unused.
  It is now called `initial_scale=1.0` and scales the initial (diagonal, unit) matrix within the approximation of the Hessian additionally to the $\frac{1}{\lVert g_k\rVert}$ scaling with the norm of the oldest gradient for the limited memory variant. For the full matrix variant the initial identity matrix is now scaled with this parameter.
* Unify doc strings and presentation of keyword arguments
  * general indexing, for example in a vector, uses `i`
  * index for inequality constraints is unified to `i` running from `1,...,m`
  * index for equality constraints is unified to `j` running from `1,...,n`
  * iterations are using now `k`
* `get_manopt_parameter` has been renamed to `get_parameter` since it is internal,
  so internally that is clear; accessing it from outside hence reads anyways `Manopt.get_parameter`
* `set_manopt_parameter!` has been renamed to `set_parameter!` since it is internal,
  so internally that is clear; accessing it from outside hence reads `Manopt.set_parameter!`
* changed the `stabilize::Bool=` keyword in `quasi_Newton` to the more flexible `project!=`
  keyword, this is also more in line with the other solvers. Internally the same is done
  within the `QuasiNewtonLimitedMemoryDirectionUpdate`. To adapt,
  * the previous `stabilize=true` is now set with `(project!)=embed_project!` in general,
    and if the manifold is represented by points in the embedding, like the sphere, `(project!)=project!` suffices
  * the new default is `(project!)=copyto!`, so by default no projection/stabilization is performed.
* the positional argument `p` (usually the last or the third to last if sub solvers existed) has been moved to a keyword argument `p=` in all State constructors
* in `NelderMeadState` the `population` moved from positional to keyword argument as well,
* the way to initialise sub solvers in the solver states has been unified In the new variant
  * the `sub_problem` is always a positional argument; namely the last one
  * if the `sub_state` is given as a optional positional argument after the problem, it has to be a manopt solver state
  * you can provide the new `ClosedFormSolverState(e::AbstractEvaluationType)` for the state
    to indicate that the `sub_problem` is a closed form solution (function call) and how it
    has to be called
  * if you do not provide the `sub_state` as positional, the keyword `evaluation=` is used
    to generate the state `ClosedFormSolverState`.
  * when previously `p` and eventually `X` where positional arguments, they are now moved
    to keyword arguments of the same name for start point and tangent vector.
  * in detail
    * `AdaptiveRegularizationState(M, sub_problem [, sub_state]; kwargs...)` replaces
      the (unused) variant to only provide the objective; both `X` and `p` moved to keyword arguments.
    * `AugmentedLagrangianMethodState(M, objective, sub_problem; evaluation=...)` was added
    * `AugmentedLagrangianMethodState(M, objective, sub_problem, sub_state; evaluation=...)` now has `p=rand(M)` as keyword argument instead of being the second positional one
    * `ExactPenaltyMethodState(M, sub_problem; evaluation=...)` was added and `ExactPenaltyMethodState(M, sub_problem, sub_state; evaluation=...)` now has `p=rand(M)` as keyword argument instead of being the second positional one
    * `DifferenceOfConvexState(M, sub_problem; evaluation=...)` was added and `DifferenceOfConvexState(M, sub_problem, sub_state; evaluation=...)` now has `p=rand(M)` as keyword argument instead of being the second positional one
    * `DifferenceOfConvexProximalState(M, sub_problem; evaluation=...)` was added and `DifferenceOfConvexProximalState(M, sub_problem, sub_state; evaluation=...)` now has `p=rand(M)` as keyword argument instead of being the second positional one
  * bumped `Manifolds.jl`to version 0.10; this mainly means that any algorithm working on a product manifold and requiring `ArrayPartition` now has to explicitly do `using RecursiveArrayTools`.
### Fixed

* the `AverageGradientRule` filled its internal vector of gradients wrongly or mixed it up in parallel transport. This is now fixed.

### Removed

* the `convex_bundle_method` and its `ConvexBundleMethodState` no longer accept the keywords `k_size`, `p_estimate` nor `ϱ`, they are superseded by just providing `k_max`.
* the `truncated_conjugate_gradient_descent(M, f, grad_f, hess_f)` has the Hessian now
   a mandatory argument. To use the old variant,
   provide `ApproxHessianFiniteDifference(M, copy(M, p), grad_f)` to `hess_f` directly.
* all deprecated keyword arguments and a few function signatures were removed:
  * `get_equality_constraints`, `get_equality_constraints!`, `get_inequality_constraints`, `get_inequality_constraints!` are removed. Use their singular forms and set the index to `:` instead.
  * `StopWhenChangeLess(ε)` is removed, use ``StopWhenChangeLess(M, ε)` instead to fill for example the retraction properly used to determine the change
 * In the `WolfePowellLinesearch` and  `WolfeBinaryLinesearch`the `linesearch_stopsize=` keyword is replaced by `stop_when_stepsize_less=`
 * `DebugChange` and `RecordChange` had a `manifold=` and a `invretr` keyword that were replaced by the first positional argument `M` and `inverse_retraction_method=`, respectively
 * in the `NonlinearLeastSquaresObjective` and `LevenbergMarquardt` the `jacB=` keyword is now called `jacobian_tangent_basis=`
 * in `particle_swarm` the `n=` keyword is replaced by `swarm_size=`.
 * `update_stopping_criterion!` has been removed and unified with `set_parameter!`. The code adaptions are
   * to set a parameter of a stopping criterion, just replace `update_stopping_criterion!(sc, :Val, v)` with `set_parameter!(sc, :Val, v)`
   * to update a stopping criterion in a solver state, replace the old `update_stopping_criterion!(state, :Val, v)` tat passed down to the stopping criterion by the explicit pass down with `set_parameter!(state, :StoppingCriterion, :Val, v)`


## [0.4.69] August 3, 2024

### Changed

* Improved performance of Interior Point Newton Method.

## [0.4.68] August 2, 2024

### Added

* an Interior Point Newton Method, the `interior_point_newton`
* a `conjugate_residual` Algorithm to solve a linear system on a tangent space.
* `ArmijoLinesearch` now allows for additional `additional_decrease_condition` and `additional_increase_condition` keywords to add further conditions to accept additional conditions when to accept an decreasing or increase of the stepsize.
* add a `DebugFeasibility` to have a debug print about feasibility of points in constrained optimisation employing the new `is_feasible` function
* add a `InteriorPointCentralityCondition` that can be added for step candidates within the line search of `interior_point_newton`
* Add Several new functors
  * the `LagrangianCost`, `LagrangianGradient`, `LagrangianHessian`, that based on a constrained objective allow to construct the Hessian objective of its Lagrangian
  * the `CondensedKKTVectorField` and its `CondensedKKTVectorFieldJacobian`, that are being used to solve a linear system within `interior_point_newton`
  * the `KKTVectorField` as well as its `KKTVectorFieldJacobian` and ``KKTVectorFieldAdjointJacobian`
  * the `KKTVectorFieldNormSq` and its `KKTVectorFieldNormSqGradient` used within the Armijo line search of `interior_point_newton`
* New stopping criteria
  * A `StopWhenRelativeResidualLess` for the `conjugate_residual`
  * A `StopWhenKKTResidualLess` for the `interior_point_newton`

## [0.4.67] July 25, 2024

### Added

* `max_stepsize` methods for `Hyperrectangle`.

### Fixed

* a few typos in the documentation
* `WolfePowellLinesearch` no longer uses `max_stepsize` with invalid point by default.


## [0.4.66] June 27, 2024

### Changed

* Remove functions `estimate_sectional_curvature`, `ζ_1`, `ζ_2`, `close_point` from `convex_bundle_method`
* Remove some unused fields and arguments such as `p_estimate`, `ϱ`, `α`, from `ConvexBundleMethodState` in favor of jut `k_max`
* Change parameter `R` placement in `ProximalBundleMethodState` to fifth position

## [0.4.65] June 13, 2024

### Changed

* refactor stopping criteria to not store a `sc.reason` internally, but instead only
  generate the reason (and hence allocate a string) when actually asked for a reason.

## [0.4.64] June 4, 2024

### Added

* Remodel the constraints and their gradients into separate `VectorGradientFunctions`
  to reduce code duplication and encapsulate the inner model of these functions and their gradients
* Introduce a `ConstrainedManoptProblem` to model different ranges for the gradients in the
  new `VectorGradientFunction`s beyond the default `NestedPowerRepresentation`
* introduce a `VectorHessianFunction` to also model that one can provide the vector of Hessians
  to constraints
* introduce a more flexible indexing beyond single indexing, to also include arbitrary ranges
  when accessing vector functions and their gradients and hence also for constraints and
  their gradients.

### Changed

* Remodel `ConstrainedManifoldObjective` to store an `AbstractManifoldObjective`
  internally instead of directly `f` and `grad_f`, allowing also Hessian objectives
  therein and implementing access to this Hessian
* Fixed a bug that Lanczos produced NaNs when started exactly in a minimizer, since the algorithm initially divides by the gradient norm.

### Deprecated

* deprecate `get_grad_equality_constraints(M, o, p)`, use `get_grad_equality_constraint(M, o, p, :)`
  from the more flexible indexing instead.

## [0.4.63] May 11, 2024

### Added

* `:reinitialize_direction_update` option for quasi-Newton behavior when the direction is not a descent one. It is now the new default for `QuasiNewtonState`.
* Quasi-Newton direction update rules are now initialized upon start of the solver with the new internal function `initialize_update!`.

### Fixed

* ALM and EPM no longer keep a part of the quasi-Newton subsolver state between runs.

### Changed

* Quasi-Newton solvers: `:reinitialize_direction_update` is the new default behavior in case of detection of non-descent direction instead of `:step_towards_negative_gradient`. `:step_towards_negative_gradient` is still available when explicitly set using the `nondescent_direction_behavior` keyword argument.

## [0.4.62] May 3, 2024

### Changed

* bumped dependency of ManifoldsBase.jl to 0.15.9 and imported their numerical verify functions. This changes the `throw_error` keyword used internally to a `error=` with a symbol.

## [0.4.61] April 27, 2024

### Added

* Tests use `Aqua.jl` to spot problems in the code
* introduce a feature-based list of solvers and reduce the details in the alphabetical list
* adds a `PolyakStepsize`
* added a `get_subgradient` for `AbstractManifoldGradientObjectives` since their gradient is a special case of a subgradient.

### Fixed

* `get_last_stepsize` was defined in quite different ways that caused ambiguities. That is now internally a bit restructured and should work nicer.
  Internally this means that the interim dispatch on `get_last_stepsize(problem, state, step, vars...)` was removed. Now the only two left are `get_last_stepsize(p, s, vars...)` and the one directly checking `get_last_stepsize(::Stepsize)` for stored values.
* the accidentally exported `set_manopt_parameter!` is no longer exported

### Changed

* `get_manopt_parameter` and `set_manopt_parameter!` have been revised and better documented,
  they now use more semantic symbols (with capital letters) instead of direct field access
  (lower letter symbols). Since these are not exported, this is considered an internal, hence non-breaking change.
  * semantic symbols are now all nouns in upper case letters
  * `:active` is changed to `:Activity`


## [0.4.60] April 10, 2024

### Added

* `RecordWhenActive` to allow records to be deactivated during runtime, symbol `:WhenActive`
* `RecordSubsolver` to record the result of a subsolver recording in the main solver, symbol `:Subsolver`
* `RecordStoppingReason` to record the reason a solver stopped
* made the `RecordFactory` more flexible and quite similar to `DebugFactory`, such that it is now also easy to specify recordings at the end of solver runs. This can especially be used to record final states of sub solvers.

### Changed

* being a bit more strict with internal tools and made the factories for record non-exported, so this is the same as for debug.

### Fixed

* The name `:Subsolver` to generate `DebugWhenActive` was misleading, it is now called `:WhenActive` referring to “print debug only when set active, that is by the parent (main) solver”.
* the old version of specifying `Symbol => RecordAction` for later access was ambiguous, since
it could also mean to store the action in the dictionary under that symbol. Hence the order for access
was switched to `RecordAction => Symbol` to resolve that ambiguity.

## [0.4.59] April 7, 2024

### Added

* A Riemannian variant of the CMA-ES (Covariance Matrix Adaptation Evolutionary Strategy) algorithm, `cma_es`.

### Fixed

* The constructor dispatch for `StopWhenAny` with `Vector` had incorrect element type assertion which was fixed.

## [0.4.58] March 18, 2024

### Added

* more advanced methods to add debug to the beginning of an algorithm, a step, or the end of
  the algorithm with `DebugAction` entries at `:Start`, `:BeforeIteration`, `:Iteration`, and
  `:Stop`, respectively.
* Introduce a Pair-based format to add elements to these hooks, while all others ar
  now added to :Iteration (no longer to `:All`)
* (planned) add an easy possibility to also record the initial stage and not only after the first iteration.

### Changed

* Changed the symbol for the `:Step` dictionary to be `:Iteration`, to unify this with the symbols used in recording,
  and removed the `:All` symbol. On the fine granular scale, all but `:Start` debugs are now reset on init.
  Since these are merely internal entries in the debug dictionary, this is considered non-breaking.
* introduce a `StopWhenSwarmVelocityLess` stopping criterion for `particle_swarm` replacing
  the current default of the swarm change, since this is a bit more effective to compute

### Fixed

* fixed the outdated documentation of `TruncatedConjugateGradientState`, that now correctly
  state that `p` is no longer stored, but the algorithm runs on `TpM`.
* implemented the missing `get_iterate` for `TruncatedConjugateGradientState`.

## [0.4.57] March 15, 2024

### Changed

* `convex_bundle_method` uses the `sectional_curvature` from `ManifoldsBase.jl`.
* `convex_bundle_method` no longer has the unused `k_min` keyword argument.
* `ManifoldsBase.jl` now is running on Documenter 1.3, `Manopt.jl` documentation now uses [DocumenterInterLinks](https://github.com/JuliaDocs/DocumenterInterLinks.jl) to refer to sections and functions from `ManifoldsBase.jl`

### Fixed

* fixes a type that when passing `sub_kwargs` to `trust_regions` caused an error in the decoration of the sub objective.

## [0.4.56] March 4, 2024

### Added

* The option `:step_towards_negative_gradient` for `nondescent_direction_behavior` in quasi-Newton solvers does no longer emit a warning by default. This has been moved to a `message`, that can be accessed/displayed with `DebugMessages`
* `DebugMessages` now has a second positional argument, specifying whether all messages, or just the first (`:Once`) should be displayed.

## [0.4.55] March 3, 2024

### Added

* Option `nondescent_direction_behavior` for quasi-Newton solvers.
  By default it checks for non-descent direction which may not be handled well by
  some stepsize selection algorithms.

### Fixed

* unified documentation, especially function signatures further.
* fixed a few typos related to math formulae in the doc strings.

## [0.4.54] February 28, 2024

### Added

* `convex_bundle_method` optimization algorithm for non-smooth geodesically convex functions
* `proximal_bundle_method` optimization algorithm for non-smooth functions.
* `StopWhenSubgradientNormLess`, `StopWhenLagrangeMultiplierLess`, and stopping criteria.

### Fixed

* Doc strings now follow a [vale.sh](https://vale.sh) policy. Though this is not fully working,
  this PR improves a lot of the doc strings concerning wording and spelling.

## [0.4.53] February 13, 2024

### Fixed

* fixes two storage action defaults, that accidentally still tried to initialize a `:Population` (as modified back to `:Iterate` 0.4.49).
* fix a few typos in the documentation and add a reference for the subgradient method.

## [0.4.52] February 5, 2024

### Added

* introduce an environment persistent way of setting global values with the `set_manopt_parameter!` function using [Preferences.jl](https://github.com/JuliaPackaging/Preferences.jl).
* introduce such a value named `:Mode` to enable a `"Tutorial"` mode that shall often provide more warnings and information for people getting started with optimisation on manifolds

## [0.4.51] January 30, 2024

### Added

* A `StopWhenSubgradientNormLess` stopping criterion for subgradient-based optimization.
* Allow the `message=` of the `DebugIfEntry` debug action to contain a format element to print the field in the message as well.

## [0.4.50] January 26, 2024

### Fixed

* Fix Quasi Newton on complex manifolds.

## [0.4.49] January 18, 2024

### Added

* A `StopWhenEntryChangeLess` to be able to stop on arbitrary small changes of specific fields
* generalises `StopWhenGradientNormLess` to accept arbitrary `norm=` functions
* refactor the default in `particle_swarm` to no longer “misuse” the iteration change,
  but actually the new one the `:swarm` entry

## [0.4.48] January 16, 2024

### Fixed

* fixes an imprecision in the interface of `get_iterate` that sometimes led to the swarm of `particle_swarm` being returned as the iterate.
* refactor `particle_swarm` in naming and access functions to avoid this also in the future.
  To access the whole swarm, one now should use `get_manopt_parameter(pss, :Population)`

## [0.4.47] January 6, 2024

### Fixed

* fixed a bug, where the retraction set in `check_Hessian` was not passed on to the optional inner `check_gradient` call, which could lead to unwanted side effects, see [#342](https://github.com/JuliaManifolds/Manopt.jl/issues/342).

## [0.4.46] January 1, 2024

### Changed

* An error is thrown when a line search from `LineSearches.jl` reports search failure.
* Changed default stopping criterion in ALM algorithm to mitigate an issue occurring when step size is very small.
* Default memory length in default ALM subsolver is now capped at manifold dimension.
* Replaced CI testing on Julia 1.8 with testing on Julia 1.10.

### Fixed

* A bug in `LineSearches.jl` extension leading to slower convergence.
* Fixed a bug in L-BFGS related to memory storage, which caused significantly slower convergence.

## [0.4.45] December 28, 2023

### Added

* Introduce `sub_kwargs` and `sub_stopping_criterion` for `trust_regions` as noticed in [#336](https://github.com/JuliaManifolds/Manopt.jl/discussions/336)

### Changed

* `WolfePowellLineSearch`, `ArmijoLineSearch` step sizes now allocate less
* `linesearch_backtrack!` is now available
* Quasi Newton Updates can work in-place of a direction vector as well.
* Faster `safe_indices` in L-BFGS.

## [0.4.44] December 12, 2023

Formally one could consider this version breaking, since a few functions
have been moved, that in earlier versions (0.3.x) have been used in example scripts.
These examples are now available again within [ManoptExamples.jl](https://juliamanifolds.github.io/ManoptExamples.jl/stable/), and with their
“reappearance” the corresponding costs, gradients, differentials, adjoint differentials, and proximal maps
have been moved there as well.
This is not considered breaking, since the functions were only used in the old, removed examples.
Each and every moved function is still documented. They have been partly renamed,
and their documentation and testing has been extended.

### Changed

* Bumped and added dependencies on all 3 Project.toml files, the main one, the docs/, an the tutorials/ one.
* `artificial_S2_lemniscate` is available as [`ManoptExample.Lemniscate`](https://juliamanifolds.github.io/ManoptExamples.jl/stable/data/#ManoptExamples.Lemniscate-Tuple{Number}) and works on arbitrary manifolds now.
* `artificial_S1_signal` is available as [`ManoptExample.artificial_S1_signal`](https://juliamanifolds.github.io/ManoptExamples.jl/stable/data/#ManoptExamples.artificial_S1_signal)
* `artificial_S1_slope_signal` is available as [`ManoptExamples.artificial_S1_slope_signal`](https://juliamanifolds.github.io/ManoptExamples.jl/stable/data/#ManoptExamples.artificial_S1_slope_signal)
* `artificial_S2_composite_bezier_curve` is available as [`ManoptExamples.artificial_S2_composite_Bezier_curve`](https://juliamanifolds.github.io/ManoptExamples.jl/stable/data/#ManoptExamples.artificial_S2_composite_Bezier_curve-Tuple{})
* `artificial_S2_rotation_image` is available as [`ManoptExamples.artificial_S2_rotation_image`](https://juliamanifolds.github.io/ManoptExamples.jl/stable/data/#ManoptExamples.artificial_S2_rotation_image)
* `artificial_S2_whirl_image` is available as [`ManoptExamples.artificial_S2_whirl_image`](https://juliamanifolds.github.io/ManoptExamples.jl/stable/data/#ManoptExamples.artificial_S2_whirl_image)
* `artificial_S2_whirl_patch` is available as [`ManoptExamples.artificial_S2_whirl_path`](https://juliamanifolds.github.io/ManoptExamples.jl/stable/data/#ManoptExamples.artificial_S2_whirl_patch)
* `artificial_SAR_image` is available as [`ManoptExamples.artificial_SAR_image`](https://juliamanifolds.github.io/ManoptExamples.jl/stable/data/#ManoptExamples.artificialIn_SAR_image-Tuple{Integer})
* `artificial_SPD_image` is available as [`ManoptExamples.artificial_SPD_image`](https://juliamanifolds.github.io/ManoptExamples.jl/stable/data/#ManoptExamples.artificial_SPD_image)
* `artificial_SPD_image2` is available as [`ManoptExamples.artificial_SPD_image`](https://juliamanifolds.github.io/ManoptExamples.jl/stable/data/#ManoptExamples.artificial_SPD_image2)
* `adjoint_differential_forward_logs` is available as [`ManoptExamples.adjoint_differential_forward_logs`](https://juliamanifolds.github.io/ManoptExamples.jl/stable/objectives/#ManoptExamples.adjoint_differential_forward_logs-Union{Tuple{TPR},%20Tuple{TSize},%20Tuple{TM},%20Tuple{𝔽},%20Tuple{ManifoldsBase.PowerManifold{𝔽,%20TM,%20TSize,%20TPR},%20Any,%20Any}}%20where%20{𝔽,%20TM,%20TSize,%20TPR})
* `adjoint:differential_bezier_control` is available as [`ManoptExamples.adjoint_differential_Bezier_control_points`](https://juliamanifolds.github.io/ManoptExamples.jl/stable/objectives/#ManoptExamples.adjoint_differential_Bezier_control_points-Tuple{ManifoldsBase.AbstractManifold,%20AbstractVector{%3C:ManoptExamples.BezierSegment},%20AbstractVector,%20AbstractVector})
* `BezierSegment` is available as [`ManoptExamples.BeziérSegment`](https://juliamanifolds.github.io/ManoptExamples.jl/stable/objectives/#ManoptExamples.BezierSegment)
* `cost_acceleration_bezier` is available as [`ManoptExamples.acceleration_Bezier`](https://juliamanifolds.github.io/ManoptExamples.jl/stable/objectives/#ManoptExamples.acceleration_Bezier-Union{Tuple{P},%20Tuple{ManifoldsBase.AbstractManifold,%20AbstractVector{P},%20AbstractVector{%3C:Integer},%20AbstractVector{%3C:AbstractFloat}}}%20where%20P)
* `cost_L2_acceleration_bezier` is available as [`ManoptExamples.L2_acceleration_Bezier`](https://juliamanifolds.github.io/ManoptExamples.jl/stable/objectives/#ManoptExamples.L2_acceleration_Bezier-Union{Tuple{P},%20Tuple{ManifoldsBase.AbstractManifold,%20AbstractVector{P},%20AbstractVector{%3C:Integer},%20AbstractVector{%3C:AbstractFloat},%20AbstractFloat,%20AbstractVector{P}}}%20where%20P)
* `costIntrICTV12` is available as [`ManoptExamples.Intrinsic_infimal_convolution_TV12`]()
* `costL2TV` is available as [`ManoptExamples.L2_Total_Variation`](https://juliamanifolds.github.io/ManoptExamples.jl/stable/objectives/#ManoptExamples.L2_Total_Variation-NTuple{4,%20Any})
* `costL2TV12` is available as [`ManoptExamples.L2_Total_Variation_1_2`](https://juliamanifolds.github.io/ManoptExamples.jl/stable/objectives/#ManoptExamples.L2_Total_Variation_1_2-Tuple{ManifoldsBase.PowerManifold,%20Vararg{Any,%204}})
* `costL2TV2` is available as [`ManoptExamples.L2_second_order_Total_Variation`](https://juliamanifolds.github.io/ManoptExamples.jl/stable/objectives/#ManoptExamples.L2_second_order_Total_Variation-Tuple{ManifoldsBase.PowerManifold,%20Any,%20Any,%20Any})
* `costTV` is available as [`ManoptExamples.Total_Variation`](https://juliamanifolds.github.io/ManoptExamples.jl/stable/objectives/#ManoptExamples.Total_Variation)
* `costTV2` is available as [`ManoptExamples.second_order_Total_Variation`](https://juliamanifolds.github.io/ManoptExamples.jl/stable/objectives/#ManoptExamples.second_order_Total_Variation)
* `de_casteljau` is available as [`ManoptExamples.de_Casteljau`](https://juliamanifolds.github.io/ManoptExamples.jl/stable/objectives/#ManoptExamples.de_Casteljau-Tuple{ManifoldsBase.AbstractManifold,%20Vararg{Any}})
* `differential_forward_logs` is available as [`ManoptExamples.differential_forward_logs`](https://juliamanifolds.github.io/ManoptExamples.jl/stable/objectives/#ManoptExamples.differential_forward_logs-Tuple{ManifoldsBase.PowerManifold,%20Any,%20Any})
* `differential_bezier_control` is available as [`ManoptExamples.differential_Bezier_control_points`](https://juliamanifolds.github.io/ManoptExamples.jl/stable/objectives/#ManoptExamples.differential_Bezier_control_points-Tuple{ManifoldsBase.AbstractManifold,%20AbstractVector{%3C:ManoptExamples.BezierSegment},%20AbstractVector,%20AbstractVector{%3C:ManoptExamples.BezierSegment}})
* `forward_logs` is available as [`ManoptExamples.forward_logs`](https://juliamanifolds.github.io/ManoptExamples.jl/stable/objectives/#ManoptExamples.forward_logs-Union{Tuple{TPR},%20Tuple{TSize},%20Tuple{TM},%20Tuple{𝔽},%20Tuple{ManifoldsBase.PowerManifold{𝔽,%20TM,%20TSize,%20TPR},%20Any}}%20where%20{𝔽,%20TM,%20TSize,%20TPR})
* `get_bezier_degree` is available as [`ManoptExamples.get_Bezier_degree`](https://juliamanifolds.github.io/ManoptExamples.jl/stable/objectives/#ManoptExamples.get_Bezier_degree-Tuple{ManifoldsBase.AbstractManifold,%20ManoptExamples.BezierSegment})
* `get_bezier_degrees` is available as [`ManoptExamples.get_Bezier_degrees`](https://juliamanifolds.github.io/ManoptExamples.jl/stable/objectives/#ManoptExamples.get_Bezier_degrees-Tuple{ManifoldsBase.AbstractManifold,%20AbstractVector{%3C:ManoptExamples.BezierSegment}})
* `get_Bezier_inner_points` is available as [`ManoptExamples.get_Bezier_inner_points`](https://juliamanifolds.github.io/ManoptExamples.jl/stable/objectives/#ManoptExamples.get_Bezier_inner_points-Tuple{ManifoldsBase.AbstractManifold,%20AbstractVector{%3C:ManoptExamples.BezierSegment}})
* `get_bezier_junction_tangent_vectors` is available as [`ManoptExamples.get_Bezier_junction_tangent_vectors`](https://juliamanifolds.github.io/ManoptExamples.jl/stable/objectives/#ManoptExamples.get_Bezier_junction_tangent_vectors-Tuple{ManifoldsBase.AbstractManifold,%20AbstractVector{%3C:ManoptExamples.BezierSegment}})
* `get_bezier_junctions` is available as [`ManoptExamples.get_Bezier_junctions`](https://juliamanifolds.github.io/ManoptExamples.jl/stable/objectives/#ManoptExamples.get_Bezier_junctions)
* `get_bezier_points` is available as [`ManoptExamples.get_Bezier_points`](https://juliamanifolds.github.io/ManoptExamples.jl/stable/objectives/#ManoptExamples.get_Bezier_points)
* `get_bezier_segments` is available as [`ManoptExamples.get_Bezier_segments`](https://juliamanifolds.github.io/ManoptExamples.jl/stable/objectives/#ManoptExamples.get_Bezier_segments-Union{Tuple{P},%20Tuple{ManifoldsBase.AbstractManifold,%20Vector{P},%20Any},%20Tuple{ManifoldsBase.AbstractManifold,%20Vector{P},%20Any,%20Symbol}}%20where%20P)
* `grad_acceleration_bezier` is available as [`ManoptExamples.grad_acceleration_Bezier`](https://juliamanifolds.github.io/ManoptExamples.jl/stable/objectives/#ManoptExamples.grad_acceleration_Bezier-Tuple{ManifoldsBase.AbstractManifold,%20AbstractVector,%20AbstractVector{%3C:Integer},%20AbstractVector})
* `grad_L2_acceleration_bezier` is available as [`ManoptExamples.grad_L2_acceleration_Bezier`](https://juliamanifolds.github.io/ManoptExamples.jl/stable/objectives/#ManoptExamples.grad_L2_acceleration_Bezier-Union{Tuple{P},%20Tuple{ManifoldsBase.AbstractManifold,%20AbstractVector{P},%20AbstractVector{%3C:Integer},%20AbstractVector,%20Any,%20AbstractVector{P}}}%20where%20P)
* `grad_Intrinsic_infimal_convolution_TV12` is available as [`ManoptExamples.Intrinsic_infimal_convolution_TV12`](https://juliamanifolds.github.io/ManoptExamples.jl/stable/objectives/#ManoptExamples.grad_intrinsic_infimal_convolution_TV12-Tuple{ManifoldsBase.AbstractManifold,%20Vararg{Any,%205}})
* `grad_TV` is available as [`ManoptExamples.grad_Total_Variation`](https://juliamanifolds.github.io/ManoptExamples.jl/stable/objectives/#ManoptExamples.grad_Total_Variation)
* `costIntrICTV12` is available as [`ManoptExamples.Intrinsic_infimal_convolution_TV12`](https://juliamanifolds.github.io/ManoptExamples.jl/stable/objectives/#ManoptExamples.Intrinsic_infimal_convolution_TV12-Tuple{ManifoldsBase.AbstractManifold,%20Vararg{Any,%205}})
* `project_collaborative_TV` is available as [`ManoptExamples.project_collaborative_TV`](https://juliamanifolds.github.io/ManoptExamples.jl/stable/objectives/#ManoptExamples.project_collaborative_TV)
* `prox_parallel_TV` is available as [`ManoptExamples.prox_parallel_TV`](https://juliamanifolds.github.io/ManoptExamples.jl/stable/objectives/#ManoptExamples.prox_parallel_TV)
* `grad_TV2` is available as [`ManoptExamples.prox_second_order_Total_Variation`](https://juliamanifolds.github.io/ManoptExamples.jl/stable/objectives/#ManoptExamples.grad_second_order_Total_Variation)
* `prox_TV` is available as [`ManoptExamples.prox_Total_Variation`](https://juliamanifolds.github.io/ManoptExamples.jl/stable/objectives/#ManoptExamples.prox_Total_Variation)
* `prox_TV2` is available as [`ManopExamples.prox_second_order_Total_Variation`](https://juliamanifolds.github.io/ManoptExamples.jl/stable/objectives/#ManoptExamples.prox_second_order_Total_Variation-Union{Tuple{T},%20Tuple{ManifoldsBase.AbstractManifold,%20Any,%20Tuple{T,%20T,%20T}},%20Tuple{ManifoldsBase.AbstractManifold,%20Any,%20Tuple{T,%20T,%20T},%20Int64}}%20where%20T)

## [0.4.43] November 19, 2023

### Added

* vale.sh as a CI to keep track of a consistent documentation

## [0.4.42] November 6, 2023

### Added

* add `Manopt.JuMP_Optimizer` implementing JuMP's solver interface

## [0.4.41] November 2, 2023

### Changed

* `trust_regions` is now more flexible and the sub solver (Steihaug-Toint tCG by default)
  can now be exchanged.
* `adaptive_regularization_with_cubics` is now more flexible as well, where it previously was a bit too
  much tightened to the Lanczos solver as well.
* Unified documentation notation and bumped dependencies to use DocumenterCitations 1.3

## [0.4.40] October 24, 2023

### Added

* add a `--help` argument to `docs/make.jl` to document all available command line arguments
* add a `--exclude-tutorials` argument to `docs/make.jl`. This way, when quarto is not available
  on a computer, the docs can still be build with the tutorials not being added to the menu
  such that documenter does not expect them to exist.

### Changes

* Bump dependencies to `ManifoldsBase.jl` 0.15 and `Manifolds.jl` 0.9
* move the ARC CG subsolver to the main package, since `TangentSpace` is now already
  available from `ManifoldsBase`.

## [0.4.39] October 9, 2023

### Changes

* also use the pair of a retraction and the inverse retraction (see last update)
  to perform the relaxation within the Douglas-Rachford algorithm.

## [0.4.38] October 8, 2023

### Changes

* avoid allocations when calling `get_jacobian!` within the Levenberg-Marquard Algorithm.

### Fixed

* Fix a lot of typos in the documentation

## [0.4.37] September 28, 2023

### Changes

* add more of the Riemannian Levenberg-Marquard algorithms parameters as keywords, so they
  can be changed on call
* generalize the internal reflection of Douglas-Rachford, such that is also works with an
  arbitrary pair of a reflection and an inverse reflection.

## [0.4.36]  September 20, 2023

### Fixed

* Fixed a bug that caused non-matrix points and vectors to fail when working with approximate

## [0.4.35]  September 14, 2023

### Added

* The access to functions of the objective is now unified and encapsulated in proper `get_` functions.

## [0.4.34]  September 02, 2023

### Added

* an `ManifoldEuclideanGradientObjective` to allow the cost, gradient, and Hessian and other
  first or second derivative based elements to be Euclidean and converted when needed.
* a keyword `objective_type=:Euclidean` for all solvers, that specifies that an Objective shall be created of the new type

## [0.4.33] August 24, 2023

### Added

* `ConstantStepsize` and `DecreasingStepsize` now have an additional field `type::Symbol` to assess whether the
  step-size should be relatively (to the gradient norm) or absolutely constant.

## [0.4.32] August 23, 2023

### Added

* The adaptive regularization with cubics (ARC) solver.

## [0.4.31] August 14, 2023

### Added

* A `:Subsolver` keyword in the `debug=` keyword argument, that activates the new `DebugWhenActive``
  to de/activate subsolver debug from the main solvers `DebugEvery`.

## [0.4.30] August 3, 2023

### Changed

* References in the documentation are now rendered using [DocumenterCitations.jl](https://github.com/JuliaDocs/DocumenterCitations.jl)
* Asymptote export now also accepts a size in pixel instead of its default `4cm` size and `render` can be deactivated setting it to `nothing`.

## [0.4.29] July 12, 2023

### Fixed

* fixed a bug, where `cyclic_proximal_point` did not work with decorated objectives.

## [0.4.28] June 24, 2023

### Changed

* `max_stepsize` was specialized for `FixedRankManifold` to follow Matlab Manopt.

## [0.4.27] June 15, 2023

### Added

* The `AdaptiveWNGrad` stepsize is available as a new stepsize functor.

### Fixed

* Levenberg-Marquardt now possesses its parameters `initial_residual_values` and
  `initial_jacobian_f` also as keyword arguments, such that their default initialisations
  can be adapted, if necessary

## [0.4.26] June 11, 2023

### Added

* simplify usage of gradient descent as sub solver in the DoC solvers.
* add a `get_state` function
* document `indicates_convergence`.

## [0.4.25] June 5, 2023

### Fixed

* Fixes an allocation bug in the difference of convex algorithm

## [0.4.24] June 4, 2023

### Added

* another workflow that deletes old PR renderings from the docs to keep them smaller in overall size.

### Changes

* bump dependencies since the extension between Manifolds.jl and ManifoldsDiff.jl has been moved to Manifolds.jl

## [0.4.23] June 4, 2023

### Added

* More details on the Count and Cache tutorial

### Changed

* loosen constraints slightly

## [0.4.22] May 31, 2023

### Added

* A tutorial on how to implement a solver

## [0.4.21] May 22, 2023

### Added

* A `ManifoldCacheObjective` as a decorator for objectives to cache results of calls,
  using LRU Caches as a weak dependency. For now this works with cost and gradient evaluations
* A `ManifoldCountObjective` as a decorator for objectives to enable counting of calls to for example the cost and the gradient
* adds a `return_objective` keyword, that switches the return of a solver to a tuple `(o, s)`,
  where `o` is the (possibly decorated) objective, and `s` is the “classical” solver return (state or point).
  This way the counted values can be accessed and the cache can be reused.
* change solvers on the mid level (form `solver(M, objective, p)`) to also accept decorated objectives

### Changed

* Switch all Requires weak dependencies to actual weak dependencies starting in Julia 1.9


## [0.4.20] May 11, 2023

### Changed

* the default tolerances for the numerical `check_` functions were loosened a bit,
  such that `check_vector` can also be changed in its tolerances.

## [0.4.19] May 7, 2023

### Added

* the sub solver for `trust_regions` is now customizable and can now be exchanged.

### Changed

* slightly changed the definitions of the solver states for ALM and EPM to be type stable

## [0.4.18] May 4, 2023

### Added

* A function `check_Hessian(M, f, grad_f, Hess_f)` to numerically verify the (Riemannian) Hessian of a function `f`

## [0.4.17] April 28, 2023

### Added

* A new interface of the form `alg(M, objective, p0)` to allow to reuse
  objectives without creating `AbstractManoptSolverState`s and calling `solve!`. This especially still allows for any decoration of the objective and/or the state using `debug=`, or `record=`.

### Changed

* All solvers now have the initial point `p` as an optional parameter making it more accessible to first time users, `gradient_descent(M, f, grad_f)` is equivalent to `gradient_descent(M, f, grad_f, rand(M))`

### Fixed

* Unified the framework to work on manifold where points are represented by numbers for several solvers

## [0.4.16] April 18, 2023

### Fixed

* the inner products used in `truncated_gradient_descent` now also work thoroughly on complex
  matrix manifolds

## [0.4.15] April 13, 2023

### Changed

* `trust_regions(M, f, grad_f, hess_f, p)` now has the Hessian `hess_f` as well as
  the start point `p0` as an optional parameter and approximate it otherwise.
* `trust_regions!(M, f, grad_f, hess_f, p)` has the Hessian as an optional parameter
  and approximate it otherwise.

### Removed

* support for `ManifoldsBase.jl` 0.13.x, since with the definition of `copy(M,p::Number)`,
  in 0.14.4, that one is used instead of defining it ourselves.

## [0.4.14] April 06, 2023

### Changed
* `particle_swarm` now uses much more in-place operations

### Fixed
* `particle_swarm` used quite a few `deepcopy(p)` commands still, which were replaced by `copy(M, p)`

## [0.4.13] April 09, 2023

### Added

* `get_message` to obtain messages from sub steps of a solver
* `DebugMessages` to display the new messages in debug
* safeguards in Armijo line search and L-BFGS against numerical over- and underflow that report in messages

## [0.4.12] April 4, 2023

### Added

* Introduce the [Difference of Convex Algorithm](https://manoptjl.org/stable/solvers/difference_of_convex/#DCASolver) (DCA)
  `difference_of_convex_algorithm(M, f, g, ∂h, p0)`
* Introduce the [Difference of Convex Proximal Point Algorithm](https://manoptjl.org/stable/solvers/difference_of_convex/#DCPPASolver) (DCPPA)
  `difference_of_convex_proximal_point(M, prox_g, grad_h, p0)`
* Introduce a `StopWhenGradientChangeLess` stopping criterion

## [0.4.11] March 27, 2023

### Changed

* adapt tolerances in tests to the speed/accuracy optimized distance on the sphere in `Manifolds.jl` (part II)

## [0.4.10] March 26, 2023

### Changed

* adapt tolerances in tests to the speed/accuracy optimized distance on the sphere in `Manifolds.jl`

## [0.4.9] March 3, 2023

### Added

* introduce a wrapper that allows line searches from [LineSearches.jl](https://github.com/JuliaNLSolvers/LineSearches.jl)
  to be used within Manopt.jl, introduce the [manoptjl.org/stable/extensions/](https://manoptjl.org/stable/extensions/)
  page to explain the details.

## [0.4.8] February 21, 2023

### Added

* a `status_summary` that displays the main parameters within several structures of Manopt,
  most prominently a solver state

### Changed

* Improved storage performance by introducing separate named tuples for points and vectors
* changed the `show` methods of `AbstractManoptSolverState`s to display their `state_summary
* Move tutorials to be rendered with Quarto into the documentation.

## [0.4.7] February 14, 2023

### Changed

* Bump `[compat]` entry of ManifoldDiff to also include 0.3

## [0.4.6] February 3, 2023

### Fixed

* Fixed a few stopping criteria even indicated to stop before the algorithm started.

## [0.4.5] January 24, 2023

### Changed

* the new default functions that include `p` are used where possible
* a first step towards faster storage handling

## [0.4.4] January 20, 2023

### Added

* Introduce `ConjugateGradientBealeRestart` to allow CG restarts using Beale‘s rule

### Fixed

* fix a type in `HestenesStiefelCoefficient`


## [0.4.3] January 17, 2023

### Fixed

* the CG coefficient `β` can now be complex
* fix a bug in `grad_distance`

## [0.4.2] January 16, 2023

### Changed

* the usage of `inner` in line search methods, such that they work well with
  complex manifolds as well


## [0.4.1] January 15, 2023

### Fixed

* a `max_stepsize` per manifold to avoid leaving the injectivity radius,
  which it also defaults to

## [0.4.0] January 10, 2023

### Added

* Dependency on `ManifoldDiff.jl` and a start of moving actual derivatives, differentials,
  and gradients there.
* `AbstractManifoldObjective` to store the objective within the `AbstractManoptProblem`
* Introduce a `CostGrad` structure to store a function that computes the cost and gradient
  within one function.
* started a `changelog.md` to thoroughly keep track of changes

### Changed

* `AbstractManoptProblem` replaces `Problem`
* the problem now contains a
* `AbstractManoptSolverState` replaces `Options`
* `random_point(M)` is replaced by `rand(M)` from `ManifoldsBase.jl
* `random_tangent(M, p)` is replaced by `rand(M; vector_at=p)`<|MERGE_RESOLUTION|>--- conflicted
+++ resolved
@@ -6,15 +6,6 @@
 The format is based on [Keep a Changelog](https://keepachangelog.com/en/1.0.0/),
 and this project adheres to [Semantic Versioning](https://semver.org/spec/v2.0.0.html).
 
-<<<<<<< HEAD
-## [0.5.23] candidate
-
-### Changed
-
-* formerly a stopping criterion could be activated at certain iterations with `sc > 5`, `sc >= 5`, `sc == 5`, `sc <= 5`, and `sc < 5`.
-  This caused too many issues with invalidations, so it has been reduced and moved to `sc ⩼ 5`, `sc ≟ 5`, `sc ⩻ 5` for the cases 1, 3, and 5, respectively,
-  cf. (#509).
-=======
 ## [0.5.23] September 14, 2025
 
 ### Added
@@ -24,7 +15,12 @@
   Note that compared to the static evaluation of `indicates_convergence(sc)`, which is independent of the state of the criterion,
   this is the dynamic variant to be used _after_ a solver has stopped.
 * a `has_converged(::AbstractManoptSolverState)` function to check whether the solver has converged.
->>>>>>> 47dd32db
+
+### Changed
+
+* formerly a stopping criterion could be activated at certain iterations with `sc > 5`, `sc >= 5`, `sc == 5`, `sc <= 5`, and `sc < 5`.
+  This caused too many issues with invalidations, so it has been reduced and moved to `sc ⩼ 5`, `sc ≟ 5`, `sc ⩻ 5` for the cases 1, 3, and 5, respectively,
+  cf. (#509).
 
 ## [0.5.22] September 09, 2025
 
