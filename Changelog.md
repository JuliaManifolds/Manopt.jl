# Changelog

All notable Changes to the Julia package `Manopt.jl` will be documented in this file. The file was started with Version `0.4`.

The format is based on [Keep a Changelog](https://keepachangelog.com/en/1.0.0/),
and this project adheres to [Semantic Versioning](https://semver.org/spec/v2.0.0.html).

<<<<<<< HEAD
## [0.4.65] June 4, 2024

### Added

* Unify doc strings and presentation of keyword arguments
* activate running vale on CI.
=======
## [0.4.65] June 13, 2024

### Changed

* refactor stopping criteria to not store a `sc.reason` internally, but instead only
  generate the reason (and hence allocate a string) when actually asked for a reason.
>>>>>>> befce295

## [0.4.64] June 4, 2024

### Added

* Remodel the constraints and their gradients into separate `VectorGradientFunctions`
  to reduce code duplication and encapsulate the inner model of these functions and their gradients
* Introduce a `ConstrainedManoptProblem` to model different ranges for the gradients in the
  new `VectorGradientFunction`s beyond the default `NestedPowerRepresentation`
* introduce a `VectorHessianFunction` to also model that one can provide the vector of Hessians
  to constraints
* introduce a more flexible indexing beyond single indexing, to also include arbitrary ranges
  when accessing vector functions and their gradients and hence also for constraints and
  their gradients.

### Changed

* Remodel `ConstrainedManifoldObjective` to store an `AbstractManifoldObjective`
  internally instead of directly `f` and `grad_f`, allowing also Hessian objectives
  therein and implementing access to this Hessian
* Fixed a bug that Lanczos produced NaNs when started exactly in a minimizer, since we divide by the gradient norm.

### Deprecated

* deprecate `get_grad_equality_constraints(M, o, p)`, use `get_grad_equality_constraint(M, o, p, :)`
  from the more flexible indexing instead.

## [0.4.63] May 11, 2024

### Added

* `:reinitialize_direction_update` option for quasi-Newton behavior when the direction is not a descent one. It is now the new default for `QuasiNewtonState`.
* Quasi-Newton direction update rules are now initialized upon start of the solver with the new internal function `initialize_update!`.

### Fixed

* ALM and EPM no longer keep a part of the quasi-Newton subsolver state between runs.

### Changed

* Quasi-Newton solvers: `:reinitialize_direction_update` is the new default behavior in case of detection of non-descent direction instead of `:step_towards_negative_gradient`. `:step_towards_negative_gradient` is still available when explicitly set using the `nondescent_direction_behavior` keyword argument.

## [0.4.62] May 3, 2024

### Changed

* bumped dependency of ManifoldsBase.jl to 0.15.9 and imported their numerical verify functions. This changes the `throw_error` keyword used internally to a `error=` with a symbol.

## [0.4.61] April 27, 2024

### Added

* Tests use `Aqua.jl` to spot problems in the code
* introduce a feature-based list of solvers and reduce the details in the alphabetical list
* adds a `PolyakStepsize`
* added a `get_subgradient` for `AbstractManifoldGradientObjectives` since their gradient is a special case of a subgradient.

### Fixed

* `get_last_stepsize` was defined in quite different ways that caused ambiguities. That is now internally a bit restructured and should work nicer.
  Internally this means that the interim dispatch on `get_last_stepsize(problem, state, step, vars...)` was removed. Now the only two left are `get_last_stepsize(p, s, vars...)` and the one directly checking `get_last_stepsize(::Stepsize)` for stored values.
* the accidentally exported `set_manopt_parameter!` is no longer exported

### Changed

* `get_manopt_parameter` and `set_manopt_parameter!` have been revised and better documented,
  they now use more semantic symbols (with capital letters) instead of direct field access
  (lower letter symbols). Since these are not exported, this is considered an internal, hence non-breaking change.
  * semantic symbols are now all nouns in upper case letters
  * `:active` is changed to `:Activity`


## [0.4.60] April 10, 2024

### Added

* `RecordWhenActive` to allow records to be deactivated during runtime, symbol `:WhenActive`
* `RecordSubsolver` to record the result of a subsolver recording in the main solver, symbol `:Subsolver`
* `RecordStoppingReason` to record the reason a solver stopped
* made the `RecordFactory` more flexible and quite similar to `DebugFactory`, such that it is now also easy to specify recordings at the end of solver runs. This can especially be used to record final states of sub solvers.

### Changed

* being a bit more strict with internal tools and made the factories for record non-exported, so this is the same as for debug.

### Fixed

* The name `:Subsolver` to generate `DebugWhenActive` was misleading, it is now called `:WhenActive` referring to “print debug only when set active, that is by the parent (main) solver”.
* the old version of specifying `Symbol => RecordAction` for later access was ambiguous, since
it could also mean to store the action in the dictionary under that symbol. Hence the order for access
was switched to `RecordAction => Symbol` to resolve that ambiguity.

## [0.4.59] April 7, 2024

### Added

* A Riemannian variant of the CMA-ES (Covariance Matrix Adaptation Evolutionary Strategy) algorithm, `cma_es`.

### Fixed

* The constructor dispatch for `StopWhenAny` with `Vector` had incorrect element type assertion which was fixed.

## [0.4.58] March 18, 2024

### Added

* more advanced methods to add debug to the beginning of an algorithm, a step, or the end of
  the algorithm with `DebugAction` entries at `:Start`, `:BeforeIteration`, `:Iteration`, and
  `:Stop`, respectively.
* Introduce a Pair-based format to add elements to these hooks, while all others ar
  now added to :Iteration (no longer to `:All`)
* (planned) add an easy possibility to also record the initial stage and not only after the first iteration.

### Changed

* Changed the symbol for the `:Step` dictionary to be `:Iteration`, to unify this with the symbols used in recording,
  and removed the `:All` symbol. On the fine granular scale, all but `:Start` debugs are now reset on init.
  Since these are merely internal entries in the debug dictionary, this is considered non-breaking.
* introduce a `StopWhenSwarmVelocityLess` stopping criterion for `particle_swarm` replacing
  the current default of the swarm change, since this is a bit more effective to compute

### Fixed

* fixed the outdated documentation of `TruncatedConjugateGradientState`, that now correctly
  state that `p` is no longer stored, but the algorithm runs on `TpM`.
* implemented the missing `get_iterate` for `TruncatedConjugateGradientState`.

## [0.4.57] March 15, 2024

### Changed

* `convex_bundle_method` uses the `sectional_curvature` from `ManifoldsBase.jl`.
* `convex_bundle_method` no longer has the unused `k_min` keyword argument.
* `ManifoldsBase.jl` now is running on Documenter 1.3, `Manopt.jl` documentation now uses [DocumenterInterLinks](https://github.com/JuliaDocs/DocumenterInterLinks.jl) to refer to sections and functions from `ManifoldsBase.jl`

### Fixed

* fixes a type that when passing `sub_kwargs` to `trust_regions` caused an error in the decoration of the sub objective.

## [0.4.56] March 4, 2024

### Added

* The option `:step_towards_negative_gradient` for `nondescent_direction_behavior` in quasi-Newton solvers does no longer emit a warning by default. This has been moved to a `message`, that can be accessed/displayed with `DebugMessages`
* `DebugMessages` now has a second positional argument, specifying whether all messages, or just the first (`:Once`) should be displayed.

## [0.4.55] March 3, 2024

### Added

* Option `nondescent_direction_behavior` for quasi-Newton solvers.
  By default it checks for non-descent direction which may not be handled well by
  some stepsize selection algorithms.

### Fixed

* unified documentation, especially function signatures further.
* fixed a few typos related to math formulae in the doc strings.

## [0.4.54] February 28, 2024

### Added

* `convex_bundle_method` optimization algorithm for non-smooth geodesically convex functions
* `proximal_bundle_method` optimization algorithm for non-smooth functions.
* `StopWhenSubgradientNormLess`, `StopWhenLagrangeMultiplierLess`, and stopping criteria.

### Fixed

* Doc strings now follow a [vale.sh](https://vale.sh) policy. Though this is not fully working,
  this PR improves a lot of the doc strings concerning wording and spelling.

## [0.4.53] February 13, 2024

### Fixed

* fixes two storage action defaults, that accidentally still tried to initialize a `:Population` (as modified back to `:Iterate` 0.4.49).
* fix a few typos in the documentation and add a reference for the subgradient method.

## [0.4.52] February 5, 2024

### Added

* introduce an environment persistent way of setting global values with the `set_manopt_parameter!` function using [Preferences.jl](https://github.com/JuliaPackaging/Preferences.jl).
* introduce such a value named `:Mode` to enable a `"Tutorial"` mode that shall often provide more warnings and information for people getting started with optimisation on manifolds

## [0.4.51] January 30, 2024

### Added

* A `StopWhenSubgradientNormLess` stopping criterion for subgradient-based optimization.
* Allow the `message=` of the `DebugIfEntry` debug action to contain a format element to print the field in the message as well.

## [0.4.50] January 26, 2024

### Fixed

* Fix Quasi Newton on complex manifolds.

## [0.4.49] January 18, 2024

### Added

* A `StopWhenEntryChangeLess` to be able to stop on arbitrary small changes of specific fields
* generalises `StopWhenGradientNormLess` to accept arbitrary `norm=` functions
* refactor the default in `particle_swarm` to no longer “misuse” the iteration change,
  but actually the new one the `:swarm` entry

## [0.4.48] January 16, 2024

### Fixed

* fixes an imprecision in the interface of `get_iterate` that sometimes led to the swarm of `particle_swarm` being returned as the iterate.
* refactor `particle_swarm` in naming and access functions to avoid this also in the future.
  To access the whole swarm, one now should use `get_manopt_parameter(pss, :Population)`

## [0.4.47] January 6, 2024

### Fixed

* fixed a bug, where the retraction set in `check_Hessian` was not passed on to the optional inner `check_gradient` call, which could lead to unwanted side effects, see [#342](https://github.com/JuliaManifolds/Manopt.jl/issues/342).

## [0.4.46] January 1, 2024

### Changed

* An error is thrown when a line search from `LineSearches.jl` reports search failure.
* Changed default stopping criterion in ALM algorithm to mitigate an issue occurring when step size is very small.
* Default memory length in default ALM subsolver is now capped at manifold dimension.
* Replaced CI testing on Julia 1.8 with testing on Julia 1.10.

### Fixed

* A bug in `LineSearches.jl` extension leading to slower convergence.
* Fixed a bug in L-BFGS related to memory storage, which caused significantly slower convergence.

## [0.4.45] December 28, 2023

### Added

* Introduce `sub_kwargs` and `sub_stopping_criterion` for `trust_regions` as noticed in [#336](https://github.com/JuliaManifolds/Manopt.jl/discussions/336)

### Changed

* `WolfePowellLineSearch`, `ArmijoLineSearch` step sizes now allocate less
* `linesearch_backtrack!` is now available
* Quasi Newton Updates can work in-place of a direction vector as well.
* Faster `safe_indices` in L-BFGS.

## [0.4.44] December 12, 2023

Formally one could consider this version breaking, since a few functions
have been moved, that in earlier versions (0.3.x) have been used in example scripts.
These examples are now available again within [ManoptExamples.jl](https://juliamanifolds.github.io/ManoptExamples.jl/stable/), and with their
“reappearance” the corresponding costs, gradients, differentials, adjoint differentials, and proximal maps
have been moved there as well.
This is not considered breaking, since the functions were only used in the old, removed examples.
Each and every moved function is still documented. They have been partly renamed,
and their documentation and testing has been extended.

### Changed

* Bumped and added dependencies on all 3 Project.toml files, the main one, the docs/, an the tutorials/ one.
* `artificial_S2_lemniscate` is available as [`ManoptExample.Lemniscate`](https://juliamanifolds.github.io/ManoptExamples.jl/stable/data/#ManoptExamples.Lemniscate-Tuple{Number}) and works on arbitrary manifolds now.
* `artificial_S1_signal` is available as [`ManoptExample.artificial_S1_signal`](https://juliamanifolds.github.io/ManoptExamples.jl/stable/data/#ManoptExamples.artificial_S1_signal)
* `artificial_S1_slope_signal` is available as [`ManoptExamples.artificial_S1_slope_signal`](https://juliamanifolds.github.io/ManoptExamples.jl/stable/data/#ManoptExamples.artificial_S1_slope_signal)
* `artificial_S2_composite_bezier_curve` is available as [`ManoptExamples.artificial_S2_composite_Bezier_curve`](https://juliamanifolds.github.io/ManoptExamples.jl/stable/data/#ManoptExamples.artificial_S2_composite_Bezier_curve-Tuple{})
* `artificial_S2_rotation_image` is available as [`ManoptExamples.artificial_S2_rotation_image`](https://juliamanifolds.github.io/ManoptExamples.jl/stable/data/#ManoptExamples.artificial_S2_rotation_image)
* `artificial_S2_whirl_image` is available as [`ManoptExamples.artificial_S2_whirl_image`](https://juliamanifolds.github.io/ManoptExamples.jl/stable/data/#ManoptExamples.artificial_S2_whirl_image)
* `artificial_S2_whirl_patch` is available as [`ManoptExamples.artificial_S2_whirl_path`](https://juliamanifolds.github.io/ManoptExamples.jl/stable/data/#ManoptExamples.artificial_S2_whirl_patch)
* `artificial_SAR_image` is available as [`ManoptExamples.artificial_SAR_image`](https://juliamanifolds.github.io/ManoptExamples.jl/stable/data/#ManoptExamples.artificialIn_SAR_image-Tuple{Integer})
* `artificial_SPD_image` is available as [`ManoptExamples.artificial_SPD_image`](https://juliamanifolds.github.io/ManoptExamples.jl/stable/data/#ManoptExamples.artificial_SPD_image)
* `artificial_SPD_image2` is available as [`ManoptExamples.artificial_SPD_image`](https://juliamanifolds.github.io/ManoptExamples.jl/stable/data/#ManoptExamples.artificial_SPD_image2)
* `adjoint_differential_forward_logs` is available as [`ManoptExamples.adjoint_differential_forward_logs`](https://juliamanifolds.github.io/ManoptExamples.jl/stable/objectives/#ManoptExamples.adjoint_differential_forward_logs-Union{Tuple{TPR},%20Tuple{TSize},%20Tuple{TM},%20Tuple{𝔽},%20Tuple{ManifoldsBase.PowerManifold{𝔽,%20TM,%20TSize,%20TPR},%20Any,%20Any}}%20where%20{𝔽,%20TM,%20TSize,%20TPR})
* `adjoint:differential_bezier_control` is available as [`ManoptExamples.adjoint_differential_Bezier_control_points`](https://juliamanifolds.github.io/ManoptExamples.jl/stable/objectives/#ManoptExamples.adjoint_differential_Bezier_control_points-Tuple{ManifoldsBase.AbstractManifold,%20AbstractVector{%3C:ManoptExamples.BezierSegment},%20AbstractVector,%20AbstractVector})
* `BezierSegment` is available as [`ManoptExamples.BeziérSegment`](https://juliamanifolds.github.io/ManoptExamples.jl/stable/objectives/#ManoptExamples.BezierSegment)
* `cost_acceleration_bezier` is available as [`ManoptExamples.acceleration_Bezier`](https://juliamanifolds.github.io/ManoptExamples.jl/stable/objectives/#ManoptExamples.acceleration_Bezier-Union{Tuple{P},%20Tuple{ManifoldsBase.AbstractManifold,%20AbstractVector{P},%20AbstractVector{%3C:Integer},%20AbstractVector{%3C:AbstractFloat}}}%20where%20P)
* `cost_L2_acceleration_bezier` is available as [`ManoptExamples.L2_acceleration_Bezier`](https://juliamanifolds.github.io/ManoptExamples.jl/stable/objectives/#ManoptExamples.L2_acceleration_Bezier-Union{Tuple{P},%20Tuple{ManifoldsBase.AbstractManifold,%20AbstractVector{P},%20AbstractVector{%3C:Integer},%20AbstractVector{%3C:AbstractFloat},%20AbstractFloat,%20AbstractVector{P}}}%20where%20P)
* `costIntrICTV12` is available as [`ManoptExamples.Intrinsic_infimal_convolution_TV12`]()
* `costL2TV` is available as [`ManoptExamples.L2_Total_Variation`](https://juliamanifolds.github.io/ManoptExamples.jl/stable/objectives/#ManoptExamples.L2_Total_Variation-NTuple{4,%20Any})
* `costL2TV12` is available as [`ManoptExamples.L2_Total_Variation_1_2`](https://juliamanifolds.github.io/ManoptExamples.jl/stable/objectives/#ManoptExamples.L2_Total_Variation_1_2-Tuple{ManifoldsBase.PowerManifold,%20Vararg{Any,%204}})
* `costL2TV2` is available as [`ManoptExamples.L2_second_order_Total_Variation`](https://juliamanifolds.github.io/ManoptExamples.jl/stable/objectives/#ManoptExamples.L2_second_order_Total_Variation-Tuple{ManifoldsBase.PowerManifold,%20Any,%20Any,%20Any})
* `costTV` is available as [`ManoptExamples.Total_Variation`](https://juliamanifolds.github.io/ManoptExamples.jl/stable/objectives/#ManoptExamples.Total_Variation)
* `costTV2` is available as [`ManoptExamples.second_order_Total_Variation`](https://juliamanifolds.github.io/ManoptExamples.jl/stable/objectives/#ManoptExamples.second_order_Total_Variation)
* `de_casteljau` is available as [`ManoptExamples.de_Casteljau`](https://juliamanifolds.github.io/ManoptExamples.jl/stable/objectives/#ManoptExamples.de_Casteljau-Tuple{ManifoldsBase.AbstractManifold,%20Vararg{Any}})
* `differential_forward_logs` is available as [`ManoptExamples.differential_forward_logs`](https://juliamanifolds.github.io/ManoptExamples.jl/stable/objectives/#ManoptExamples.differential_forward_logs-Tuple{ManifoldsBase.PowerManifold,%20Any,%20Any})
* `differential_bezier_control` is available as [`ManoptExamples.differential_Bezier_control_points`](https://juliamanifolds.github.io/ManoptExamples.jl/stable/objectives/#ManoptExamples.differential_Bezier_control_points-Tuple{ManifoldsBase.AbstractManifold,%20AbstractVector{%3C:ManoptExamples.BezierSegment},%20AbstractVector,%20AbstractVector{%3C:ManoptExamples.BezierSegment}})
* `forward_logs` is available as [`ManoptExamples.forward_logs`](https://juliamanifolds.github.io/ManoptExamples.jl/stable/objectives/#ManoptExamples.forward_logs-Union{Tuple{TPR},%20Tuple{TSize},%20Tuple{TM},%20Tuple{𝔽},%20Tuple{ManifoldsBase.PowerManifold{𝔽,%20TM,%20TSize,%20TPR},%20Any}}%20where%20{𝔽,%20TM,%20TSize,%20TPR})
* `get_bezier_degree` is available as [`ManoptExamples.get_Bezier_degree`](https://juliamanifolds.github.io/ManoptExamples.jl/stable/objectives/#ManoptExamples.get_Bezier_degree-Tuple{ManifoldsBase.AbstractManifold,%20ManoptExamples.BezierSegment})
* `get_bezier_degrees` is available as [`ManoptExamples.get_Bezier_degrees`](https://juliamanifolds.github.io/ManoptExamples.jl/stable/objectives/#ManoptExamples.get_Bezier_degrees-Tuple{ManifoldsBase.AbstractManifold,%20AbstractVector{%3C:ManoptExamples.BezierSegment}})
* `get_Bezier_inner_points` is available as [`ManoptExamples.get_Bezier_inner_points`](https://juliamanifolds.github.io/ManoptExamples.jl/stable/objectives/#ManoptExamples.get_Bezier_inner_points-Tuple{ManifoldsBase.AbstractManifold,%20AbstractVector{%3C:ManoptExamples.BezierSegment}})
* `get_bezier_junction_tangent_vectors` is available as [`ManoptExamples.get_Bezier_junction_tangent_vectors`](https://juliamanifolds.github.io/ManoptExamples.jl/stable/objectives/#ManoptExamples.get_Bezier_junction_tangent_vectors-Tuple{ManifoldsBase.AbstractManifold,%20AbstractVector{%3C:ManoptExamples.BezierSegment}})
* `get_bezier_junctions` is available as [`ManoptExamples.get_Bezier_junctions`](https://juliamanifolds.github.io/ManoptExamples.jl/stable/objectives/#ManoptExamples.get_Bezier_junctions)
* `get_bezier_points` is available as [`ManoptExamples.get_Bezier_points`](https://juliamanifolds.github.io/ManoptExamples.jl/stable/objectives/#ManoptExamples.get_Bezier_points)
* `get_bezier_segments` is available as [`ManoptExamples.get_Bezier_segments`](https://juliamanifolds.github.io/ManoptExamples.jl/stable/objectives/#ManoptExamples.get_Bezier_segments-Union{Tuple{P},%20Tuple{ManifoldsBase.AbstractManifold,%20Vector{P},%20Any},%20Tuple{ManifoldsBase.AbstractManifold,%20Vector{P},%20Any,%20Symbol}}%20where%20P)
* `grad_acceleration_bezier` is available as [`ManoptExamples.grad_acceleration_Bezier`](https://juliamanifolds.github.io/ManoptExamples.jl/stable/objectives/#ManoptExamples.grad_acceleration_Bezier-Tuple{ManifoldsBase.AbstractManifold,%20AbstractVector,%20AbstractVector{%3C:Integer},%20AbstractVector})
* `grad_L2_acceleration_bezier` is available as [`ManoptExamples.grad_L2_acceleration_Bezier`](https://juliamanifolds.github.io/ManoptExamples.jl/stable/objectives/#ManoptExamples.grad_L2_acceleration_Bezier-Union{Tuple{P},%20Tuple{ManifoldsBase.AbstractManifold,%20AbstractVector{P},%20AbstractVector{%3C:Integer},%20AbstractVector,%20Any,%20AbstractVector{P}}}%20where%20P)
* `grad_Intrinsic_infimal_convolution_TV12` is available as [`ManoptExamples.Intrinsic_infimal_convolution_TV12`](https://juliamanifolds.github.io/ManoptExamples.jl/stable/objectives/#ManoptExamples.grad_intrinsic_infimal_convolution_TV12-Tuple{ManifoldsBase.AbstractManifold,%20Vararg{Any,%205}})
* `grad_TV` is available as [`ManoptExamples.grad_Total_Variation`](https://juliamanifolds.github.io/ManoptExamples.jl/stable/objectives/#ManoptExamples.grad_Total_Variation)
* `costIntrICTV12` is available as [`ManoptExamples.Intrinsic_infimal_convolution_TV12`](https://juliamanifolds.github.io/ManoptExamples.jl/stable/objectives/#ManoptExamples.Intrinsic_infimal_convolution_TV12-Tuple{ManifoldsBase.AbstractManifold,%20Vararg{Any,%205}})
* `project_collaborative_TV` is available as [`ManoptExamples.project_collaborative_TV`](https://juliamanifolds.github.io/ManoptExamples.jl/stable/objectives/#ManoptExamples.project_collaborative_TV)
* `prox_parallel_TV` is available as [`ManoptExamples.prox_parallel_TV`](https://juliamanifolds.github.io/ManoptExamples.jl/stable/objectives/#ManoptExamples.prox_parallel_TV)
* `grad_TV2` is available as [`ManoptExamples.prox_second_order_Total_Variation`](https://juliamanifolds.github.io/ManoptExamples.jl/stable/objectives/#ManoptExamples.grad_second_order_Total_Variation)
* `prox_TV` is available as [`ManoptExamples.prox_Total_Variation`](https://juliamanifolds.github.io/ManoptExamples.jl/stable/objectives/#ManoptExamples.prox_Total_Variation)
* `prox_TV2` is available as [`ManopExamples.prox_second_order_Total_Variation`](https://juliamanifolds.github.io/ManoptExamples.jl/stable/objectives/#ManoptExamples.prox_second_order_Total_Variation-Union{Tuple{T},%20Tuple{ManifoldsBase.AbstractManifold,%20Any,%20Tuple{T,%20T,%20T}},%20Tuple{ManifoldsBase.AbstractManifold,%20Any,%20Tuple{T,%20T,%20T},%20Int64}}%20where%20T)

## [0.4.43] November 19, 2023

### Added

* vale.sh as a CI to keep track of a consistent documentation

## [0.4.42] November 6, 2023

### Added

* add `Manopt.JuMP_Optimizer` implementing JuMP's solver interface

## [0.4.41] November 2, 2023

### Changed

* `trust_regions` is now more flexible and the sub solver (Steihaug-Toint tCG by default)
  can now be exchanged.
* `adaptive_regularization_with_cubics` is now more flexible as well, where it previously was a bit too
  much tightened to the Lanczos solver as well.
* Unified documentation notation and bumped dependencies to use DocumenterCitations 1.3

## [0.4.40] October 24, 2023

### Added

* add a `--help` argument to `docs/make.jl` to document all available command line arguments
* add a `--exclude-tutorials` argument to `docs/make.jl`. This way, when quarto is not available
  on a computer, the docs can still be build with the tutorials not being added to the menu
  such that documenter does not expect them to exist.

### Changes

* Bump dependencies to `ManifoldsBase.jl` 0.15 and `Manifolds.jl` 0.9
* move the ARC CG subsolver to the main package, since `TangentSpace` is now already
  available from `ManifoldsBase`.

## [0.4.39] October 9, 2023

### Changes

* also use the pair of a retraction and the inverse retraction (see last update)
  to perform the relaxation within the Douglas-Rachford algorithm.

## [0.4.38] October 8, 2023

### Changes

* avoid allocations when calling `get_jacobian!` within the Levenberg-Marquard Algorithm.

### Fixed

* Fix a lot of typos in the documentation

## [0.4.37] September 28, 2023

### Changes

* add more of the Riemannian Levenberg-Marquard algorithms parameters as keywords, so they
  can be changed on call
* generalize the internal reflection of Douglas-Rachford, such that is also works with an
  arbitrary pair of a reflection and an inverse reflection.

## [0.4.36]  September 20, 2023

### Fixed

* Fixed a bug that caused non-matrix points and vectors to fail when working with approximate

## [0.4.35]  September 14, 2023

### Added

* The access to functions of the objective is now unified and encapsulated in proper `get_` functions.

## [0.4.34]  September 02, 2023

### Added

* an `ManifoldEuclideanGradientObjective` to allow the cost, gradient, and Hessian and other
  first or second derivative based elements to be Euclidean and converted when needed.
* a keyword `objective_type=:Euclidean` for all solvers, that specifies that an Objective shall be created of the new type

## [0.4.33] August 24, 2023

### Added

* `ConstantStepsize` and `DecreasingStepsize` now have an additional field `type::Symbol` to assess whether the
  step-size should be relatively (to the gradient norm) or absolutely constant.

## [0.4.32] August 23, 2023

### Added

* The adaptive regularization with cubics (ARC) solver.

## [0.4.31] August 14, 2023

### Added

* A `:Subsolver` keyword in the `debug=` keyword argument, that activates the new `DebugWhenActive``
  to de/activate subsolver debug from the main solvers `DebugEvery`.

## [0.4.30] August 3, 2023

### Changed

* References in the documentation are now rendered using [DocumenterCitations.jl](https://github.com/JuliaDocs/DocumenterCitations.jl)
* Asymptote export now also accepts a size in pixel instead of its default `4cm` size and `render` can be deactivated setting it to `nothing`.

## [0.4.29] July 12, 2023

### Fixed

* fixed a bug, where `cyclic_proximal_point` did not work with decorated objectives.

## [0.4.28] June 24, 2023

### Changed

* `max_stepsize` was specialized for `FixedRankManifold` to follow Matlab Manopt.

## [0.4.27] June 15, 2023

### Added

* The `AdaptiveWNGrad` stepsize is available as a new stepsize functor.

### Fixed

* Levenberg-Marquardt now possesses its parameters `initial_residual_values` and
  `initial_jacobian_f` also as keyword arguments, such that their default initialisations
  can be adapted, if necessary

## [0.4.26] June 11, 2023

### Added

* simplify usage of gradient descent as sub solver in the DoC solvers.
* add a `get_state` function
* document `indicates_convergence`.

## [0.4.25] June 5, 2023

### Fixed

* Fixes an allocation bug in the difference of convex algorithm

## [0.4.24] June 4, 2023

### Added

* another workflow that deletes old PR renderings from the docs to keep them smaller in overall size.

### Changes

* bump dependencies since the extension between Manifolds.jl and ManifoldsDiff.jl has been moved to Manifolds.jl

## [0.4.23] June 4, 2023

### Added

* More details on the Count and Cache tutorial

### Changed

* loosen constraints slightly

## [0.4.22] May 31, 2023

### Added

* A tutorial on how to implement a solver

## [0.4.21] May 22, 2023

### Added

* A `ManifoldCacheObjective` as a decorator for objectives to cache results of calls,
  using LRU Caches as a weak dependency. For now this works with cost and gradient evaluations
* A `ManifoldCountObjective` as a decorator for objectives to enable counting of calls to for example the cost and the gradient
* adds a `return_objective` keyword, that switches the return of a solver to a tuple `(o, s)`,
  where `o` is the (possibly decorated) objective, and `s` is the “classical” solver return (state or point).
  This way the counted values can be accessed and the cache can be reused.
* change solvers on the mid level (form `solver(M, objective, p)`) to also accept decorated objectives

### Changed

* Switch all Requires weak dependencies to actual weak dependencies starting in Julia 1.9


## [0.4.20] May 11, 2023

### Changed

* the default tolerances for the numerical `check_` functions were loosened a bit,
  such that `check_vector` can also be changed in its tolerances.

## [0.4.19] May 7, 2023

### Added

* the sub solver for `trust_regions` is now customizable and can now be exchanged.

### Changed

* slightly changed the definitions of the solver states for ALM and EPM to be type stable

## [0.4.18] May 4, 2023

### Added

* A function `check_Hessian(M, f, grad_f, Hess_f)` to numerically verify the (Riemannian) Hessian of a function `f`

## [0.4.17] April 28, 2023

### Added

* A new interface of the form `alg(M, objective, p0)` to allow to reuse
  objectives without creating `AbstractManoptSolverState`s and calling `solve!`. This especially still allows for any decoration of the objective and/or the state using `debug=`, or `record=`.

### Changed

* All solvers now have the initial point `p` as an optional parameter making it more accessible to first time users, `gradient_descent(M, f, grad_f)` is equivalent to `gradient_descent(M, f, grad_f, rand(M))`

### Fixed

* Unified the framework to work on manifold where points are represented by numbers for several solvers

## [0.4.16] April 18, 2023

### Fixed

* the inner products used in `truncated_gradient_descent` now also work thoroughly on complex
  matrix manifolds

## [0.4.15] April 13, 2023

### Changed

* `trust_regions(M, f, grad_f, hess_f, p)` now has the Hessian `hess_f` as well as
  the start point `p0` as an optional parameter and approximate it otherwise.
* `trust_regions!(M, f, grad_f, hess_f, p)` has the Hessian as an optional parameter
  and approximate it otherwise.

### Removed

* support for `ManifoldsBase.jl` 0.13.x, since with the definition of `copy(M,p::Number)`,
  in 0.14.4, that one is used instead of defining it ourselves.

## [0.4.14] April 06, 2023

### Changed
* `particle_swarm` now uses much more in-place operations

### Fixed
* `particle_swarm` used quite a few `deepcopy(p)` commands still, which were replaced by `copy(M, p)`

## [0.4.13] April 09, 2023

### Added

* `get_message` to obtain messages from sub steps of a solver
* `DebugMessages` to display the new messages in debug
* safeguards in Armijo line search and L-BFGS against numerical over- and underflow that report in messages

## [0.4.12] April 4, 2023

### Added

* Introduce the [Difference of Convex Algorithm](https://manoptjl.org/stable/solvers/difference_of_convex/#DCASolver) (DCA)
  `difference_of_convex_algorithm(M, f, g, ∂h, p0)`
* Introduce the [Difference of Convex Proximal Point Algorithm](https://manoptjl.org/stable/solvers/difference_of_convex/#DCPPASolver) (DCPPA)
  `difference_of_convex_proximal_point(M, prox_g, grad_h, p0)`
* Introduce a `StopWhenGradientChangeLess` stopping criterion

## [0.4.11] March 27, 2023

### Changed

* adapt tolerances in tests to the speed/accuracy optimized distance on the sphere in `Manifolds.jl` (part II)

## [0.4.10] March 26, 2023

### Changed

* adapt tolerances in tests to the speed/accuracy optimized distance on the sphere in `Manifolds.jl`

## [0.4.9] March 3, 2023

### Added

* introduce a wrapper that allows line searches from [LineSearches.jl](https://github.com/JuliaNLSolvers/LineSearches.jl)
  to be used within Manopt.jl, introduce the [manoptjl.org/stable/extensions/](https://manoptjl.org/stable/extensions/)
  page to explain the details.

## [0.4.8] February 21, 2023

### Added

* a `status_summary` that displays the main parameters within several structures of Manopt,
  most prominently a solver state

### Changed

* Improved storage performance by introducing separate named tuples for points and vectors
* changed the `show` methods of `AbstractManoptSolverState`s to display their `state_summary
* Move tutorials to be rendered with Quarto into the documentation.

## [0.4.7] February 14, 2023

### Changed

* Bump `[compat]` entry of ManifoldDiff to also include 0.3

## [0.4.6] February 3, 2023

### Fixed

* Fixed a few stopping criteria even indicated to stop before the algorithm started.

## [0.4.5] January 24, 2023

### Changed

* the new default functions that include `p` are used where possible
* a first step towards faster storage handling

## [0.4.4] January 20, 2023

### Added

* Introduce `ConjugateGradientBealeRestart` to allow CG restarts using Beale‘s rule

### Fixed

* fix a type in `HestenesStiefelCoefficient`


## [0.4.3] January 17, 2023

### Fixed

* the CG coefficient `β` can now be complex
* fix a bug in `grad_distance`

## [0.4.2] January 16, 2023

### Changed

* the usage of `inner` in line search methods, such that they work well with
  complex manifolds as well


## [0.4.1] January 15, 2023

### Fixed

* a `max_stepsize` per manifold to avoid leaving the injectivity radius,
  which it also defaults to

## [0.4.0] January 10, 2023

### Added

* Dependency on `ManifoldDiff.jl` and a start of moving actual derivatives, differentials,
  and gradients there.
* `AbstractManifoldObjective` to store the objective within the `AbstractManoptProblem`
* Introduce a `CostGrad` structure to store a function that computes the cost and gradient
  within one function.
* started a `changelog.md` to thoroughly keep track of changes

### Changed

* `AbstractManoptProblem` replaces `Problem`
* the problem now contains a
* `AbstractManoptSolverState` replaces `Options`
* `random_point(M)` is replaced by `rand(M)` from `ManifoldsBase.jl
* `random_tangent(M, p)` is replaced by `rand(M; vector_at=p)`<|MERGE_RESOLUTION|>--- conflicted
+++ resolved
@@ -5,21 +5,19 @@
 The format is based on [Keep a Changelog](https://keepachangelog.com/en/1.0.0/),
 and this project adheres to [Semantic Versioning](https://semver.org/spec/v2.0.0.html).
 
-<<<<<<< HEAD
-## [0.4.65] June 4, 2024
+## [0.4.66] WIP
 
 ### Added
 
 * Unify doc strings and presentation of keyword arguments
 * activate running vale on CI.
-=======
+
 ## [0.4.65] June 13, 2024
 
 ### Changed
 
 * refactor stopping criteria to not store a `sc.reason` internally, but instead only
   generate the reason (and hence allocate a string) when actually asked for a reason.
->>>>>>> befce295
 
 ## [0.4.64] June 4, 2024
 
