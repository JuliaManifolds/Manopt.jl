# Changelog

All notable Changes to the Julia package `Manopt.jl` are documented in this file.
The file was started with Version `0.4`.

The format is based on [Keep a Changelog](https://keepachangelog.com/en/1.0.0/),
and this project adheres to [Semantic Versioning](https://semver.org/spec/v2.0.0.html).

<<<<<<< HEAD
## [0.5.18] June 6, 2025

### Added

* Introduce the algorithm `proximal_gradient_method` along with `ManifoldProximalGradientObjective`, `ProximalGradientMethodState`, `ProxGradAcceleration`.
* Add `ProximalGradientMethodBacktracking` stepsize.
* Add `StopWhenGradientMappingNormLess` stopping criterion.
=======
## [0.5.18] unreleased

### Added

* Introduce a `StopWhenRepeated` stopping criterion that stops when the given stopping criterion has indicated to stop `n` times (consecutively, if `consecutive=true`).
* Introduce a `StopWhenCriterionWithIterationCondition` stopping criterion that stops when a given stopping criterion has been satisfied together with a certain iteration condition. This can the generated even with shortcuts like `sc > 5`
* Introduce a `DebugCallback` that allows to add a callback function to the debug system
* Introduce a `callback=` keyword to all solvers.
>>>>>>> 2204cdfb
* Added back functions `estimate_sectional_curvature`, `ζ_1`, `ζ_2`, `close_point` from `convex_bundle_method`; the function call can stay the same as before since there is a curvature estimation fallback
* Add back some fields and arguments such as `p_estimate`, `ϱ`, `α`, from `ConvexBundleMethodState`

### Changed

* make the `GradientDescentState` a bit more tolerant to ignore keywords it does not use.

## [0.5.17] June 3, 2025

### Added

* Introduce a `StopWhenCostChangeLess` stopping criterion that stops when the cost function changes less than a given value.

## [0.5.16] May 7, 2025

### Fixed

* fixes a bug in the `LineSearches.jl` extension, where two (old) `retract!`s were still
present; they were changed to `retact_fused!`.

## [0.5.15] May 6, 2025

### Fixed

* CMA-ES no longer errors when the covariance matrix has nonpositive eigenvalues due to numerical issues.

## [0.5.14] May 5, 2025

### Added

* `linear_subsolver!` is added as a keyword argument to the Levenberg-Marquardt interface.

### Changed

* adapt to using `default_basis` where appropriate.
* the tutorials are now rendered with `quarto` using the [`QuartoNotebookRunner.jl`](https://github.com/PumasAI/QuartoNotebookRunner.jl) and are hence purely julia based.

## [0.5.13] April 25, 2025

### Added

* Allow setting `AbstractManifoldObjective` through JuMP

### Changed

* Remove dependency on `ManoptExamples.jl` which yielded a circular dependency, though only through extras
* Unify dummy types and several test functions into the `ManoptTestSuite` subpackage.

### Fixed

* A scaling error that appeared only when calling `get_cost_function` on the new `ScaledManifoldObjective`.
* Documentation issues for quasi-Newton solvers.
* fixes a scaling error in quasi newton
* Fixes printing of JuMP models containg Manopt solver.


## [0.5.12] April 13, 2025

### Added

* a `ScaledManifoldObjective` to easier build scaled versions of objectives,
  especially turn maximisation problems into minimisation ones using a scaling of `-1`.
* Introduce a `ManifoldConstrainedSetObjective`
* Introduce a `projected_gradient_method`


## [0.5.11] April 8, 2025

### Added

* Configurable subsolver for the linear subproblem in Levenberg-Marquardt. The default subsolver is now also robust to numerical issues that may cause Cholesky decomposition to fail.

## [0.5.10] April 4, 2025

### Fixed

* a proper implementation of the preconditioning for `quasi_Newton`, that can be used instead
  of or in combination with the initial scaling.

## [0.5.9] March 24, 2025

### Added

* add a `PreconditionedDirection` variant to the `direction` gradient processor
  keyword argument and its corresponding `PreconditionedDirectionRule`
* make the preconditioner available in quasi Newton.
* in `gradient_descent` and `conjugate_gradient_descent` the rule can be added anyways.

### Fixed

* the links in the AD tutorial are fixed and moved to using `extref`

## [0.5.8] February 28, 2025

### Fixed

* fixed a small bug in the `NonmonotoneLinesearchStepsize` hwn the injectivity radius is an irrational number.
* fixed a small bug in `check_gradient` where `eps` might have been called on complex types.
* fixed a bug in several gradient based solvers like `quasi_newton`, such that they properly work with the combined cost grad objective.
* fixes a few typos in the docs.

## [0.5.7] February 20, 20265

### Added

* Adds a mesh adaptive direct search algorithm (MADS), using the LTMADS variant with a lower triangular (LT) random matrix in the mesh generation.

## [0.5.6] February 10, 2025

### Changed

* bump dependencies of all JuliaManifolds ecosystem packages to be consistent with ManifoldsBase 1.0

## [0.5.5] January 4, 2025

### Added

* the Levenberg-Marquardt algorithm internally uses a `VectorGradientFunction`, which allows
 to use a vector of gradients of a function returning all gradients as well for the algorithm
* The `VectorGradientFunction` now also have a `get_jacobian` function

### Changed

* Minimum Julia version is now 1.10 (the LTS which replaced 1.6)
* The vectorial functions had a bug where the original vector function for the mutating case
  was not always treated as mutating.

### Removed

* The geodesic regression example, first because it is not correct, second because it should become part of ManoptExamples.jl once it is correct.

## [0.5.4] December 11, 2024

### Added

* An automated detection whether the tutorials are present
   if not an also no quarto run is done, an automated `--exclude-tutorials` option is added.
* Support for ManifoldDiff 0.4
* icons upfront external links when they link to another package or Wikipedia.

## [0.5.3] October 18, 2024

### Added

* `StopWhenChangeLess`, `StopWhenGradientChangeLess` and `StopWhenGradientLess` can now use the new idea (ManifoldsBase.jl 0.15.18) of different outer norms on manifolds with components like power and product manifolds and all others that support this from the `Manifolds.jl` Library, like `Euclidean`

### Changed

* stabilize `max_stepsize` to also work when `injectivity_radius` dos not exist.
  It however would warn new users, that activate tutorial mode.
* Start a `ManoptTestSuite` sub package to store dummy types and common test helpers in.

## [0.5.2] October 5, 2024

### Added

* three new symbols to easier state to record the `:Gradient`, the `:GradientNorm`, and the `:Stepsize`.

### Changed

* fix a few typos in the documentation
* improved the documentation for the initial guess of [`ArmijoLinesearchStepsize`](https://manoptjl.org/stable/plans/stepsize/#Manopt.ArmijoLinesearch).

## [0.5.1] September 4, 2024

### Changed

* slightly improves the test for the ` ExponentialFamilyProjection` text on the about page.

### Added

* the `proximal_point` method.

## [0.5.0] August 29, 2024

This breaking update is mainly concerned with improving a unified experience through all solvers
and some usability improvements, such that for example the different gradient update rules are easier to specify.

In general this introduces a few factories, that avoid having to pass the manifold to keyword arguments

### Added

* A `ManifoldDefaultsFactory` that postpones the creation/allocation of manifold-specific fields in for example direction updates, step sizes and stopping criteria. As a rule of thumb, internal structures, like a solver state should store the final type. Any high-level interface, like the functions to start solvers, should accept such a factory in the appropriate places and call the internal `_produce_type(factory, M)`, for example before passing something to the state.
* a `documentation_glossary.jl` file containing a glossary of often used variables in fields, arguments, and keywords, to print them in a unified manner. The same for usual sections, text, and math notation that is often used within the doc-strings.

### Changed

* Any `Stepsize` now has a `Stepsize` struct used internally as the original `struct`s before. The newly exported terms aim to fit `stepsize=...` in naming and create a `ManifoldDefaultsFactory` instead, so that any stepsize can be created without explicitly specifying the manifold.
  * `ConstantStepsize` is no longer exported, use `ConstantLength` instead. The length parameter is now a positional argument following the (optional) manifold. Besides that `ConstantLength` works as before,just that omitting the manifold fills the one specified in the solver now.
  * `DecreasingStepsize` is no longer exported, use `DecreasingLength` instead. `ConstantLength` works as before,just that omitting the manifold fills the one specified in the solver now.
  * `ArmijoLinesearch` is now called `ArmijoLinesearchStepsize`. `ArmijoLinesearch` works as before,just that omitting the manifold fills the one specified in the solver now.
  * `WolfePowellLinesearch` is now called `WolfePowellLinesearchStepsize`, its constant `c_1` is now unified with Armijo and called `sufficient_decrease`, `c_2` was renamed to `sufficient_curvature`. Besides that, `WolfePowellLinesearch` works as before, just that omitting the manifold fills the one specified in the solver now.
  * `WolfePowellBinaryLinesearch` is now called `WolfePowellBinaryLinesearchStepsize`, its constant `c_1` is now unified with Armijo and called `sufficient_decrease`, `c_2` was renamed to `sufficient_curvature`. Besides that, `WolfePowellBinaryLinesearch` works as before, just that omitting the manifold fills the one specified in the solver now.
  * `NonmonotoneLinesearch` is now called `NonmonotoneLinesearchStepsize`. `NonmonotoneLinesearch` works as before, just that omitting the manifold fills the one specified in the solver now.
  * `AdaptiveWNGradient` is now called `AdaptiveWNGradientStepsize`. Its second positional argument, the gradient function was only evaluated once for the `gradient_bound` default, so it has been replaced by the keyword `X=` accepting a tangent vector. The last positional argument `p` has also been moved to a keyword argument. Besides that, `AdaptiveWNGradient` works as before, just that omitting the manifold fills the one specified in the solver now.
* Any `DirectionUpdateRule` now has the `Rule` in its name, since the original name is used to create the `ManifoldDefaultsFactory` instead. The original constructor now no longer requires the manifold as a parameter, that is later done in the factory. The `Rule` is, however, also no longer exported.
  * `AverageGradient` is now called `AverageGradientRule`. `AverageGradient` works as before, but the manifold as its first parameter is no longer necessary and `p` is now a keyword argument.
  * The `IdentityUpdateRule` now accepts a manifold optionally for consistency, and you can use `Gradient()` for short as well as its factory. Hence `direction=Gradient()` is now available.
  * `MomentumGradient` is now called `MomentumGradientRule`. `MomentumGradient` works as before, but the manifold as its first parameter is no longer necessary and `p` is now a keyword argument.
  * `Nesterov` is now called `NesterovRule`. `Nesterov` works as before, but the manifold as its first parameter is no longer necessary and `p` is now a keyword argument.
  * `ConjugateDescentCoefficient` is now called `ConjugateDescentCoefficientRule`. `ConjugateDescentCoefficient` works as before, but can now use the factory in between
  * the `ConjugateGradientBealeRestart` is now called `ConjugateGradientBealeRestartRule`. For the `ConjugateGradientBealeRestart` the manifold is now a first parameter, that is not necessary and no longer the `manifold=` keyword.
  * `DaiYuanCoefficient` is now called `DaiYuanCoefficientRule`. For the `DaiYuanCoefficient` the manifold as its first parameter is no longer necessary and the vector transport has been unified/moved to the `vector_transport_method=` keyword.
  * `FletcherReevesCoefficient` is now called `FletcherReevesCoefficientRule`. `FletcherReevesCoefficient` works as before, but can now use the factory in between
  * `HagerZhangCoefficient` is now called `HagerZhangCoefficientRule`. For the `HagerZhangCoefficient` the manifold as its first parameter is no longer necessary and the vector transport has been unified/moved to the `vector_transport_method=` keyword.
  * `HestenesStiefelCoefficient` is now called `HestenesStiefelCoefficientRule`. For the `HestenesStiefelCoefficient` the manifold as its first parameter is no longer necessary and the vector transport has been unified/moved to the `vector_transport_method=` keyword.
  * `LiuStoreyCoefficient` is now called `LiuStoreyCoefficientRule`. For the `LiuStoreyCoefficient` the manifold as its first parameter is no longer necessary and the vector transport has been unified/moved to the `vector_transport_method=` keyword.
  * `PolakRibiereCoefficient` is now called `PolakRibiereCoefficientRule`. For the `PolakRibiereCoefficient` the manifold as its first parameter is no longer necessary and the vector transport has been unified/moved to the `vector_transport_method=` keyword.
  * the `SteepestDirectionUpdateRule` is now called `SteepestDescentCoefficientRule`. The `SteepestDescentCoefficient` is equivalent, but creates the new factory temporarily.
  * `AbstractGradientGroupProcessor` is now called `AbstractGradientGroupDirectionRule`
    * the `StochasticGradient` is now called `StochasticGradientRule`. The `StochasticGradient` is equivalent, but creates the new factory temporarily, so that the manifold is not longer necessary.
  * the `AlternatingGradient` is now called `AlternatingGradientRule`.
  The `AlternatingGradient` is equivalent, but creates the new factory temporarily, so that the manifold is not longer necessary.
* `quasi_Newton` had a keyword `scale_initial_operator=` that was inconsistently declared (sometimes boolean, sometimes real) and was unused.
  It is now called `initial_scale=1.0` and scales the initial (diagonal, unit) matrix within the approximation of the Hessian additionally to the $\frac{1}{\lVert g_k\rVert}$ scaling with the norm of the oldest gradient for the limited memory variant. For the full matrix variant the initial identity matrix is now scaled with this parameter.
* Unify doc strings and presentation of keyword arguments
  * general indexing, for example in a vector, uses `i`
  * index for inequality constraints is unified to `i` running from `1,...,m`
  * index for equality constraints is unified to `j` running from `1,...,n`
  * iterations are using now `k`
* `get_manopt_parameter` has been renamed to `get_parameter` since it is internal,
  so internally that is clear; accessing it from outside hence reads anyways `Manopt.get_parameter`
* `set_manopt_parameter!` has been renamed to `set_parameter!` since it is internal,
  so internally that is clear; accessing it from outside hence reads `Manopt.set_parameter!`
* changed the `stabilize::Bool=` keyword in `quasi_Newton` to the more flexible `project!=`
  keyword, this is also more in line with the other solvers. Internally the same is done
  within the `QuasiNewtonLimitedMemoryDirectionUpdate`. To adapt,
  * the previous `stabilize=true` is now set with `(project!)=embed_project!` in general,
    and if the manifold is represented by points in the embedding, like the sphere, `(project!)=project!` suffices
  * the new default is `(project!)=copyto!`, so by default no projection/stabilization is performed.
* the positional argument `p` (usually the last or the third to last if sub solvers existed) has been moved to a keyword argument `p=` in all State constructors
* in `NelderMeadState` the `population` moved from positional to keyword argument as well,
* the way to initialise sub solvers in the solver states has been unified In the new variant
  * the `sub_problem` is always a positional argument; namely the last one
  * if the `sub_state` is given as a optional positional argument after the problem, it has to be a manopt solver state
  * you can provide the new `ClosedFormSolverState(e::AbstractEvaluationType)` for the state
    to indicate that the `sub_problem` is a closed form solution (function call) and how it
    has to be called
  * if you do not provide the `sub_state` as positional, the keyword `evaluation=` is used
    to generate the state `ClosedFormSolverState`.
  * when previously `p` and eventually `X` where positional arguments, they are now moved
    to keyword arguments of the same name for start point and tangent vector.
  * in detail
    * `AdaptiveRegularizationState(M, sub_problem [, sub_state]; kwargs...)` replaces
      the (anyways unused) variant to only provide the objective; both `X` and `p` moved to keyword arguments.
    * `AugmentedLagrangianMethodState(M, objective, sub_problem; evaluation=...)` was added
    * `AugmentedLagrangianMethodState(M, objective, sub_problem, sub_state; evaluation=...)` now has `p=rand(M)` as keyword argument instead of being the second positional one
    * `ExactPenaltyMethodState(M, sub_problem; evaluation=...)` was added and `ExactPenaltyMethodState(M, sub_problem, sub_state; evaluation=...)` now has `p=rand(M)` as keyword argument instead of being the second positional one
    * `DifferenceOfConvexState(M, sub_problem; evaluation=...)` was added and `DifferenceOfConvexState(M, sub_problem, sub_state; evaluation=...)` now has `p=rand(M)` as keyword argument instead of being the second positional one
    * `DifferenceOfConvexProximalState(M, sub_problem; evaluation=...)` was added and `DifferenceOfConvexProximalState(M, sub_problem, sub_state; evaluation=...)` now has `p=rand(M)` as keyword argument instead of being the second positional one
  * bumped `Manifolds.jl`to version 0.10; this mainly means that any algorithm working on a product manifold and requiring `ArrayPartition` now has to explicitly do `using RecursiveArrayTools`.
### Fixed

* the `AverageGradientRule` filled its internal vector of gradients wrongly or mixed it up in parallel transport. This is now fixed.

### Removed

* the `convex_bundle_method` and its `ConvexBundleMethodState` no longer accept the keywords `k_size`, `p_estimate` nor `ϱ`, they are superseded by just providing `k_max`.
* the `truncated_conjugate_gradient_descent(M, f, grad_f, hess_f)` has the Hessian now
   a mandatory argument. To use the old variant,
   provide `ApproxHessianFiniteDifference(M, copy(M, p), grad_f)` to `hess_f` directly.
* all deprecated keyword arguments and a few function signatures were removed:
  * `get_equality_constraints`, `get_equality_constraints!`, `get_inequality_constraints`, `get_inequality_constraints!` are removed. Use their singular forms and set the index to `:` instead.
  * `StopWhenChangeLess(ε)` is removed, use ``StopWhenChangeLess(M, ε)` instead to fill for example the retraction properly used to determine the change
 * In the `WolfePowellLinesearch` and  `WolfeBinaryLinesearch`the `linesearch_stopsize=` keyword is replaced by `stop_when_stepsize_less=`
 * `DebugChange` and `RecordChange` had a `manifold=` and a `invretr` keyword that were replaced by the first positional argument `M` and `inverse_retraction_method=`, respectively
 * in the `NonlinearLeastSquaresObjective` and `LevenbergMarquardt` the `jacB=` keyword is now called `jacobian_tangent_basis=`
 * in `particle_swarm` the `n=` keyword is replaced by `swarm_size=`.
 * `update_stopping_criterion!` has been removed and unified with `set_parameter!`. The code adaptions are
   * to set a parameter of a stopping criterion, just replace `update_stopping_criterion!(sc, :Val, v)` with `set_parameter!(sc, :Val, v)`
   * to update a stopping criterion in a solver state, replace the old `update_stopping_criterion!(state, :Val, v)` tat passed down to the stopping criterion by the explicit pass down with `set_parameter!(state, :StoppingCriterion, :Val, v)`


## [0.4.69] August 3, 2024

### Changed

* Improved performance of Interior Point Newton Method.

## [0.4.68] August 2, 2024

### Added

* an Interior Point Newton Method, the `interior_point_newton`
* a `conjugate_residual` Algorithm to solve a linear system on a tangent space.
* `ArmijoLinesearch` now allows for additional `additional_decrease_condition` and `additional_increase_condition` keywords to add further conditions to accept additional conditions when to accept an decreasing or increase of the stepsize.
* add a `DebugFeasibility` to have a debug print about feasibility of points in constrained optimisation employing the new `is_feasible` function
* add a `InteriorPointCentralityCondition` that can be added for step candidates within the line search of `interior_point_newton`
* Add Several new functors
  * the `LagrangianCost`, `LagrangianGradient`, `LagrangianHessian`, that based on a constrained objective allow to construct the Hessian objective of its Lagrangian
  * the `CondensedKKTVectorField` and its `CondensedKKTVectorFieldJacobian`, that are being used to solve a linear system within `interior_point_newton`
  * the `KKTVectorField` as well as its `KKTVectorFieldJacobian` and ``KKTVectorFieldAdjointJacobian`
  * the `KKTVectorFieldNormSq` and its `KKTVectorFieldNormSqGradient` used within the Armijo line search of `interior_point_newton`
* New stopping criteria
  * A `StopWhenRelativeResidualLess` for the `conjugate_residual`
  * A `StopWhenKKTResidualLess` for the `interior_point_newton`

## [0.4.67] July 25, 2024

### Added

* `max_stepsize` methods for `Hyperrectangle`.

### Fixed

* a few typos in the documentation
* `WolfePowellLinesearch` no longer uses `max_stepsize` with invalid point by default.


## [0.4.66] June 27, 2024

### Changed

* Remove functions `estimate_sectional_curvature`, `ζ_1`, `ζ_2`, `close_point` from `convex_bundle_method`
* Remove some unused fields and arguments such as `p_estimate`, `ϱ`, `α`, from `ConvexBundleMethodState` in favor of jut `k_max`
* Change parameter `R` placement in `ProximalBundleMethodState` to fifth position

## [0.4.65] June 13, 2024

### Changed

* refactor stopping criteria to not store a `sc.reason` internally, but instead only
  generate the reason (and hence allocate a string) when actually asked for a reason.

## [0.4.64] June 4, 2024

### Added

* Remodel the constraints and their gradients into separate `VectorGradientFunctions`
  to reduce code duplication and encapsulate the inner model of these functions and their gradients
* Introduce a `ConstrainedManoptProblem` to model different ranges for the gradients in the
  new `VectorGradientFunction`s beyond the default `NestedPowerRepresentation`
* introduce a `VectorHessianFunction` to also model that one can provide the vector of Hessians
  to constraints
* introduce a more flexible indexing beyond single indexing, to also include arbitrary ranges
  when accessing vector functions and their gradients and hence also for constraints and
  their gradients.

### Changed

* Remodel `ConstrainedManifoldObjective` to store an `AbstractManifoldObjective`
  internally instead of directly `f` and `grad_f`, allowing also Hessian objectives
  therein and implementing access to this Hessian
* Fixed a bug that Lanczos produced NaNs when started exactly in a minimizer, since the algorithm initially divides by the gradient norm.

### Deprecated

* deprecate `get_grad_equality_constraints(M, o, p)`, use `get_grad_equality_constraint(M, o, p, :)`
  from the more flexible indexing instead.

## [0.4.63] May 11, 2024

### Added

* `:reinitialize_direction_update` option for quasi-Newton behavior when the direction is not a descent one. It is now the new default for `QuasiNewtonState`.
* Quasi-Newton direction update rules are now initialized upon start of the solver with the new internal function `initialize_update!`.

### Fixed

* ALM and EPM no longer keep a part of the quasi-Newton subsolver state between runs.

### Changed

* Quasi-Newton solvers: `:reinitialize_direction_update` is the new default behavior in case of detection of non-descent direction instead of `:step_towards_negative_gradient`. `:step_towards_negative_gradient` is still available when explicitly set using the `nondescent_direction_behavior` keyword argument.

## [0.4.62] May 3, 2024

### Changed

* bumped dependency of ManifoldsBase.jl to 0.15.9 and imported their numerical verify functions. This changes the `throw_error` keyword used internally to a `error=` with a symbol.

## [0.4.61] April 27, 2024

### Added

* Tests use `Aqua.jl` to spot problems in the code
* introduce a feature-based list of solvers and reduce the details in the alphabetical list
* adds a `PolyakStepsize`
* added a `get_subgradient` for `AbstractManifoldGradientObjectives` since their gradient is a special case of a subgradient.

### Fixed

* `get_last_stepsize` was defined in quite different ways that caused ambiguities. That is now internally a bit restructured and should work nicer.
  Internally this means that the interim dispatch on `get_last_stepsize(problem, state, step, vars...)` was removed. Now the only two left are `get_last_stepsize(p, s, vars...)` and the one directly checking `get_last_stepsize(::Stepsize)` for stored values.
* the accidentally exported `set_manopt_parameter!` is no longer exported

### Changed

* `get_manopt_parameter` and `set_manopt_parameter!` have been revised and better documented,
  they now use more semantic symbols (with capital letters) instead of direct field access
  (lower letter symbols). Since these are not exported, this is considered an internal, hence non-breaking change.
  * semantic symbols are now all nouns in upper case letters
  * `:active` is changed to `:Activity`


## [0.4.60] April 10, 2024

### Added

* `RecordWhenActive` to allow records to be deactivated during runtime, symbol `:WhenActive`
* `RecordSubsolver` to record the result of a subsolver recording in the main solver, symbol `:Subsolver`
* `RecordStoppingReason` to record the reason a solver stopped
* made the `RecordFactory` more flexible and quite similar to `DebugFactory`, such that it is now also easy to specify recordings at the end of solver runs. This can especially be used to record final states of sub solvers.

### Changed

* being a bit more strict with internal tools and made the factories for record non-exported, so this is the same as for debug.

### Fixed

* The name `:Subsolver` to generate `DebugWhenActive` was misleading, it is now called `:WhenActive` referring to “print debug only when set active, that is by the parent (main) solver”.
* the old version of specifying `Symbol => RecordAction` for later access was ambiguous, since
it could also mean to store the action in the dictionary under that symbol. Hence the order for access
was switched to `RecordAction => Symbol` to resolve that ambiguity.

## [0.4.59] April 7, 2024

### Added

* A Riemannian variant of the CMA-ES (Covariance Matrix Adaptation Evolutionary Strategy) algorithm, `cma_es`.

### Fixed

* The constructor dispatch for `StopWhenAny` with `Vector` had incorrect element type assertion which was fixed.

## [0.4.58] March 18, 2024

### Added

* more advanced methods to add debug to the beginning of an algorithm, a step, or the end of
  the algorithm with `DebugAction` entries at `:Start`, `:BeforeIteration`, `:Iteration`, and
  `:Stop`, respectively.
* Introduce a Pair-based format to add elements to these hooks, while all others ar
  now added to :Iteration (no longer to `:All`)
* (planned) add an easy possibility to also record the initial stage and not only after the first iteration.

### Changed

* Changed the symbol for the `:Step` dictionary to be `:Iteration`, to unify this with the symbols used in recording,
  and removed the `:All` symbol. On the fine granular scale, all but `:Start` debugs are now reset on init.
  Since these are merely internal entries in the debug dictionary, this is considered non-breaking.
* introduce a `StopWhenSwarmVelocityLess` stopping criterion for `particle_swarm` replacing
  the current default of the swarm change, since this is a bit more effective to compute

### Fixed

* fixed the outdated documentation of `TruncatedConjugateGradientState`, that now correctly
  state that `p` is no longer stored, but the algorithm runs on `TpM`.
* implemented the missing `get_iterate` for `TruncatedConjugateGradientState`.

## [0.4.57] March 15, 2024

### Changed

* `convex_bundle_method` uses the `sectional_curvature` from `ManifoldsBase.jl`.
* `convex_bundle_method` no longer has the unused `k_min` keyword argument.
* `ManifoldsBase.jl` now is running on Documenter 1.3, `Manopt.jl` documentation now uses [DocumenterInterLinks](https://github.com/JuliaDocs/DocumenterInterLinks.jl) to refer to sections and functions from `ManifoldsBase.jl`

### Fixed

* fixes a type that when passing `sub_kwargs` to `trust_regions` caused an error in the decoration of the sub objective.

## [0.4.56] March 4, 2024

### Added

* The option `:step_towards_negative_gradient` for `nondescent_direction_behavior` in quasi-Newton solvers does no longer emit a warning by default. This has been moved to a `message`, that can be accessed/displayed with `DebugMessages`
* `DebugMessages` now has a second positional argument, specifying whether all messages, or just the first (`:Once`) should be displayed.

## [0.4.55] March 3, 2024

### Added

* Option `nondescent_direction_behavior` for quasi-Newton solvers.
  By default it checks for non-descent direction which may not be handled well by
  some stepsize selection algorithms.

### Fixed

* unified documentation, especially function signatures further.
* fixed a few typos related to math formulae in the doc strings.

## [0.4.54] February 28, 2024

### Added

* `convex_bundle_method` optimization algorithm for non-smooth geodesically convex functions
* `proximal_bundle_method` optimization algorithm for non-smooth functions.
* `StopWhenSubgradientNormLess`, `StopWhenLagrangeMultiplierLess`, and stopping criteria.

### Fixed

* Doc strings now follow a [vale.sh](https://vale.sh) policy. Though this is not fully working,
  this PR improves a lot of the doc strings concerning wording and spelling.

## [0.4.53] February 13, 2024

### Fixed

* fixes two storage action defaults, that accidentally still tried to initialize a `:Population` (as modified back to `:Iterate` 0.4.49).
* fix a few typos in the documentation and add a reference for the subgradient method.

## [0.4.52] February 5, 2024

### Added

* introduce an environment persistent way of setting global values with the `set_manopt_parameter!` function using [Preferences.jl](https://github.com/JuliaPackaging/Preferences.jl).
* introduce such a value named `:Mode` to enable a `"Tutorial"` mode that shall often provide more warnings and information for people getting started with optimisation on manifolds

## [0.4.51] January 30, 2024

### Added

* A `StopWhenSubgradientNormLess` stopping criterion for subgradient-based optimization.
* Allow the `message=` of the `DebugIfEntry` debug action to contain a format element to print the field in the message as well.

## [0.4.50] January 26, 2024

### Fixed

* Fix Quasi Newton on complex manifolds.

## [0.4.49] January 18, 2024

### Added

* A `StopWhenEntryChangeLess` to be able to stop on arbitrary small changes of specific fields
* generalises `StopWhenGradientNormLess` to accept arbitrary `norm=` functions
* refactor the default in `particle_swarm` to no longer “misuse” the iteration change,
  but actually the new one the `:swarm` entry

## [0.4.48] January 16, 2024

### Fixed

* fixes an imprecision in the interface of `get_iterate` that sometimes led to the swarm of `particle_swarm` being returned as the iterate.
* refactor `particle_swarm` in naming and access functions to avoid this also in the future.
  To access the whole swarm, one now should use `get_manopt_parameter(pss, :Population)`

## [0.4.47] January 6, 2024

### Fixed

* fixed a bug, where the retraction set in `check_Hessian` was not passed on to the optional inner `check_gradient` call, which could lead to unwanted side effects, see [#342](https://github.com/JuliaManifolds/Manopt.jl/issues/342).

## [0.4.46] January 1, 2024

### Changed

* An error is thrown when a line search from `LineSearches.jl` reports search failure.
* Changed default stopping criterion in ALM algorithm to mitigate an issue occurring when step size is very small.
* Default memory length in default ALM subsolver is now capped at manifold dimension.
* Replaced CI testing on Julia 1.8 with testing on Julia 1.10.

### Fixed

* A bug in `LineSearches.jl` extension leading to slower convergence.
* Fixed a bug in L-BFGS related to memory storage, which caused significantly slower convergence.

## [0.4.45] December 28, 2023

### Added

* Introduce `sub_kwargs` and `sub_stopping_criterion` for `trust_regions` as noticed in [#336](https://github.com/JuliaManifolds/Manopt.jl/discussions/336)

### Changed

* `WolfePowellLineSearch`, `ArmijoLineSearch` step sizes now allocate less
* `linesearch_backtrack!` is now available
* Quasi Newton Updates can work in-place of a direction vector as well.
* Faster `safe_indices` in L-BFGS.

## [0.4.44] December 12, 2023

Formally one could consider this version breaking, since a few functions
have been moved, that in earlier versions (0.3.x) have been used in example scripts.
These examples are now available again within [ManoptExamples.jl](https://juliamanifolds.github.io/ManoptExamples.jl/stable/), and with their
“reappearance” the corresponding costs, gradients, differentials, adjoint differentials, and proximal maps
have been moved there as well.
This is not considered breaking, since the functions were only used in the old, removed examples.
Each and every moved function is still documented. They have been partly renamed,
and their documentation and testing has been extended.

### Changed

* Bumped and added dependencies on all 3 Project.toml files, the main one, the docs/, an the tutorials/ one.
* `artificial_S2_lemniscate` is available as [`ManoptExample.Lemniscate`](https://juliamanifolds.github.io/ManoptExamples.jl/stable/data/#ManoptExamples.Lemniscate-Tuple{Number}) and works on arbitrary manifolds now.
* `artificial_S1_signal` is available as [`ManoptExample.artificial_S1_signal`](https://juliamanifolds.github.io/ManoptExamples.jl/stable/data/#ManoptExamples.artificial_S1_signal)
* `artificial_S1_slope_signal` is available as [`ManoptExamples.artificial_S1_slope_signal`](https://juliamanifolds.github.io/ManoptExamples.jl/stable/data/#ManoptExamples.artificial_S1_slope_signal)
* `artificial_S2_composite_bezier_curve` is available as [`ManoptExamples.artificial_S2_composite_Bezier_curve`](https://juliamanifolds.github.io/ManoptExamples.jl/stable/data/#ManoptExamples.artificial_S2_composite_Bezier_curve-Tuple{})
* `artificial_S2_rotation_image` is available as [`ManoptExamples.artificial_S2_rotation_image`](https://juliamanifolds.github.io/ManoptExamples.jl/stable/data/#ManoptExamples.artificial_S2_rotation_image)
* `artificial_S2_whirl_image` is available as [`ManoptExamples.artificial_S2_whirl_image`](https://juliamanifolds.github.io/ManoptExamples.jl/stable/data/#ManoptExamples.artificial_S2_whirl_image)
* `artificial_S2_whirl_patch` is available as [`ManoptExamples.artificial_S2_whirl_path`](https://juliamanifolds.github.io/ManoptExamples.jl/stable/data/#ManoptExamples.artificial_S2_whirl_patch)
* `artificial_SAR_image` is available as [`ManoptExamples.artificial_SAR_image`](https://juliamanifolds.github.io/ManoptExamples.jl/stable/data/#ManoptExamples.artificialIn_SAR_image-Tuple{Integer})
* `artificial_SPD_image` is available as [`ManoptExamples.artificial_SPD_image`](https://juliamanifolds.github.io/ManoptExamples.jl/stable/data/#ManoptExamples.artificial_SPD_image)
* `artificial_SPD_image2` is available as [`ManoptExamples.artificial_SPD_image`](https://juliamanifolds.github.io/ManoptExamples.jl/stable/data/#ManoptExamples.artificial_SPD_image2)
* `adjoint_differential_forward_logs` is available as [`ManoptExamples.adjoint_differential_forward_logs`](https://juliamanifolds.github.io/ManoptExamples.jl/stable/objectives/#ManoptExamples.adjoint_differential_forward_logs-Union{Tuple{TPR},%20Tuple{TSize},%20Tuple{TM},%20Tuple{𝔽},%20Tuple{ManifoldsBase.PowerManifold{𝔽,%20TM,%20TSize,%20TPR},%20Any,%20Any}}%20where%20{𝔽,%20TM,%20TSize,%20TPR})
* `adjoint:differential_bezier_control` is available as [`ManoptExamples.adjoint_differential_Bezier_control_points`](https://juliamanifolds.github.io/ManoptExamples.jl/stable/objectives/#ManoptExamples.adjoint_differential_Bezier_control_points-Tuple{ManifoldsBase.AbstractManifold,%20AbstractVector{%3C:ManoptExamples.BezierSegment},%20AbstractVector,%20AbstractVector})
* `BezierSegment` is available as [`ManoptExamples.BeziérSegment`](https://juliamanifolds.github.io/ManoptExamples.jl/stable/objectives/#ManoptExamples.BezierSegment)
* `cost_acceleration_bezier` is available as [`ManoptExamples.acceleration_Bezier`](https://juliamanifolds.github.io/ManoptExamples.jl/stable/objectives/#ManoptExamples.acceleration_Bezier-Union{Tuple{P},%20Tuple{ManifoldsBase.AbstractManifold,%20AbstractVector{P},%20AbstractVector{%3C:Integer},%20AbstractVector{%3C:AbstractFloat}}}%20where%20P)
* `cost_L2_acceleration_bezier` is available as [`ManoptExamples.L2_acceleration_Bezier`](https://juliamanifolds.github.io/ManoptExamples.jl/stable/objectives/#ManoptExamples.L2_acceleration_Bezier-Union{Tuple{P},%20Tuple{ManifoldsBase.AbstractManifold,%20AbstractVector{P},%20AbstractVector{%3C:Integer},%20AbstractVector{%3C:AbstractFloat},%20AbstractFloat,%20AbstractVector{P}}}%20where%20P)
* `costIntrICTV12` is available as [`ManoptExamples.Intrinsic_infimal_convolution_TV12`]()
* `costL2TV` is available as [`ManoptExamples.L2_Total_Variation`](https://juliamanifolds.github.io/ManoptExamples.jl/stable/objectives/#ManoptExamples.L2_Total_Variation-NTuple{4,%20Any})
* `costL2TV12` is available as [`ManoptExamples.L2_Total_Variation_1_2`](https://juliamanifolds.github.io/ManoptExamples.jl/stable/objectives/#ManoptExamples.L2_Total_Variation_1_2-Tuple{ManifoldsBase.PowerManifold,%20Vararg{Any,%204}})
* `costL2TV2` is available as [`ManoptExamples.L2_second_order_Total_Variation`](https://juliamanifolds.github.io/ManoptExamples.jl/stable/objectives/#ManoptExamples.L2_second_order_Total_Variation-Tuple{ManifoldsBase.PowerManifold,%20Any,%20Any,%20Any})
* `costTV` is available as [`ManoptExamples.Total_Variation`](https://juliamanifolds.github.io/ManoptExamples.jl/stable/objectives/#ManoptExamples.Total_Variation)
* `costTV2` is available as [`ManoptExamples.second_order_Total_Variation`](https://juliamanifolds.github.io/ManoptExamples.jl/stable/objectives/#ManoptExamples.second_order_Total_Variation)
* `de_casteljau` is available as [`ManoptExamples.de_Casteljau`](https://juliamanifolds.github.io/ManoptExamples.jl/stable/objectives/#ManoptExamples.de_Casteljau-Tuple{ManifoldsBase.AbstractManifold,%20Vararg{Any}})
* `differential_forward_logs` is available as [`ManoptExamples.differential_forward_logs`](https://juliamanifolds.github.io/ManoptExamples.jl/stable/objectives/#ManoptExamples.differential_forward_logs-Tuple{ManifoldsBase.PowerManifold,%20Any,%20Any})
* `differential_bezier_control` is available as [`ManoptExamples.differential_Bezier_control_points`](https://juliamanifolds.github.io/ManoptExamples.jl/stable/objectives/#ManoptExamples.differential_Bezier_control_points-Tuple{ManifoldsBase.AbstractManifold,%20AbstractVector{%3C:ManoptExamples.BezierSegment},%20AbstractVector,%20AbstractVector{%3C:ManoptExamples.BezierSegment}})
* `forward_logs` is available as [`ManoptExamples.forward_logs`](https://juliamanifolds.github.io/ManoptExamples.jl/stable/objectives/#ManoptExamples.forward_logs-Union{Tuple{TPR},%20Tuple{TSize},%20Tuple{TM},%20Tuple{𝔽},%20Tuple{ManifoldsBase.PowerManifold{𝔽,%20TM,%20TSize,%20TPR},%20Any}}%20where%20{𝔽,%20TM,%20TSize,%20TPR})
* `get_bezier_degree` is available as [`ManoptExamples.get_Bezier_degree`](https://juliamanifolds.github.io/ManoptExamples.jl/stable/objectives/#ManoptExamples.get_Bezier_degree-Tuple{ManifoldsBase.AbstractManifold,%20ManoptExamples.BezierSegment})
* `get_bezier_degrees` is available as [`ManoptExamples.get_Bezier_degrees`](https://juliamanifolds.github.io/ManoptExamples.jl/stable/objectives/#ManoptExamples.get_Bezier_degrees-Tuple{ManifoldsBase.AbstractManifold,%20AbstractVector{%3C:ManoptExamples.BezierSegment}})
* `get_Bezier_inner_points` is available as [`ManoptExamples.get_Bezier_inner_points`](https://juliamanifolds.github.io/ManoptExamples.jl/stable/objectives/#ManoptExamples.get_Bezier_inner_points-Tuple{ManifoldsBase.AbstractManifold,%20AbstractVector{%3C:ManoptExamples.BezierSegment}})
* `get_bezier_junction_tangent_vectors` is available as [`ManoptExamples.get_Bezier_junction_tangent_vectors`](https://juliamanifolds.github.io/ManoptExamples.jl/stable/objectives/#ManoptExamples.get_Bezier_junction_tangent_vectors-Tuple{ManifoldsBase.AbstractManifold,%20AbstractVector{%3C:ManoptExamples.BezierSegment}})
* `get_bezier_junctions` is available as [`ManoptExamples.get_Bezier_junctions`](https://juliamanifolds.github.io/ManoptExamples.jl/stable/objectives/#ManoptExamples.get_Bezier_junctions)
* `get_bezier_points` is available as [`ManoptExamples.get_Bezier_points`](https://juliamanifolds.github.io/ManoptExamples.jl/stable/objectives/#ManoptExamples.get_Bezier_points)
* `get_bezier_segments` is available as [`ManoptExamples.get_Bezier_segments`](https://juliamanifolds.github.io/ManoptExamples.jl/stable/objectives/#ManoptExamples.get_Bezier_segments-Union{Tuple{P},%20Tuple{ManifoldsBase.AbstractManifold,%20Vector{P},%20Any},%20Tuple{ManifoldsBase.AbstractManifold,%20Vector{P},%20Any,%20Symbol}}%20where%20P)
* `grad_acceleration_bezier` is available as [`ManoptExamples.grad_acceleration_Bezier`](https://juliamanifolds.github.io/ManoptExamples.jl/stable/objectives/#ManoptExamples.grad_acceleration_Bezier-Tuple{ManifoldsBase.AbstractManifold,%20AbstractVector,%20AbstractVector{%3C:Integer},%20AbstractVector})
* `grad_L2_acceleration_bezier` is available as [`ManoptExamples.grad_L2_acceleration_Bezier`](https://juliamanifolds.github.io/ManoptExamples.jl/stable/objectives/#ManoptExamples.grad_L2_acceleration_Bezier-Union{Tuple{P},%20Tuple{ManifoldsBase.AbstractManifold,%20AbstractVector{P},%20AbstractVector{%3C:Integer},%20AbstractVector,%20Any,%20AbstractVector{P}}}%20where%20P)
* `grad_Intrinsic_infimal_convolution_TV12` is available as [`ManoptExamples.Intrinsic_infimal_convolution_TV12`](https://juliamanifolds.github.io/ManoptExamples.jl/stable/objectives/#ManoptExamples.grad_intrinsic_infimal_convolution_TV12-Tuple{ManifoldsBase.AbstractManifold,%20Vararg{Any,%205}})
* `grad_TV` is available as [`ManoptExamples.grad_Total_Variation`](https://juliamanifolds.github.io/ManoptExamples.jl/stable/objectives/#ManoptExamples.grad_Total_Variation)
* `costIntrICTV12` is available as [`ManoptExamples.Intrinsic_infimal_convolution_TV12`](https://juliamanifolds.github.io/ManoptExamples.jl/stable/objectives/#ManoptExamples.Intrinsic_infimal_convolution_TV12-Tuple{ManifoldsBase.AbstractManifold,%20Vararg{Any,%205}})
* `project_collaborative_TV` is available as [`ManoptExamples.project_collaborative_TV`](https://juliamanifolds.github.io/ManoptExamples.jl/stable/objectives/#ManoptExamples.project_collaborative_TV)
* `prox_parallel_TV` is available as [`ManoptExamples.prox_parallel_TV`](https://juliamanifolds.github.io/ManoptExamples.jl/stable/objectives/#ManoptExamples.prox_parallel_TV)
* `grad_TV2` is available as [`ManoptExamples.prox_second_order_Total_Variation`](https://juliamanifolds.github.io/ManoptExamples.jl/stable/objectives/#ManoptExamples.grad_second_order_Total_Variation)
* `prox_TV` is available as [`ManoptExamples.prox_Total_Variation`](https://juliamanifolds.github.io/ManoptExamples.jl/stable/objectives/#ManoptExamples.prox_Total_Variation)
* `prox_TV2` is available as [`ManopExamples.prox_second_order_Total_Variation`](https://juliamanifolds.github.io/ManoptExamples.jl/stable/objectives/#ManoptExamples.prox_second_order_Total_Variation-Union{Tuple{T},%20Tuple{ManifoldsBase.AbstractManifold,%20Any,%20Tuple{T,%20T,%20T}},%20Tuple{ManifoldsBase.AbstractManifold,%20Any,%20Tuple{T,%20T,%20T},%20Int64}}%20where%20T)

## [0.4.43] November 19, 2023

### Added

* vale.sh as a CI to keep track of a consistent documentation

## [0.4.42] November 6, 2023

### Added

* add `Manopt.JuMP_Optimizer` implementing JuMP's solver interface

## [0.4.41] November 2, 2023

### Changed

* `trust_regions` is now more flexible and the sub solver (Steihaug-Toint tCG by default)
  can now be exchanged.
* `adaptive_regularization_with_cubics` is now more flexible as well, where it previously was a bit too
  much tightened to the Lanczos solver as well.
* Unified documentation notation and bumped dependencies to use DocumenterCitations 1.3

## [0.4.40] October 24, 2023

### Added

* add a `--help` argument to `docs/make.jl` to document all available command line arguments
* add a `--exclude-tutorials` argument to `docs/make.jl`. This way, when quarto is not available
  on a computer, the docs can still be build with the tutorials not being added to the menu
  such that documenter does not expect them to exist.

### Changes

* Bump dependencies to `ManifoldsBase.jl` 0.15 and `Manifolds.jl` 0.9
* move the ARC CG subsolver to the main package, since `TangentSpace` is now already
  available from `ManifoldsBase`.

## [0.4.39] October 9, 2023

### Changes

* also use the pair of a retraction and the inverse retraction (see last update)
  to perform the relaxation within the Douglas-Rachford algorithm.

## [0.4.38] October 8, 2023

### Changes

* avoid allocations when calling `get_jacobian!` within the Levenberg-Marquard Algorithm.

### Fixed

* Fix a lot of typos in the documentation

## [0.4.37] September 28, 2023

### Changes

* add more of the Riemannian Levenberg-Marquard algorithms parameters as keywords, so they
  can be changed on call
* generalize the internal reflection of Douglas-Rachford, such that is also works with an
  arbitrary pair of a reflection and an inverse reflection.

## [0.4.36]  September 20, 2023

### Fixed

* Fixed a bug that caused non-matrix points and vectors to fail when working with approximate

## [0.4.35]  September 14, 2023

### Added

* The access to functions of the objective is now unified and encapsulated in proper `get_` functions.

## [0.4.34]  September 02, 2023

### Added

* an `ManifoldEuclideanGradientObjective` to allow the cost, gradient, and Hessian and other
  first or second derivative based elements to be Euclidean and converted when needed.
* a keyword `objective_type=:Euclidean` for all solvers, that specifies that an Objective shall be created of the new type

## [0.4.33] August 24, 2023

### Added

* `ConstantStepsize` and `DecreasingStepsize` now have an additional field `type::Symbol` to assess whether the
  step-size should be relatively (to the gradient norm) or absolutely constant.

## [0.4.32] August 23, 2023

### Added

* The adaptive regularization with cubics (ARC) solver.

## [0.4.31] August 14, 2023

### Added

* A `:Subsolver` keyword in the `debug=` keyword argument, that activates the new `DebugWhenActive``
  to de/activate subsolver debug from the main solvers `DebugEvery`.

## [0.4.30] August 3, 2023

### Changed

* References in the documentation are now rendered using [DocumenterCitations.jl](https://github.com/JuliaDocs/DocumenterCitations.jl)
* Asymptote export now also accepts a size in pixel instead of its default `4cm` size and `render` can be deactivated setting it to `nothing`.

## [0.4.29] July 12, 2023

### Fixed

* fixed a bug, where `cyclic_proximal_point` did not work with decorated objectives.

## [0.4.28] June 24, 2023

### Changed

* `max_stepsize` was specialized for `FixedRankManifold` to follow Matlab Manopt.

## [0.4.27] June 15, 2023

### Added

* The `AdaptiveWNGrad` stepsize is available as a new stepsize functor.

### Fixed

* Levenberg-Marquardt now possesses its parameters `initial_residual_values` and
  `initial_jacobian_f` also as keyword arguments, such that their default initialisations
  can be adapted, if necessary

## [0.4.26] June 11, 2023

### Added

* simplify usage of gradient descent as sub solver in the DoC solvers.
* add a `get_state` function
* document `indicates_convergence`.

## [0.4.25] June 5, 2023

### Fixed

* Fixes an allocation bug in the difference of convex algorithm

## [0.4.24] June 4, 2023

### Added

* another workflow that deletes old PR renderings from the docs to keep them smaller in overall size.

### Changes

* bump dependencies since the extension between Manifolds.jl and ManifoldsDiff.jl has been moved to Manifolds.jl

## [0.4.23] June 4, 2023

### Added

* More details on the Count and Cache tutorial

### Changed

* loosen constraints slightly

## [0.4.22] May 31, 2023

### Added

* A tutorial on how to implement a solver

## [0.4.21] May 22, 2023

### Added

* A `ManifoldCacheObjective` as a decorator for objectives to cache results of calls,
  using LRU Caches as a weak dependency. For now this works with cost and gradient evaluations
* A `ManifoldCountObjective` as a decorator for objectives to enable counting of calls to for example the cost and the gradient
* adds a `return_objective` keyword, that switches the return of a solver to a tuple `(o, s)`,
  where `o` is the (possibly decorated) objective, and `s` is the “classical” solver return (state or point).
  This way the counted values can be accessed and the cache can be reused.
* change solvers on the mid level (form `solver(M, objective, p)`) to also accept decorated objectives

### Changed

* Switch all Requires weak dependencies to actual weak dependencies starting in Julia 1.9


## [0.4.20] May 11, 2023

### Changed

* the default tolerances for the numerical `check_` functions were loosened a bit,
  such that `check_vector` can also be changed in its tolerances.

## [0.4.19] May 7, 2023

### Added

* the sub solver for `trust_regions` is now customizable and can now be exchanged.

### Changed

* slightly changed the definitions of the solver states for ALM and EPM to be type stable

## [0.4.18] May 4, 2023

### Added

* A function `check_Hessian(M, f, grad_f, Hess_f)` to numerically verify the (Riemannian) Hessian of a function `f`

## [0.4.17] April 28, 2023

### Added

* A new interface of the form `alg(M, objective, p0)` to allow to reuse
  objectives without creating `AbstractManoptSolverState`s and calling `solve!`. This especially still allows for any decoration of the objective and/or the state using `debug=`, or `record=`.

### Changed

* All solvers now have the initial point `p` as an optional parameter making it more accessible to first time users, `gradient_descent(M, f, grad_f)` is equivalent to `gradient_descent(M, f, grad_f, rand(M))`

### Fixed

* Unified the framework to work on manifold where points are represented by numbers for several solvers

## [0.4.16] April 18, 2023

### Fixed

* the inner products used in `truncated_gradient_descent` now also work thoroughly on complex
  matrix manifolds

## [0.4.15] April 13, 2023

### Changed

* `trust_regions(M, f, grad_f, hess_f, p)` now has the Hessian `hess_f` as well as
  the start point `p0` as an optional parameter and approximate it otherwise.
* `trust_regions!(M, f, grad_f, hess_f, p)` has the Hessian as an optional parameter
  and approximate it otherwise.

### Removed

* support for `ManifoldsBase.jl` 0.13.x, since with the definition of `copy(M,p::Number)`,
  in 0.14.4, that one is used instead of defining it ourselves.

## [0.4.14] April 06, 2023

### Changed
* `particle_swarm` now uses much more in-place operations

### Fixed
* `particle_swarm` used quite a few `deepcopy(p)` commands still, which were replaced by `copy(M, p)`

## [0.4.13] April 09, 2023

### Added

* `get_message` to obtain messages from sub steps of a solver
* `DebugMessages` to display the new messages in debug
* safeguards in Armijo line search and L-BFGS against numerical over- and underflow that report in messages

## [0.4.12] April 4, 2023

### Added

* Introduce the [Difference of Convex Algorithm](https://manoptjl.org/stable/solvers/difference_of_convex/#DCASolver) (DCA)
  `difference_of_convex_algorithm(M, f, g, ∂h, p0)`
* Introduce the [Difference of Convex Proximal Point Algorithm](https://manoptjl.org/stable/solvers/difference_of_convex/#DCPPASolver) (DCPPA)
  `difference_of_convex_proximal_point(M, prox_g, grad_h, p0)`
* Introduce a `StopWhenGradientChangeLess` stopping criterion

## [0.4.11] March 27, 2023

### Changed

* adapt tolerances in tests to the speed/accuracy optimized distance on the sphere in `Manifolds.jl` (part II)

## [0.4.10] March 26, 2023

### Changed

* adapt tolerances in tests to the speed/accuracy optimized distance on the sphere in `Manifolds.jl`

## [0.4.9] March 3, 2023

### Added

* introduce a wrapper that allows line searches from [LineSearches.jl](https://github.com/JuliaNLSolvers/LineSearches.jl)
  to be used within Manopt.jl, introduce the [manoptjl.org/stable/extensions/](https://manoptjl.org/stable/extensions/)
  page to explain the details.

## [0.4.8] February 21, 2023

### Added

* a `status_summary` that displays the main parameters within several structures of Manopt,
  most prominently a solver state

### Changed

* Improved storage performance by introducing separate named tuples for points and vectors
* changed the `show` methods of `AbstractManoptSolverState`s to display their `state_summary
* Move tutorials to be rendered with Quarto into the documentation.

## [0.4.7] February 14, 2023

### Changed

* Bump `[compat]` entry of ManifoldDiff to also include 0.3

## [0.4.6] February 3, 2023

### Fixed

* Fixed a few stopping criteria even indicated to stop before the algorithm started.

## [0.4.5] January 24, 2023

### Changed

* the new default functions that include `p` are used where possible
* a first step towards faster storage handling

## [0.4.4] January 20, 2023

### Added

* Introduce `ConjugateGradientBealeRestart` to allow CG restarts using Beale‘s rule

### Fixed

* fix a type in `HestenesStiefelCoefficient`


## [0.4.3] January 17, 2023

### Fixed

* the CG coefficient `β` can now be complex
* fix a bug in `grad_distance`

## [0.4.2] January 16, 2023

### Changed

* the usage of `inner` in line search methods, such that they work well with
  complex manifolds as well


## [0.4.1] January 15, 2023

### Fixed

* a `max_stepsize` per manifold to avoid leaving the injectivity radius,
  which it also defaults to

## [0.4.0] January 10, 2023

### Added

* Dependency on `ManifoldDiff.jl` and a start of moving actual derivatives, differentials,
  and gradients there.
* `AbstractManifoldObjective` to store the objective within the `AbstractManoptProblem`
* Introduce a `CostGrad` structure to store a function that computes the cost and gradient
  within one function.
* started a `changelog.md` to thoroughly keep track of changes

### Changed

* `AbstractManoptProblem` replaces `Problem`
* the problem now contains a
* `AbstractManoptSolverState` replaces `Options`
* `random_point(M)` is replaced by `rand(M)` from `ManifoldsBase.jl
* `random_tangent(M, p)` is replaced by `rand(M; vector_at=p)`<|MERGE_RESOLUTION|>--- conflicted
+++ resolved
@@ -6,24 +6,18 @@
 The format is based on [Keep a Changelog](https://keepachangelog.com/en/1.0.0/),
 and this project adheres to [Semantic Versioning](https://semver.org/spec/v2.0.0.html).
 
-<<<<<<< HEAD
-## [0.5.18] June 6, 2025
-
-### Added
-
-* Introduce the algorithm `proximal_gradient_method` along with `ManifoldProximalGradientObjective`, `ProximalGradientMethodState`, `ProxGradAcceleration`.
+## [0.5.18] unreleased
+
+### Added
+
+* Introduce the algorithm `proximal_gradient_method` along
+  with `ManifoldProximalGradientObjective`, `ProximalGradientMethodState`, `ProxGradAcceleration`.
 * Add `ProximalGradientMethodBacktracking` stepsize.
 * Add `StopWhenGradientMappingNormLess` stopping criterion.
-=======
-## [0.5.18] unreleased
-
-### Added
-
 * Introduce a `StopWhenRepeated` stopping criterion that stops when the given stopping criterion has indicated to stop `n` times (consecutively, if `consecutive=true`).
 * Introduce a `StopWhenCriterionWithIterationCondition` stopping criterion that stops when a given stopping criterion has been satisfied together with a certain iteration condition. This can the generated even with shortcuts like `sc > 5`
 * Introduce a `DebugCallback` that allows to add a callback function to the debug system
 * Introduce a `callback=` keyword to all solvers.
->>>>>>> 2204cdfb
 * Added back functions `estimate_sectional_curvature`, `ζ_1`, `ζ_2`, `close_point` from `convex_bundle_method`; the function call can stay the same as before since there is a curvature estimation fallback
 * Add back some fields and arguments such as `p_estimate`, `ϱ`, `α`, from `ConvexBundleMethodState`
 
