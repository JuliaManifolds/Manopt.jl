--- conflicted
+++ resolved
@@ -7,18 +7,15 @@
 
 ## [0.5.5] unreleased
 
-<<<<<<< HEAD
 ### Added
 
 * the Levenberg-Marquardt algorithm internally uses a `VectorGradientFunction`,
 which males a “gradient matrix” and a vector of gradient functions available additionally to
 a Jacobian, that requires bases for tangent spaces
 
-=======
 ### Changed
 
 * Minimum Julia version is now 1.10 (the LTS which replaced 1.6)
->>>>>>> 41d852d5
 
 ### Removed
 
