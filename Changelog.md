--- conflicted
+++ resolved
@@ -6,17 +6,15 @@
 The format is based on [Keep a Changelog](https://keepachangelog.com/en/1.0.0/),
 and this project adheres to [Semantic Versioning](https://semver.org/spec/v2.0.0.html).
 
-## [0.5.26] unreleased
-
-<<<<<<< HEAD
+## [0.5.26] November 5, 2025
+
 ### Added
 
 * a `vectorbundle_newton` solver to find zeros of equations defined on vector bundles.
-=======
+
 ### Fixed
 
 * fixes a few inconsistencies regarding `get_embedding`, which now consistently uses a point type as positional second argument.
->>>>>>> 748b76a2
 
 ### Changed
 
