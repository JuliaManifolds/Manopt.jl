# Changelog

All notable Changes to the Julia package `Manopt.jl` will be documented in this file. The file was started with Version `0.4`.

The format is based on [Keep a Changelog](https://keepachangelog.com/en/1.0.0/),
and this project adheres to [Semantic Versioning](https://semver.org/spec/v2.0.0.html).

<<<<<<< HEAD
## [0.4.64] unreleased
=======
## [0.4.67] – unreleased

### Fixed

* a few typos in the documentation

## [0.4.66] June 27, 2024

### Changed

* Remove functions `estimate_sectional_curvature`, `ζ_1`, `ζ_2`, `close_point` from `convex_bundle_method`
* Remove some unused fields and arguments such as `p_estimate`, `ϱ`, `α`, from `ConvexBundleMethodState` in favor of jut `k_max`
* Change parameter `R` placement in `ProximalBundleMethodState` to fifth position

## [0.4.65] June 13, 2024

### Changed

* refactor stopping criteria to not store a `sc.reason` internally, but instead only
  generate the reason (and hence allocate a string) when actually asked for a reason.

## [0.4.64] June 4, 2024
>>>>>>> 4a52a821

### Added

* Remodel the constraints and their gradients into separate `VectorGradientFunctions`
  to reduce code duplication and encapsulate the inner model of these functions and their gradients
* Introduce a `ConstrainedManoptProblem` to model different ranges for the gradients in the
<<<<<<< HEAD
  new `VectorGradientFunction`s beyod the default `NestedPowerRepresentation`
* introduce a more flexible indexing beyond single indexing, to also include arbitrary ranges
  when accessing vector functions and their gradients and hence also for constraints and
  their gradients.
* deprecate `get_grad_equality_constraints(M, o, p)`, use `get_grad_equality_constraint(M, o, p, :)`
  from the more flexible indexing instead.
=======
  new `VectorGradientFunction`s beyond the default `NestedPowerRepresentation`
* introduce a `VectorHessianFunction` to also model that one can provide the vector of Hessians
  to constraints
* introduce a more flexible indexing beyond single indexing, to also include arbitrary ranges
  when accessing vector functions and their gradients and hence also for constraints and
  their gradients.
>>>>>>> 4a52a821

### Changed

* Remodel `ConstrainedManifoldObjective` to store an `AbstractManifoldObjective`
  internally instead of directly `f` and `grad_f`, allowing also Hessian objectives
  therein and implementing access to this Hessian
<<<<<<< HEAD
=======
* Fixed a bug that Lanczos produced NaNs when started exactly in a minimizer, since we divide by the gradient norm.

### Deprecated

* deprecate `get_grad_equality_constraints(M, o, p)`, use `get_grad_equality_constraint(M, o, p, :)`
  from the more flexible indexing instead.
>>>>>>> 4a52a821

## [0.4.63] May 11, 2024

### Added

* `:reinitialize_direction_update` option for quasi-Newton behavior when the direction is not a descent one. It is now the new default for `QuasiNewtonState`.
* Quasi-Newton direction update rules are now initialized upon start of the solver with the new internal function `initialize_update!`.

### Fixed

* ALM and EPM no longer keep a part of the quasi-Newton subsolver state between runs.

### Changed

* Quasi-Newton solvers: `:reinitialize_direction_update` is the new default behavior in case of detection of non-descent direction instead of `:step_towards_negative_gradient`. `:step_towards_negative_gradient` is still available when explicitly set using the `nondescent_direction_behavior` keyword argument.

## [0.4.62] May 3, 2024

### Changed

* bumped dependency of ManifoldsBase.jl to 0.15.9 and imported their numerical verify functions. This changes the `throw_error` keyword used internally to a `error=` with a symbol.

## [0.4.61] April 27, 2024

### Added

* Tests use `Aqua.jl` to spot problems in the code
* introduce a feature-based list of solvers and reduce the details in the alphabetical list
* adds a `PolyakStepsize`
* added a `get_subgradient` for `AbstractManifoldGradientObjectives` since their gradient is a special case of a subgradient.

### Fixed

* `get_last_stepsize` was defined in quite different ways that caused ambiguities. That is now internally a bit restructured and should work nicer.
  Internally this means that the interim dispatch on `get_last_stepsize(problem, state, step, vars...)` was removed. Now the only two left are `get_last_stepsize(p, s, vars...)` and the one directly checking `get_last_stepsize(::Stepsize)` for stored values.
* the accidentally exported `set_manopt_parameter!` is no longer exported

### Changed

* `get_manopt_parameter` and `set_manopt_parameter!` have been revised and better documented,
  they now use more semantic symbols (with capital letters) instead of direct field access
  (lower letter symbols). Since these are not exported, this is considered an internal, hence non-breaking change.
  * semantic symbols are now all nouns in upper case letters
  * `:active` is changed to `:Activity`


## [0.4.60] April 10, 2024

### Added

* `RecordWhenActive` to allow records to be deactivated during runtime, symbol `:WhenActive`
* `RecordSubsolver` to record the result of a subsolver recording in the main solver, symbol `:Subsolver`
* `RecordStoppingReason` to record the reason a solver stopped
* made the `RecordFactory` more flexible and quite similar to `DebugFactory`, such that it is now also easy to specify recordings at the end of solver runs. This can especially be used to record final states of sub solvers.

### Changed

* being a bit more strict with internal tools and made the factories for record non-exported, so this is the same as for debug.

### Fixed

* The name `:Subsolver` to generate `DebugWhenActive` was misleading, it is now called `:WhenActive` referring to “print debug only when set active, that is by the parent (main) solver”.
* the old version of specifying `Symbol => RecordAction` for later access was ambiguous, since
it could also mean to store the action in the dictionary under that symbol. Hence the order for access
was switched to `RecordAction => Symbol` to resolve that ambiguity.

## [0.4.59] April 7, 2024

### Added

* A Riemannian variant of the CMA-ES (Covariance Matrix Adaptation Evolutionary Strategy) algorithm, `cma_es`.

### Fixed

* The constructor dispatch for `StopWhenAny` with `Vector` had incorrect element type assertion which was fixed.

## [0.4.58] March 18, 2024

### Added

* more advanced methods to add debug to the beginning of an algorithm, a step, or the end of
  the algorithm with `DebugAction` entries at `:Start`, `:BeforeIteration`, `:Iteration`, and
  `:Stop`, respectively.
* Introduce a Pair-based format to add elements to these hooks, while all others ar
  now added to :Iteration (no longer to `:All`)
* (planned) add an easy possibility to also record the initial stage and not only after the first iteration.

### Changed

* Changed the symbol for the `:Step` dictionary to be `:Iteration`, to unify this with the symbols used in recording,
  and removed the `:All` symbol. On the fine granular scale, all but `:Start` debugs are now reset on init.
  Since these are merely internal entries in the debug dictionary, this is considered non-breaking.
* introduce a `StopWhenSwarmVelocityLess` stopping criterion for `particle_swarm` replacing
  the current default of the swarm change, since this is a bit more effective to compute

### Fixed

* fixed the outdated documentation of `TruncatedConjugateGradientState`, that now correctly
  state that `p` is no longer stored, but the algorithm runs on `TpM`.
* implemented the missing `get_iterate` for `TruncatedConjugateGradientState`.

## [0.4.57] March 15, 2024

### Changed

* `convex_bundle_method` uses the `sectional_curvature` from `ManifoldsBase.jl`.
* `convex_bundle_method` no longer has the unused `k_min` keyword argument.
* `ManifoldsBase.jl` now is running on Documenter 1.3, `Manopt.jl` documentation now uses [DocumenterInterLinks](https://github.com/JuliaDocs/DocumenterInterLinks.jl) to refer to sections and functions from `ManifoldsBase.jl`

### Fixed

* fixes a type that when passing `sub_kwargs` to `trust_regions` caused an error in the decoration of the sub objective.

## [0.4.56] March 4, 2024

### Added

* The option `:step_towards_negative_gradient` for `nondescent_direction_behavior` in quasi-Newton solvers does no longer emit a warning by default. This has been moved to a `message`, that can be accessed/displayed with `DebugMessages`
* `DebugMessages` now has a second positional argument, specifying whether all messages, or just the first (`:Once`) should be displayed.

## [0.4.55] March 3, 2024

### Added

* Option `nondescent_direction_behavior` for quasi-Newton solvers.
  By default it checks for non-descent direction which may not be handled well by
  some stepsize selection algorithms.

### Fixed

* unified documentation, especially function signatures further.
* fixed a few typos related to math formulae in the doc strings.

## [0.4.54] February 28, 2024

### Added

* `convex_bundle_method` optimization algorithm for non-smooth geodesically convex functions
* `proximal_bundle_method` optimization algorithm for non-smooth functions.
* `StopWhenSubgradientNormLess`, `StopWhenLagrangeMultiplierLess`, and stopping criteria.

### Fixed

* Doc strings now follow a [vale.sh](https://vale.sh) policy. Though this is not fully working,
  this PR improves a lot of the doc strings concerning wording and spelling.

## [0.4.53] February 13, 2024

### Fixed

* fixes two storage action defaults, that accidentally still tried to initialize a `:Population` (as modified back to `:Iterate` 0.4.49).
* fix a few typos in the documentation and add a reference for the subgradient method.

## [0.4.52] February 5, 2024

### Added

* introduce an environment persistent way of setting global values with the `set_manopt_parameter!` function using [Preferences.jl](https://github.com/JuliaPackaging/Preferences.jl).
* introduce such a value named `:Mode` to enable a `"Tutorial"` mode that shall often provide more warnings and information for people getting started with optimisation on manifolds

## [0.4.51] January 30, 2024

### Added

* A `StopWhenSubgradientNormLess` stopping criterion for subgradient-based optimization.
* Allow the `message=` of the `DebugIfEntry` debug action to contain a format element to print the field in the message as well.

## [0.4.50] January 26, 2024

### Fixed

* Fix Quasi Newton on complex manifolds.

## [0.4.49] January 18, 2024

### Added

* A `StopWhenEntryChangeLess` to be able to stop on arbitrary small changes of specific fields
* generalises `StopWhenGradientNormLess` to accept arbitrary `norm=` functions
* refactor the default in `particle_swarm` to no longer “misuse” the iteration change,
  but actually the new one the `:swarm` entry

## [0.4.48] January 16, 2024

### Fixed

* fixes an imprecision in the interface of `get_iterate` that sometimes led to the swarm of `particle_swarm` being returned as the iterate.
* refactor `particle_swarm` in naming and access functions to avoid this also in the future.
  To access the whole swarm, one now should use `get_manopt_parameter(pss, :Population)`

## [0.4.47] January 6, 2024

### Fixed

* fixed a bug, where the retraction set in `check_Hessian` was not passed on to the optional inner `check_gradient` call, which could lead to unwanted side effects, see [#342](https://github.com/JuliaManifolds/Manopt.jl/issues/342).

## [0.4.46] January 1, 2024

### Changed

* An error is thrown when a line search from `LineSearches.jl` reports search failure.
* Changed default stopping criterion in ALM algorithm to mitigate an issue occurring when step size is very small.
* Default memory length in default ALM subsolver is now capped at manifold dimension.
* Replaced CI testing on Julia 1.8 with testing on Julia 1.10.

### Fixed

* A bug in `LineSearches.jl` extension leading to slower convergence.
* Fixed a bug in L-BFGS related to memory storage, which caused significantly slower convergence.

## [0.4.45] December 28, 2023

### Added

* Introduce `sub_kwargs` and `sub_stopping_criterion` for `trust_regions` as noticed in [#336](https://github.com/JuliaManifolds/Manopt.jl/discussions/336)

### Changed

* `WolfePowellLineSearch`, `ArmijoLineSearch` step sizes now allocate less
* `linesearch_backtrack!` is now available
* Quasi Newton Updates can work in-place of a direction vector as well.
* Faster `safe_indices` in L-BFGS.

## [0.4.44] December 12, 2023

Formally one could consider this version breaking, since a few functions
have been moved, that in earlier versions (0.3.x) have been used in example scripts.
These examples are now available again within [ManoptExamples.jl](https://juliamanifolds.github.io/ManoptExamples.jl/stable/), and with their
“reappearance” the corresponding costs, gradients, differentials, adjoint differentials, and proximal maps
have been moved there as well.
This is not considered breaking, since the functions were only used in the old, removed examples.
Each and every moved function is still documented. They have been partly renamed,
and their documentation and testing has been extended.

### Changed

* Bumped and added dependencies on all 3 Project.toml files, the main one, the docs/, an the tutorials/ one.
* `artificial_S2_lemniscate` is available as [`ManoptExample.Lemniscate`](https://juliamanifolds.github.io/ManoptExamples.jl/stable/data/#ManoptExamples.Lemniscate-Tuple{Number}) and works on arbitrary manifolds now.
* `artificial_S1_signal` is available as [`ManoptExample.artificial_S1_signal`](https://juliamanifolds.github.io/ManoptExamples.jl/stable/data/#ManoptExamples.artificial_S1_signal)
* `artificial_S1_slope_signal` is available as [`ManoptExamples.artificial_S1_slope_signal`](https://juliamanifolds.github.io/ManoptExamples.jl/stable/data/#ManoptExamples.artificial_S1_slope_signal)
* `artificial_S2_composite_bezier_curve` is available as [`ManoptExamples.artificial_S2_composite_Bezier_curve`](https://juliamanifolds.github.io/ManoptExamples.jl/stable/data/#ManoptExamples.artificial_S2_composite_Bezier_curve-Tuple{})
* `artificial_S2_rotation_image` is available as [`ManoptExamples.artificial_S2_rotation_image`](https://juliamanifolds.github.io/ManoptExamples.jl/stable/data/#ManoptExamples.artificial_S2_rotation_image)
* `artificial_S2_whirl_image` is available as [`ManoptExamples.artificial_S2_whirl_image`](https://juliamanifolds.github.io/ManoptExamples.jl/stable/data/#ManoptExamples.artificial_S2_whirl_image)
* `artificial_S2_whirl_patch` is available as [`ManoptExamples.artificial_S2_whirl_path`](https://juliamanifolds.github.io/ManoptExamples.jl/stable/data/#ManoptExamples.artificial_S2_whirl_patch)
* `artificial_SAR_image` is available as [`ManoptExamples.artificial_SAR_image`](https://juliamanifolds.github.io/ManoptExamples.jl/stable/data/#ManoptExamples.artificialIn_SAR_image-Tuple{Integer})
* `artificial_SPD_image` is available as [`ManoptExamples.artificial_SPD_image`](https://juliamanifolds.github.io/ManoptExamples.jl/stable/data/#ManoptExamples.artificial_SPD_image)
* `artificial_SPD_image2` is available as [`ManoptExamples.artificial_SPD_image`](https://juliamanifolds.github.io/ManoptExamples.jl/stable/data/#ManoptExamples.artificial_SPD_image2)
* `adjoint_differential_forward_logs` is available as [`ManoptExamples.adjoint_differential_forward_logs`](https://juliamanifolds.github.io/ManoptExamples.jl/stable/objectives/#ManoptExamples.adjoint_differential_forward_logs-Union{Tuple{TPR},%20Tuple{TSize},%20Tuple{TM},%20Tuple{𝔽},%20Tuple{ManifoldsBase.PowerManifold{𝔽,%20TM,%20TSize,%20TPR},%20Any,%20Any}}%20where%20{𝔽,%20TM,%20TSize,%20TPR})
* `adjoint:differential_bezier_control` is available as [`ManoptExamples.adjoint_differential_Bezier_control_points`](https://juliamanifolds.github.io/ManoptExamples.jl/stable/objectives/#ManoptExamples.adjoint_differential_Bezier_control_points-Tuple{ManifoldsBase.AbstractManifold,%20AbstractVector{%3C:ManoptExamples.BezierSegment},%20AbstractVector,%20AbstractVector})
* `BezierSegment` is available as [`ManoptExamples.BeziérSegment`](https://juliamanifolds.github.io/ManoptExamples.jl/stable/objectives/#ManoptExamples.BezierSegment)
* `cost_acceleration_bezier` is available as [`ManoptExamples.acceleration_Bezier`](https://juliamanifolds.github.io/ManoptExamples.jl/stable/objectives/#ManoptExamples.acceleration_Bezier-Union{Tuple{P},%20Tuple{ManifoldsBase.AbstractManifold,%20AbstractVector{P},%20AbstractVector{%3C:Integer},%20AbstractVector{%3C:AbstractFloat}}}%20where%20P)
* `cost_L2_acceleration_bezier` is available as [`ManoptExamples.L2_acceleration_Bezier`](https://juliamanifolds.github.io/ManoptExamples.jl/stable/objectives/#ManoptExamples.L2_acceleration_Bezier-Union{Tuple{P},%20Tuple{ManifoldsBase.AbstractManifold,%20AbstractVector{P},%20AbstractVector{%3C:Integer},%20AbstractVector{%3C:AbstractFloat},%20AbstractFloat,%20AbstractVector{P}}}%20where%20P)
* `costIntrICTV12` is available as [`ManoptExamples.Intrinsic_infimal_convolution_TV12`]()
* `costL2TV` is available as [`ManoptExamples.L2_Total_Variation`](https://juliamanifolds.github.io/ManoptExamples.jl/stable/objectives/#ManoptExamples.L2_Total_Variation-NTuple{4,%20Any})
* `costL2TV12` is available as [`ManoptExamples.L2_Total_Variation_1_2`](https://juliamanifolds.github.io/ManoptExamples.jl/stable/objectives/#ManoptExamples.L2_Total_Variation_1_2-Tuple{ManifoldsBase.PowerManifold,%20Vararg{Any,%204}})
* `costL2TV2` is available as [`ManoptExamples.L2_second_order_Total_Variation`](https://juliamanifolds.github.io/ManoptExamples.jl/stable/objectives/#ManoptExamples.L2_second_order_Total_Variation-Tuple{ManifoldsBase.PowerManifold,%20Any,%20Any,%20Any})
* `costTV` is available as [`ManoptExamples.Total_Variation`](https://juliamanifolds.github.io/ManoptExamples.jl/stable/objectives/#ManoptExamples.Total_Variation)
* `costTV2` is available as [`ManoptExamples.second_order_Total_Variation`](https://juliamanifolds.github.io/ManoptExamples.jl/stable/objectives/#ManoptExamples.second_order_Total_Variation)
* `de_casteljau` is available as [`ManoptExamples.de_Casteljau`](https://juliamanifolds.github.io/ManoptExamples.jl/stable/objectives/#ManoptExamples.de_Casteljau-Tuple{ManifoldsBase.AbstractManifold,%20Vararg{Any}})
* `differential_forward_logs` is available as [`ManoptExamples.differential_forward_logs`](https://juliamanifolds.github.io/ManoptExamples.jl/stable/objectives/#ManoptExamples.differential_forward_logs-Tuple{ManifoldsBase.PowerManifold,%20Any,%20Any})
* `differential_bezier_control` is available as [`ManoptExamples.differential_Bezier_control_points`](https://juliamanifolds.github.io/ManoptExamples.jl/stable/objectives/#ManoptExamples.differential_Bezier_control_points-Tuple{ManifoldsBase.AbstractManifold,%20AbstractVector{%3C:ManoptExamples.BezierSegment},%20AbstractVector,%20AbstractVector{%3C:ManoptExamples.BezierSegment}})
* `forward_logs` is available as [`ManoptExamples.forward_logs`](https://juliamanifolds.github.io/ManoptExamples.jl/stable/objectives/#ManoptExamples.forward_logs-Union{Tuple{TPR},%20Tuple{TSize},%20Tuple{TM},%20Tuple{𝔽},%20Tuple{ManifoldsBase.PowerManifold{𝔽,%20TM,%20TSize,%20TPR},%20Any}}%20where%20{𝔽,%20TM,%20TSize,%20TPR})
* `get_bezier_degree` is available as [`ManoptExamples.get_Bezier_degree`](https://juliamanifolds.github.io/ManoptExamples.jl/stable/objectives/#ManoptExamples.get_Bezier_degree-Tuple{ManifoldsBase.AbstractManifold,%20ManoptExamples.BezierSegment})
* `get_bezier_degrees` is available as [`ManoptExamples.get_Bezier_degrees`](https://juliamanifolds.github.io/ManoptExamples.jl/stable/objectives/#ManoptExamples.get_Bezier_degrees-Tuple{ManifoldsBase.AbstractManifold,%20AbstractVector{%3C:ManoptExamples.BezierSegment}})
* `get_Bezier_inner_points` is available as [`ManoptExamples.get_Bezier_inner_points`](https://juliamanifolds.github.io/ManoptExamples.jl/stable/objectives/#ManoptExamples.get_Bezier_inner_points-Tuple{ManifoldsBase.AbstractManifold,%20AbstractVector{%3C:ManoptExamples.BezierSegment}})
* `get_bezier_junction_tangent_vectors` is available as [`ManoptExamples.get_Bezier_junction_tangent_vectors`](https://juliamanifolds.github.io/ManoptExamples.jl/stable/objectives/#ManoptExamples.get_Bezier_junction_tangent_vectors-Tuple{ManifoldsBase.AbstractManifold,%20AbstractVector{%3C:ManoptExamples.BezierSegment}})
* `get_bezier_junctions` is available as [`ManoptExamples.get_Bezier_junctions`](https://juliamanifolds.github.io/ManoptExamples.jl/stable/objectives/#ManoptExamples.get_Bezier_junctions)
* `get_bezier_points` is available as [`ManoptExamples.get_Bezier_points`](https://juliamanifolds.github.io/ManoptExamples.jl/stable/objectives/#ManoptExamples.get_Bezier_points)
* `get_bezier_segments` is available as [`ManoptExamples.get_Bezier_segments`](https://juliamanifolds.github.io/ManoptExamples.jl/stable/objectives/#ManoptExamples.get_Bezier_segments-Union{Tuple{P},%20Tuple{ManifoldsBase.AbstractManifold,%20Vector{P},%20Any},%20Tuple{ManifoldsBase.AbstractManifold,%20Vector{P},%20Any,%20Symbol}}%20where%20P)
* `grad_acceleration_bezier` is available as [`ManoptExamples.grad_acceleration_Bezier`](https://juliamanifolds.github.io/ManoptExamples.jl/stable/objectives/#ManoptExamples.grad_acceleration_Bezier-Tuple{ManifoldsBase.AbstractManifold,%20AbstractVector,%20AbstractVector{%3C:Integer},%20AbstractVector})
* `grad_L2_acceleration_bezier` is available as [`ManoptExamples.grad_L2_acceleration_Bezier`](https://juliamanifolds.github.io/ManoptExamples.jl/stable/objectives/#ManoptExamples.grad_L2_acceleration_Bezier-Union{Tuple{P},%20Tuple{ManifoldsBase.AbstractManifold,%20AbstractVector{P},%20AbstractVector{%3C:Integer},%20AbstractVector,%20Any,%20AbstractVector{P}}}%20where%20P)
* `grad_Intrinsic_infimal_convolution_TV12` is available as [`ManoptExamples.Intrinsic_infimal_convolution_TV12`](https://juliamanifolds.github.io/ManoptExamples.jl/stable/objectives/#ManoptExamples.grad_intrinsic_infimal_convolution_TV12-Tuple{ManifoldsBase.AbstractManifold,%20Vararg{Any,%205}})
* `grad_TV` is available as [`ManoptExamples.grad_Total_Variation`](https://juliamanifolds.github.io/ManoptExamples.jl/stable/objectives/#ManoptExamples.grad_Total_Variation)
* `costIntrICTV12` is available as [`ManoptExamples.Intrinsic_infimal_convolution_TV12`](https://juliamanifolds.github.io/ManoptExamples.jl/stable/objectives/#ManoptExamples.Intrinsic_infimal_convolution_TV12-Tuple{ManifoldsBase.AbstractManifold,%20Vararg{Any,%205}})
* `project_collaborative_TV` is available as [`ManoptExamples.project_collaborative_TV`](https://juliamanifolds.github.io/ManoptExamples.jl/stable/objectives/#ManoptExamples.project_collaborative_TV)
* `prox_parallel_TV` is available as [`ManoptExamples.prox_parallel_TV`](https://juliamanifolds.github.io/ManoptExamples.jl/stable/objectives/#ManoptExamples.prox_parallel_TV)
* `grad_TV2` is available as [`ManoptExamples.prox_second_order_Total_Variation`](https://juliamanifolds.github.io/ManoptExamples.jl/stable/objectives/#ManoptExamples.grad_second_order_Total_Variation)
* `prox_TV` is available as [`ManoptExamples.prox_Total_Variation`](https://juliamanifolds.github.io/ManoptExamples.jl/stable/objectives/#ManoptExamples.prox_Total_Variation)
* `prox_TV2` is available as [`ManopExamples.prox_second_order_Total_Variation`](https://juliamanifolds.github.io/ManoptExamples.jl/stable/objectives/#ManoptExamples.prox_second_order_Total_Variation-Union{Tuple{T},%20Tuple{ManifoldsBase.AbstractManifold,%20Any,%20Tuple{T,%20T,%20T}},%20Tuple{ManifoldsBase.AbstractManifold,%20Any,%20Tuple{T,%20T,%20T},%20Int64}}%20where%20T)

## [0.4.43] November 19, 2023

### Added

* vale.sh as a CI to keep track of a consistent documentation

## [0.4.42] November 6, 2023

### Added

* add `Manopt.JuMP_Optimizer` implementing JuMP's solver interface

## [0.4.41] November 2, 2023

### Changed

* `trust_regions` is now more flexible and the sub solver (Steihaug-Toint tCG by default)
  can now be exchanged.
* `adaptive_regularization_with_cubics` is now more flexible as well, where it previously was a bit too
  much tightened to the Lanczos solver as well.
* Unified documentation notation and bumped dependencies to use DocumenterCitations 1.3

## [0.4.40] October 24, 2023

### Added

* add a `--help` argument to `docs/make.jl` to document all available command line arguments
* add a `--exclude-tutorials` argument to `docs/make.jl`. This way, when quarto is not available
  on a computer, the docs can still be build with the tutorials not being added to the menu
  such that documenter does not expect them to exist.

### Changes

* Bump dependencies to `ManifoldsBase.jl` 0.15 and `Manifolds.jl` 0.9
* move the ARC CG subsolver to the main package, since `TangentSpace` is now already
  available from `ManifoldsBase`.

## [0.4.39] October 9, 2023

### Changes

* also use the pair of a retraction and the inverse retraction (see last update)
  to perform the relaxation within the Douglas-Rachford algorithm.

## [0.4.38] October 8, 2023

### Changes

* avoid allocations when calling `get_jacobian!` within the Levenberg-Marquard Algorithm.

### Fixed

* Fix a lot of typos in the documentation

## [0.4.37] September 28, 2023

### Changes

* add more of the Riemannian Levenberg-Marquard algorithms parameters as keywords, so they
  can be changed on call
* generalize the internal reflection of Douglas-Rachford, such that is also works with an
  arbitrary pair of a reflection and an inverse reflection.

## [0.4.36]  September 20, 2023

### Fixed

* Fixed a bug that caused non-matrix points and vectors to fail when working with approximate

## [0.4.35]  September 14, 2023

### Added

* The access to functions of the objective is now unified and encapsulated in proper `get_` functions.

## [0.4.34]  September 02, 2023

### Added

* an `ManifoldEuclideanGradientObjective` to allow the cost, gradient, and Hessian and other
  first or second derivative based elements to be Euclidean and converted when needed.
* a keyword `objective_type=:Euclidean` for all solvers, that specifies that an Objective shall be created of the new type

## [0.4.33] August 24, 2023

### Added

* `ConstantStepsize` and `DecreasingStepsize` now have an additional field `type::Symbol` to assess whether the
  step-size should be relatively (to the gradient norm) or absolutely constant.

## [0.4.32] August 23, 2023

### Added

* The adaptive regularization with cubics (ARC) solver.

## [0.4.31] August 14, 2023

### Added

* A `:Subsolver` keyword in the `debug=` keyword argument, that activates the new `DebugWhenActive``
  to de/activate subsolver debug from the main solvers `DebugEvery`.

## [0.4.30] August 3, 2023

### Changed

* References in the documentation are now rendered using [DocumenterCitations.jl](https://github.com/JuliaDocs/DocumenterCitations.jl)
* Asymptote export now also accepts a size in pixel instead of its default `4cm` size and `render` can be deactivated setting it to `nothing`.

## [0.4.29] July 12, 2023

### Fixed

* fixed a bug, where `cyclic_proximal_point` did not work with decorated objectives.

## [0.4.28] June 24, 2023

### Changed

* `max_stepsize` was specialized for `FixedRankManifold` to follow Matlab Manopt.

## [0.4.27] June 15, 2023

### Added

* The `AdaptiveWNGrad` stepsize is available as a new stepsize functor.

### Fixed

* Levenberg-Marquardt now possesses its parameters `initial_residual_values` and
  `initial_jacobian_f` also as keyword arguments, such that their default initialisations
  can be adapted, if necessary

## [0.4.26] June 11, 2023

### Added

* simplify usage of gradient descent as sub solver in the DoC solvers.
* add a `get_state` function
* document `indicates_convergence`.

## [0.4.25] June 5, 2023

### Fixed

* Fixes an allocation bug in the difference of convex algorithm

## [0.4.24] June 4, 2023

### Added

* another workflow that deletes old PR renderings from the docs to keep them smaller in overall size.

### Changes

* bump dependencies since the extension between Manifolds.jl and ManifoldsDiff.jl has been moved to Manifolds.jl

## [0.4.23] June 4, 2023

### Added

* More details on the Count and Cache tutorial

### Changed

* loosen constraints slightly

## [0.4.22] May 31, 2023

### Added

* A tutorial on how to implement a solver

## [0.4.21] May 22, 2023

### Added

* A `ManifoldCacheObjective` as a decorator for objectives to cache results of calls,
  using LRU Caches as a weak dependency. For now this works with cost and gradient evaluations
* A `ManifoldCountObjective` as a decorator for objectives to enable counting of calls to for example the cost and the gradient
* adds a `return_objective` keyword, that switches the return of a solver to a tuple `(o, s)`,
  where `o` is the (possibly decorated) objective, and `s` is the “classical” solver return (state or point).
  This way the counted values can be accessed and the cache can be reused.
* change solvers on the mid level (form `solver(M, objective, p)`) to also accept decorated objectives

### Changed

* Switch all Requires weak dependencies to actual weak dependencies starting in Julia 1.9


## [0.4.20] May 11, 2023

### Changed

* the default tolerances for the numerical `check_` functions were loosened a bit,
  such that `check_vector` can also be changed in its tolerances.

## [0.4.19] May 7, 2023

### Added

* the sub solver for `trust_regions` is now customizable and can now be exchanged.

### Changed

* slightly changed the definitions of the solver states for ALM and EPM to be type stable

## [0.4.18] May 4, 2023

### Added

* A function `check_Hessian(M, f, grad_f, Hess_f)` to numerically verify the (Riemannian) Hessian of a function `f`

## [0.4.17] April 28, 2023

### Added

* A new interface of the form `alg(M, objective, p0)` to allow to reuse
  objectives without creating `AbstractManoptSolverState`s and calling `solve!`. This especially still allows for any decoration of the objective and/or the state using `debug=`, or `record=`.

### Changed

* All solvers now have the initial point `p` as an optional parameter making it more accessible to first time users, `gradient_descent(M, f, grad_f)` is equivalent to `gradient_descent(M, f, grad_f, rand(M))`

### Fixed

* Unified the framework to work on manifold where points are represented by numbers for several solvers

## [0.4.16] April 18, 2023

### Fixed

* the inner products used in `truncated_gradient_descent` now also work thoroughly on complex
  matrix manifolds

## [0.4.15] April 13, 2023

### Changed

* `trust_regions(M, f, grad_f, hess_f, p)` now has the Hessian `hess_f` as well as
  the start point `p0` as an optional parameter and approximate it otherwise.
* `trust_regions!(M, f, grad_f, hess_f, p)` has the Hessian as an optional parameter
  and approximate it otherwise.

### Removed

* support for `ManifoldsBase.jl` 0.13.x, since with the definition of `copy(M,p::Number)`,
  in 0.14.4, that one is used instead of defining it ourselves.

## [0.4.14] April 06, 2023

### Changed
* `particle_swarm` now uses much more in-place operations

### Fixed
* `particle_swarm` used quite a few `deepcopy(p)` commands still, which were replaced by `copy(M, p)`

## [0.4.13] April 09, 2023

### Added

* `get_message` to obtain messages from sub steps of a solver
* `DebugMessages` to display the new messages in debug
* safeguards in Armijo line search and L-BFGS against numerical over- and underflow that report in messages

## [0.4.12] April 4, 2023

### Added

* Introduce the [Difference of Convex Algorithm](https://manoptjl.org/stable/solvers/difference_of_convex/#DCASolver) (DCA)
  `difference_of_convex_algorithm(M, f, g, ∂h, p0)`
* Introduce the [Difference of Convex Proximal Point Algorithm](https://manoptjl.org/stable/solvers/difference_of_convex/#DCPPASolver) (DCPPA)
  `difference_of_convex_proximal_point(M, prox_g, grad_h, p0)`
* Introduce a `StopWhenGradientChangeLess` stopping criterion

## [0.4.11] March 27, 2023

### Changed

* adapt tolerances in tests to the speed/accuracy optimized distance on the sphere in `Manifolds.jl` (part II)

## [0.4.10] March 26, 2023

### Changed

* adapt tolerances in tests to the speed/accuracy optimized distance on the sphere in `Manifolds.jl`

## [0.4.9] March 3, 2023

### Added

* introduce a wrapper that allows line searches from [LineSearches.jl](https://github.com/JuliaNLSolvers/LineSearches.jl)
  to be used within Manopt.jl, introduce the [manoptjl.org/stable/extensions/](https://manoptjl.org/stable/extensions/)
  page to explain the details.

## [0.4.8] February 21, 2023

### Added

* a `status_summary` that displays the main parameters within several structures of Manopt,
  most prominently a solver state

### Changed

* Improved storage performance by introducing separate named tuples for points and vectors
* changed the `show` methods of `AbstractManoptSolverState`s to display their `state_summary
* Move tutorials to be rendered with Quarto into the documentation.

## [0.4.7] February 14, 2023

### Changed

* Bump `[compat]` entry of ManifoldDiff to also include 0.3

## [0.4.6] February 3, 2023

### Fixed

* Fixed a few stopping criteria even indicated to stop before the algorithm started.

## [0.4.5] January 24, 2023

### Changed

* the new default functions that include `p` are used where possible
* a first step towards faster storage handling

## [0.4.4] January 20, 2023

### Added

* Introduce `ConjugateGradientBealeRestart` to allow CG restarts using Beale‘s rule

### Fixed

* fix a type in `HestenesStiefelCoefficient`


## [0.4.3] January 17, 2023

### Fixed

* the CG coefficient `β` can now be complex
* fix a bug in `grad_distance`

## [0.4.2] January 16, 2023

### Changed

* the usage of `inner` in line search methods, such that they work well with
  complex manifolds as well


## [0.4.1] January 15, 2023

### Fixed

* a `max_stepsize` per manifold to avoid leaving the injectivity radius,
  which it also defaults to

## [0.4.0] January 10, 2023

### Added

* Dependency on `ManifoldDiff.jl` and a start of moving actual derivatives, differentials,
  and gradients there.
* `AbstractManifoldObjective` to store the objective within the `AbstractManoptProblem`
* Introduce a `CostGrad` structure to store a function that computes the cost and gradient
  within one function.
* started a `changelog.md` to thoroughly keep track of changes

### Changed

* `AbstractManoptProblem` replaces `Problem`
* the problem now contains a
* `AbstractManoptSolverState` replaces `Options`
* `random_point(M)` is replaced by `rand(M)` from `ManifoldsBase.jl
* `random_tangent(M, p)` is replaced by `rand(M; vector_at=p)`<|MERGE_RESOLUTION|>--- conflicted
+++ resolved
@@ -5,9 +5,6 @@
 The format is based on [Keep a Changelog](https://keepachangelog.com/en/1.0.0/),
 and this project adheres to [Semantic Versioning](https://semver.org/spec/v2.0.0.html).
 
-<<<<<<< HEAD
-## [0.4.64] unreleased
-=======
 ## [0.4.67] – unreleased
 
 ### Fixed
@@ -30,43 +27,30 @@
   generate the reason (and hence allocate a string) when actually asked for a reason.
 
 ## [0.4.64] June 4, 2024
->>>>>>> 4a52a821
 
 ### Added
 
 * Remodel the constraints and their gradients into separate `VectorGradientFunctions`
   to reduce code duplication and encapsulate the inner model of these functions and their gradients
 * Introduce a `ConstrainedManoptProblem` to model different ranges for the gradients in the
-<<<<<<< HEAD
-  new `VectorGradientFunction`s beyod the default `NestedPowerRepresentation`
-* introduce a more flexible indexing beyond single indexing, to also include arbitrary ranges
-  when accessing vector functions and their gradients and hence also for constraints and
-  their gradients.
-* deprecate `get_grad_equality_constraints(M, o, p)`, use `get_grad_equality_constraint(M, o, p, :)`
-  from the more flexible indexing instead.
-=======
   new `VectorGradientFunction`s beyond the default `NestedPowerRepresentation`
 * introduce a `VectorHessianFunction` to also model that one can provide the vector of Hessians
   to constraints
 * introduce a more flexible indexing beyond single indexing, to also include arbitrary ranges
   when accessing vector functions and their gradients and hence also for constraints and
   their gradients.
->>>>>>> 4a52a821
 
 ### Changed
 
 * Remodel `ConstrainedManifoldObjective` to store an `AbstractManifoldObjective`
   internally instead of directly `f` and `grad_f`, allowing also Hessian objectives
   therein and implementing access to this Hessian
-<<<<<<< HEAD
-=======
 * Fixed a bug that Lanczos produced NaNs when started exactly in a minimizer, since we divide by the gradient norm.
 
 ### Deprecated
 
 * deprecate `get_grad_equality_constraints(M, o, p)`, use `get_grad_equality_constraint(M, o, p, :)`
   from the more flexible indexing instead.
->>>>>>> 4a52a821
 
 ## [0.4.63] May 11, 2024
 
