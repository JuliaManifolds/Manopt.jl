--- conflicted
+++ resolved
@@ -5,7 +5,6 @@
 The format is based on [Keep a Changelog](https://keepachangelog.com/en/1.0.0/),
 and this project adheres to [Semantic Versioning](https://semver.org/spec/v2.0.0.html).
 
-<<<<<<< HEAD
 ## [0.4.6x] unreleased
 
 ### Changed
@@ -13,8 +12,8 @@
 * Remodel `ConstrainedManifoldObjective` to store an `AbstractManifoldObjective`
   internally instead of directly `f` and `grad_f`, allowing also Hessian objectives
   therein – and implementing access to this Hessian
-=======
-## [0.4.63] unreleased
+
+## [0.4.63] May 11, 2024
 
 ### Added
 
@@ -58,7 +57,6 @@
   * semantic symbols are now all nouns in upper case letters
   * `:active` is changed to `:Activity`
 
->>>>>>> e97d0c0b
 
 ## [0.4.60] – April 10, 2024
 
