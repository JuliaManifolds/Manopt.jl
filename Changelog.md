# Changelog

All notable Changes to the Julia package `Manopt.jl` will be documented in this file. The file was started with Version `0.4`.

The format is based on [Keep a Changelog](https://keepachangelog.com/en/1.0.0/),
and this project adheres to [Semantic Versioning](https://semver.org/spec/v2.0.0.html).

<<<<<<< HEAD
## [0.4.57] unreleased

### Changed

* `convex_bundle_method` uses the `sectional_curvature` from `ManifoldsBase.jl`.
* `convex_bundle_method` no longer has the unused `k_min` keyword argument.
=======
## [unreleased] March 15, 2024

### Changed

* `ManifoldsBase.jl` now is running on Documenter 1.3, `Manopt.jl` documentation now uses [DocumenterInterLinks](https://github.com/JuliaDocs/DocumenterInterLinks.jl) to refer to sections and functions from `ManifoldsBase.jl`
>>>>>>> 7f84436a

## [0.4.56] March 4, 2024

### Added

* The option `:step_towards_negative_gradient` for `nondescent_direction_behavior` in quasi-Newton solvers does no longer emit a warning by default. This has been moved to a `message`, that can be accessed/displayed with `DebugMessages`
* `DebugMessages` now has a second positional argument, specifying whether all messages, or just the first (`:Once`) should be displayed.

## [0.4.55] March 3, 2024

### Added

* Option `nondescent_direction_behavior` for quasi-Newton solvers.
  By default it checks for non-descent direction which may not be handled well by
  some stepsize selection algorithms.

### Fixed

* unified documentation, especially function signatures further.
* fixed a few typos related to math formulae in the doc strings.

## [0.4.54] February 28, 2024

### Added

* `convex_bundle_method` optimization algorithm for non-smooth geodesically convex functions
* `proximal_bundle_method` optimization algorithm for non-smooth functions.
* `StopWhenSubgradientNormLess`, `StopWhenLagrangeMultiplierLess`, and stopping criteria.

### Fixed

* Doc strings now follow a [vale.sh](https://vale.sh) policy. Though this is not fully working,
  this PR improves a lot of the doc strings concerning wording and spelling.

## [0.4.53] February 13, 2024

### Fixed

* fixes two storage action defaults, that accidentally still tried to initialize a `:Population` (as modified back to `:Iterate` 0.4.49).
* fix a few typos in the documentation and add a reference for the subgradient menthod.

## [0.4.52] February 5, 2024

### Added

* introduce an environment persistent way of setting global values with the `set_manopt_parameter!` function using [Preferences.jl](https://github.com/JuliaPackaging/Preferences.jl).
* introduce such a value named `:Mode` to enable a `"Tutorial"` mode that shall often provide more warnings and information for people getting started with optimisation on manifolds

## [0.4.51] January 30, 2024

### Added

* A `StopWhenSubgradientNormLess` stopping criterion for subgradient-based optimization.
* Allow the `message=` of the `DebugIfEntry` debug action to contain a format element to print the field in the message as well.

## [0.4.50] January 26, 2024

### Fixed

* Fix Quasi Newton on complex manifolds.

## [0.4.49] January 18, 2024

### Added

* A `StopWhenEntryChangeLess` to be able to stop on arbitrary small changes of specific fields
* generalises `StopWhenGradientNormLess` to accept arbitrary `norm=` functions
* refactor the default in `particle_swarm` to no longer “misuse” the iteration change check,
  but actually the new one one the `:swarm` entry

## [0.4.48] January 16, 2024

### Fixed

* fixes an imprecision in the interface of `get_iterate` that sometimes led to the swarm of `particle_swarm` being returned as the iterate.
* refactor `particle_swarm` in naming and access functions to avoid this also in the future.
  To access the whole swarm, one now should use `get_manopt_parameter(pss, :Population)`

## [0.4.47] January 6, 2024

### Fixed

* fixed a bug, where the retraction set in `check_Hessian` was not passed on to the optional inner `check_gradient` call, which could lead to unwanted side effects, see [#342](https://github.com/JuliaManifolds/Manopt.jl/issues/342).

## [0.4.46] January 1, 2024

### Changed

* An error is thrown when a line search from `LineSearches.jl` reports search failure.
* Changed default stopping criterion in ALM algorithm to mitigate an issue occurring when step size is very small.
* Default memory length in default ALM subsolver is now capped at manifold dimension.
* Replaced CI testing on Julia 1.8 with testing on Julia 1.10.

### Fixed

* A bug in `LineSearches.jl` extension leading to slower convergence.
* Fixed a bug in L-BFGS related to memory storage, which caused significantly slower convergence.

## [0.4.45] December 28, 2023

### Added

* Introduce `sub_kwargs` and `sub_stopping_criterion` for `trust_regions` as noticed in [#336](https://github.com/JuliaManifolds/Manopt.jl/discussions/336)

### Changed

* `WolfePowellLineSearch`, `ArmijoLineSearch` step sizes now allocate less
* `linesearch_backtrack!` is now available
* Quasi Newton Updates can work in-place of a direction vector as well.
* Faster `safe_indices` in L-BFGS.

## [0.4.44] December 12, 2023

Formally one could consider this version breaking, since a few functions
have been moved, that in earlier versions (0.3.x) have been used in example scripts.
These examples are now available again within [ManoptExamples.jl](https://juliamanifolds.github.io/ManoptExamples.jl/stable/), and with their
“reappearance” the corresponding costs, gradients, differentials, adjoint differentials, and proximal maps
have been moved there as well.
This is not considered breaking, since the functions were only used in the old, removed examples.
Each and every moved function is still documented. They have been partly renamed,
and their documentation and testing has been extended.

### Changed

* Bumped and added dependencies on all 3 Project.toml files, the main one, the docs/, an the tutorials/ one.
* `artificial_S2_lemniscate` is available as [`ManoptExample.Lemniscate`](https://juliamanifolds.github.io/ManoptExamples.jl/stable/data/#ManoptExamples.Lemniscate-Tuple{Number}) – and works on arbitrary manifolds now.
* `artificial_S1_signal` is available as [`ManoptExample.artificial_S1_signal`](https://juliamanifolds.github.io/ManoptExamples.jl/stable/data/#ManoptExamples.artificial_S1_signal)
* `artificial_S1_slope_signal` is available as [`ManoptExamples.artificial_S1_slope_signal`](https://juliamanifolds.github.io/ManoptExamples.jl/stable/data/#ManoptExamples.artificial_S1_slope_signal)
* `artificial_S2_composite_bezier_curve` is available as [`ManoptExamples.artificial_S2_composite_Bezier_curve`](https://juliamanifolds.github.io/ManoptExamples.jl/stable/data/#ManoptExamples.artificial_S2_composite_Bezier_curve-Tuple{})
* `artificial_S2_rotation_image` is available as [`ManoptExamples.artificial_S2_rotation_image`](https://juliamanifolds.github.io/ManoptExamples.jl/stable/data/#ManoptExamples.artificial_S2_rotation_image)
* `artificial_S2_whirl_image` is available as [`ManoptExamples.artificial_S2_whirl_image`](https://juliamanifolds.github.io/ManoptExamples.jl/stable/data/#ManoptExamples.artificial_S2_whirl_image)
* `artificial_S2_whirl_patch` is available as [`ManoptExamples.artificial_S2_whirl_path`](https://juliamanifolds.github.io/ManoptExamples.jl/stable/data/#ManoptExamples.artificial_S2_whirl_patch)
* `artificial_SAR_image` is available as [`ManoptExamples.artificial_SAR_image`](https://juliamanifolds.github.io/ManoptExamples.jl/stable/data/#ManoptExamples.artificialIn_SAR_image-Tuple{Integer})
* `artificial_SPD_image` is available as [`ManoptExamples.artificial_SPD_image`](https://juliamanifolds.github.io/ManoptExamples.jl/stable/data/#ManoptExamples.artificial_SPD_image)
* `artificial_SPD_image2` is available as [`ManoptExamples.artificial_SPD_image`](https://juliamanifolds.github.io/ManoptExamples.jl/stable/data/#ManoptExamples.artificial_SPD_image2)
* `adjoint_differential_forward_logs` is available as [`ManoptExamples.adjoint_differential_forward_logs`](https://juliamanifolds.github.io/ManoptExamples.jl/stable/objectives/#ManoptExamples.adjoint_differential_forward_logs-Union{Tuple{TPR},%20Tuple{TSize},%20Tuple{TM},%20Tuple{𝔽},%20Tuple{ManifoldsBase.PowerManifold{𝔽,%20TM,%20TSize,%20TPR},%20Any,%20Any}}%20where%20{𝔽,%20TM,%20TSize,%20TPR})
* `adjoint:differential_bezier_control` is available as [`ManoptExamples.adjoint_differential_Bezier_control_points`](https://juliamanifolds.github.io/ManoptExamples.jl/stable/objectives/#ManoptExamples.adjoint_differential_Bezier_control_points-Tuple{ManifoldsBase.AbstractManifold,%20AbstractVector{%3C:ManoptExamples.BezierSegment},%20AbstractVector,%20AbstractVector})
* `BezierSegment` is available as [`ManoptExamples.BeziérSegment`](https://juliamanifolds.github.io/ManoptExamples.jl/stable/objectives/#ManoptExamples.BezierSegment)
* `cost_acceleration_bezier` is avilable as [`ManoptExamples.acceleration_Bezier`](https://juliamanifolds.github.io/ManoptExamples.jl/stable/objectives/#ManoptExamples.acceleration_Bezier-Union{Tuple{P},%20Tuple{ManifoldsBase.AbstractManifold,%20AbstractVector{P},%20AbstractVector{%3C:Integer},%20AbstractVector{%3C:AbstractFloat}}}%20where%20P)
* `cost_L2_acceleration_bezier` is available as [`ManoptExamples.L2_acceleration_Bezier`](https://juliamanifolds.github.io/ManoptExamples.jl/stable/objectives/#ManoptExamples.L2_acceleration_Bezier-Union{Tuple{P},%20Tuple{ManifoldsBase.AbstractManifold,%20AbstractVector{P},%20AbstractVector{%3C:Integer},%20AbstractVector{%3C:AbstractFloat},%20AbstractFloat,%20AbstractVector{P}}}%20where%20P)
* `costIntrICTV12` is available as [`ManoptExamples.Intrinsic_infimal_convolution_TV12`]()
* `costL2TV` is available as [`ManoptExamples.L2_Total_Variation`](https://juliamanifolds.github.io/ManoptExamples.jl/stable/objectives/#ManoptExamples.L2_Total_Variation-NTuple{4,%20Any})
* `costL2TV12` is available as [`ManoptExamples.L2_Total_Variation_1_2`](https://juliamanifolds.github.io/ManoptExamples.jl/stable/objectives/#ManoptExamples.L2_Total_Variation_1_2-Tuple{ManifoldsBase.PowerManifold,%20Vararg{Any,%204}})
* `costL2TV2` is available as [`ManoptExamples.L2_second_order_Total_Variation`](https://juliamanifolds.github.io/ManoptExamples.jl/stable/objectives/#ManoptExamples.L2_second_order_Total_Variation-Tuple{ManifoldsBase.PowerManifold,%20Any,%20Any,%20Any})
* `costTV` is available as [`ManoptExamples.Total_Variation`](https://juliamanifolds.github.io/ManoptExamples.jl/stable/objectives/#ManoptExamples.Total_Variation)
* `costTV2` is available as [`ManoptExamples.second_order_Total_Variation`](https://juliamanifolds.github.io/ManoptExamples.jl/stable/objectives/#ManoptExamples.second_order_Total_Variation)
* `de_casteljau` is available as [`ManoptExamples.de_Casteljau`](https://juliamanifolds.github.io/ManoptExamples.jl/stable/objectives/#ManoptExamples.de_Casteljau-Tuple{ManifoldsBase.AbstractManifold,%20Vararg{Any}})
* `differential_forward_logs` is available as [`ManoptExamples.differential_forward_logs`](https://juliamanifolds.github.io/ManoptExamples.jl/stable/objectives/#ManoptExamples.differential_forward_logs-Tuple{ManifoldsBase.PowerManifold,%20Any,%20Any})
* `differential_bezier_control` is available as [`ManoptExamples.differential_Bezier_control_points`](https://juliamanifolds.github.io/ManoptExamples.jl/stable/objectives/#ManoptExamples.differential_Bezier_control_points-Tuple{ManifoldsBase.AbstractManifold,%20AbstractVector{%3C:ManoptExamples.BezierSegment},%20AbstractVector,%20AbstractVector{%3C:ManoptExamples.BezierSegment}})
* `forward_logs` is available as [`ManoptExamples.forward_logs`](https://juliamanifolds.github.io/ManoptExamples.jl/stable/objectives/#ManoptExamples.forward_logs-Union{Tuple{TPR},%20Tuple{TSize},%20Tuple{TM},%20Tuple{𝔽},%20Tuple{ManifoldsBase.PowerManifold{𝔽,%20TM,%20TSize,%20TPR},%20Any}}%20where%20{𝔽,%20TM,%20TSize,%20TPR})
* `get_bezier_degree` is available as [`ManoptExamples.get_Bezier_degree`](https://juliamanifolds.github.io/ManoptExamples.jl/stable/objectives/#ManoptExamples.get_Bezier_degree-Tuple{ManifoldsBase.AbstractManifold,%20ManoptExamples.BezierSegment})
* `get_bezier_degrees` is available as [`ManoptExamples.get_Bezier_degrees`](https://juliamanifolds.github.io/ManoptExamples.jl/stable/objectives/#ManoptExamples.get_Bezier_degrees-Tuple{ManifoldsBase.AbstractManifold,%20AbstractVector{%3C:ManoptExamples.BezierSegment}})
* `get_Bezier_inner_points` is available as [`ManoptExamples.get_Bezier_inner_points`](https://juliamanifolds.github.io/ManoptExamples.jl/stable/objectives/#ManoptExamples.get_Bezier_inner_points-Tuple{ManifoldsBase.AbstractManifold,%20AbstractVector{%3C:ManoptExamples.BezierSegment}})
* `get_bezier_junction_tangent_vectors` is available as [`ManoptExamples.get_Bezier_junction_tangent_vectors`](https://juliamanifolds.github.io/ManoptExamples.jl/stable/objectives/#ManoptExamples.get_Bezier_junction_tangent_vectors-Tuple{ManifoldsBase.AbstractManifold,%20AbstractVector{%3C:ManoptExamples.BezierSegment}})
* `get_bezier_junctions` is available as [`ManoptExamples.get_Bezier_junctions`](https://juliamanifolds.github.io/ManoptExamples.jl/stable/objectives/#ManoptExamples.get_Bezier_junctions)
* `get_bezier_points` is available as [`ManoptExamples.get_Bezier_points`](https://juliamanifolds.github.io/ManoptExamples.jl/stable/objectives/#ManoptExamples.get_Bezier_points)
* `get_bezier_segments` is available as [`ManoptExamples.get_Bezier_segments`](https://juliamanifolds.github.io/ManoptExamples.jl/stable/objectives/#ManoptExamples.get_Bezier_segments-Union{Tuple{P},%20Tuple{ManifoldsBase.AbstractManifold,%20Vector{P},%20Any},%20Tuple{ManifoldsBase.AbstractManifold,%20Vector{P},%20Any,%20Symbol}}%20where%20P)
* `grad_acceleration_bezier` is available as [`ManoptExamples.grad_acceleration_Bezier`](https://juliamanifolds.github.io/ManoptExamples.jl/stable/objectives/#ManoptExamples.grad_acceleration_Bezier-Tuple{ManifoldsBase.AbstractManifold,%20AbstractVector,%20AbstractVector{%3C:Integer},%20AbstractVector})
* `grad_L2_acceleration_bezier` is available as [`ManoptExamples.grad_L2_acceleration_Bezier`](https://juliamanifolds.github.io/ManoptExamples.jl/stable/objectives/#ManoptExamples.grad_L2_acceleration_Bezier-Union{Tuple{P},%20Tuple{ManifoldsBase.AbstractManifold,%20AbstractVector{P},%20AbstractVector{%3C:Integer},%20AbstractVector,%20Any,%20AbstractVector{P}}}%20where%20P)
* `grad_Intrinsic_infimal_convolution_TV12` is available as [`ManoptExamples.Intrinsic_infimal_convolution_TV12``](https://juliamanifolds.github.io/ManoptExamples.jl/stable/objectives/#ManoptExamples.grad_intrinsic_infimal_convolution_TV12-Tuple{ManifoldsBase.AbstractManifold,%20Vararg{Any,%205}})
* `grad_TV` is available as [`ManoptExamples.grad_Total_Variation`](https://juliamanifolds.github.io/ManoptExamples.jl/stable/objectives/#ManoptExamples.grad_Total_Variation)
* `costIntrICTV12` is available as [`ManoptExamples.Intrinsic_infimal_convolution_TV12`](https://juliamanifolds.github.io/ManoptExamples.jl/stable/objectives/#ManoptExamples.Intrinsic_infimal_convolution_TV12-Tuple{ManifoldsBase.AbstractManifold,%20Vararg{Any,%205}})
* `project_collaborative_TV` is available as [`ManoptExamples.project_collaborative_TV`](https://juliamanifolds.github.io/ManoptExamples.jl/stable/objectives/#ManoptExamples.project_collaborative_TV)
* `prox_parallel_TV` is available as [`ManoptExamples.prox_parallel_TV`](https://juliamanifolds.github.io/ManoptExamples.jl/stable/objectives/#ManoptExamples.prox_parallel_TV)
* `grad_TV2` is available as [`ManoptExamples.prox_second_order_Total_Variation`](https://juliamanifolds.github.io/ManoptExamples.jl/stable/objectives/#ManoptExamples.grad_second_order_Total_Variation)
* `prox_TV` is available as [`ManoptExamples.prox_Total_Variation`](https://juliamanifolds.github.io/ManoptExamples.jl/stable/objectives/#ManoptExamples.prox_Total_Variation)
* `prox_TV2` is available as [`ManopExamples.prox_second_order_Total_Variation`](https://juliamanifolds.github.io/ManoptExamples.jl/stable/objectives/#ManoptExamples.prox_second_order_Total_Variation-Union{Tuple{T},%20Tuple{ManifoldsBase.AbstractManifold,%20Any,%20Tuple{T,%20T,%20T}},%20Tuple{ManifoldsBase.AbstractManifold,%20Any,%20Tuple{T,%20T,%20T},%20Int64}}%20where%20T)

## [0.4.43] - November 19, 2023

### Added

* vale.sh as a CI to keep track of a consistent documenttion

## [0.4.42] - November 6, 2023

### Added

* add `Manopt.JuMP_Optimizer` implementing JuMP's solver interface

## [0.4.41] - November 2, 2023

### Changed

* `trust_regions` is now more flexible and the sub solver (Steihaug-Toint tCG by default)
  can now be exchanged.
* `adaptive_regularization_with_cubics` is now more flexible as well, where it previously was a bit too
  much tightened to the Lanczos solver as well.
* Unified documentation notation and bumped dependencies to use DocumenterCitations 1.3

## [0.4.40] - October 24, 2023

### Added

* add a `--help` argument to `docs/make.jl` to document all available command line arguments
* add a `--exclude-tutorials` argument to `docs/make.jl`. This way, when quarto is not available
  on a computer, the docs can still be build with the tutorials not being added to the menu
  such that documenter does not expect them to exist.

### Changes

* Bump dependencies to `ManifoldsBase.jl` 0.15 and `Manifolds.jl` 0.9
* move the ARC CG subsolver to the main package, since `TangentSpace` is now already
  available from `ManifoldsBase`.

## [0.4.39] - October 9, 2023

### Changes

* also use the pair of a retraction and the inverse retraction (see last update)
  to perform the relaxation within the Douglas-Rachford algorithm.

## [0.4.38] - October 8, 2023

### Changes

* avoid allocations when calling `get_jacobian!` within the Levenberg-Marquard Algorithm.

### Fixed

* Fix a lot of typos in the documentation

## [0.4.37] - September 28, 2023

### Changes

* add more of the Riemannian Levenberg-Marquard algorithms parameters as keywords, so they
  can be changed on call
* generalize the internal reflection of Douglas-Rachford, such that is also works with an
  arbitrary pair of a reflection and an inverse reflection.

## [0.4.36] -  September 20, 2023

### Fixed

* Fixed a bug that caused non-matrix points and vectors to fail when working with approximate

## [0.4.35] -  September 14, 2023

### Added

* The access to functions of the objective is now unified and encapsulated in proper `get_` functions.

## [0.4.34] -  September 02, 2023

### Added

* an `ManifoldEuclideanGradientObjective` to allow the cost, gradient, and Hessian and other
  first or second derivative based elements to be Euclidean and converted when needed.
* a keyword `objective_type=:Euclidean` for all solvers, that specifies that an Objective shall be created of the above type

## [0.4.33] - August 24, 2023

### Added

* `ConstantStepsize` and `DecreasingStepsize` now have an additional field `type::Symbol` to assess whether the
  step-size should be relatively (to the gradient norm) or absolutely constant.

## [0.4.32] - August 23, 2023

### Added

* The adaptive regularization with cubics (ARC) solver.

## [0.4.31] - August 14, 2023

### Added

* A `:Subsolver` keyword in the `debug=` keyword argument, that activates the new `DebugWhenActive``
  to de/activate subsolver debug from the main solvers `DebugEvery`.

## [0.4.30] - August 3, 2023

### Changed

* References in the documentation are now rendered using [DocumenterCitations.jl](https://github.com/JuliaDocs/DocumenterCitations.jl)
* Asymptote export now also accepts a size in pixel instead of its default `4cm` size and `render` can be deactivated setting it to `nothing`.

## [0.4.29] - July 12, 2023

### Fixed

* fixed a bug, where `cyclic_proximal_point` did not work with decorated objectives.

## [0.4.28] - June 24, 2023

### Changed

* `max_stepsize` was specialized for `FixedRankManifold` to follow Matlab Manopt.

## [0.4.27] - June 15, 2023

### Added

* The `AdaptiveWNGrad` stepsize is available as a new stepsize functor.

### Fixed

* Levenberg-Marquardt now possesses its parameters `initial_residual_values` and
  `initial_jacobian_f` also as keyword arguments, such that their default initialisations
  can be adapted, if necessary

## [0.4.26] - June 11, 2023

### Added

* simplify usage of gradient descent as sub solver in the DoC solvers.
* add a `get_state` function
* document `indicates_convergence`.

## [0.4.25] - June 5, 2023

### Fixed

* Fixes an allocation bug in the difference of convex algorithm

## [0.4.24] - June 4, 2023

### Added

* another workflow that deletes old PR renderings from the docs to keep them smaller in overall size.

### Changes

* bump dependencies since the extension between Manifolds.jl and ManifoldsDiff.jl has been moved to Manifolds.jl

## [0.4.23] - June 4, 2023

### Added

* More details on the Count and Cache tutorial

### Changed

* loosen constraints slightly

## [0.4.22] - May 31, 2023

### Added

* A tutorial on how to implement a solver

## [0.4.21] - May 22, 2023

### Added

* A `ManifoldCacheObjective` as a decorator for objectives to cache results of calls,
  using LRU Caches as a weak dependency. For now this works with cost and gradient evaluations
* A `ManifoldCountObjective` as a decorator for objectives to enable counting of calls to for example the cost and the gradient
* adds a `return_objective` keyword, that switches the return of a solver to a tuple `(o, s)`,
  where `o` is the (possibly decorated) objective, and `s` is the “classical” solver return (state or point).
  This way the counted values can be accessed and the cache can be reused.
* change solvers on the mid level (form `solver(M, objective, p)`) to also accept decorated objectives

### Changed

* Switch all Requires weak dependencies to actual weak dependencies starting in Julia 1.9


## [0.4.20] - May 11, 2023

### Changed

* the default tolerances for the numerical `check_` functions were loosened a bit,
  such that `check_vector` can also be changed in its tolerances.

## [0.4.19] - May 7, 2023

### Added

* the sub solver for `trust_regions` is now customizable and can now be exchanged.

### Changed

* slightly changed the definitions of the solver states for ALM and EPM to be type stable

## [0.4.18] - May 4, 2023

### Added

* A function `check_Hessian(M, f, grad_f, Hess_f)` to numerically check the (Riemannian) Hessian of a function `f`

## [0.4.17] - April 28, 2023

### Added

* A new interface of the form `alg(M, objective, p0)` to allow to reuse
  objectives without creating `AbstractManoptSolverState`s and calling `solve!`. This especially still allows for any decoration of the objective and/or the state using `debug=`, or `record=`.

### Changed

* All solvers now have the initial point `p` as an optional parameter making it more accessible to first time users, `gradient_descent(M, f, grad_f)` is equivalent to `gradient_descent(M, f, grad_f, rand(M))`

### Fixed

* Unified the framework to work on manifold where points are represented by numbers for several solvers

## [0.4.16] - April 18, 2023

### Fixed

* the inner products used in `truncated_gradient_descent` now also work thoroughly on complex
  matrix manifolds

## [0.4.15] - April 13, 2023

### Changed

* `trust_regions(M, f, grad_f, hess_f, p)` now has the Hessian `hess_f` as well as
  the start point `p0` as an optional parameter and approximate it otherwise.
* `trust_regions!(M, f, grad_f, hess_f, p)` has the Hessian as an optional parameter
  and approximate it otherwise.

### Removed

* support for `ManifoldsBase.jl` 0.13.x, since with the definition of `copy(M,p::Number)`,
  in 0.14.4, that one is used instead of defining it ourselves.

## [0.4.14] - April 06, 2023

### Changed
* `particle_swarm` now uses much more in-place operations

### Fixed
* `particle_swarm` used quite a few `deepcopy(p)` commands still, which were replaced by `copy(M, p)`

## [0.4.13] - April 09, 2023

### Added

* `get_message` to obtain messages from sub steps of a solver
* `DebugMessages` to display the new messages in debug
* safeguards in Armijo line search and L-BFGS against numerical over- and underflow that report in messages

## [0.4.12] - April 4, 2023

### Added

* Introduce the [Difference of Convex Algorithm](https://manoptjl.org/stable/solvers/difference_of_convex/#DCASolver) (DCA)
  `difference_of_convex_algorithm(M, f, g, ∂h, p0)`
* Introduce the [Difference of Convex Proximal Point Algorithm](https://manoptjl.org/stable/solvers/difference_of_convex/#DCPPASolver) (DCPPA)
  `difference_of_convex_proximal_point(M, prox_g, grad_h, p0)`
* Introduce a `StopWhenGradientChangeLess` stopping criterion

## [0.4.11] - March 27, 2023

### Changed

* adapt tolerances in tests to the speed/accuracy optimized distance on the sphere in `Manifolds.jl` (part II)

## [0.4.10] - March 26, 2023

### Changed

* adapt tolerances in tests to the speed/accuracy optimized distance on the sphere in `Manifolds.jl`

## [0.4.9] - March 3, 2023

### Added

* introduce a wrapper that allows line searches from [LineSearches.jl](https://github.com/JuliaNLSolvers/LineSearches.jl)
  to be used within Manopt.jl, introduce the [manoptjl.org/stable/extensions/](https://manoptjl.org/stable/extensions/)
  page to explain the details.

## [0.4.8] - February 21, 2023

### Added

* a `status_summary` that displays the main parameters within several structures of Manopt,
  most prominently a solver state

### Changed

* Improved storage performance by introducing separate named tuples for points and vectors
* changed the `show` methods of `AbstractManoptSolverState`s to display their `state_summary
* Move tutorials to be rendered with Quarto into the documentation.

## [0.4.7] - February 14, 2023

### Changed

* Bump `[compat]` entry of ManifoldDiff to also include 0.3

## [0.4.6] - February 3, 2023

### Fixed

* Fixed a few stopping criteria even indicated to stop before the algorithm started.

## [0.4.5] - January 24, 2023

### Changed

* the new default functions that include `p` are used where possible
* a first step towards faster storage handling

## [0.4.4] - January 20, 2023

### Added

* Introduce `ConjugateGradientBealeRestart` to allow CG restarts using Beale‘s rule

### Fixed

* fix a type in `HestenesStiefelCoefficient`


## [0.4.3] - January 17, 2023

### Fixed

* the CG coefficient `β` can now be complex
* fix a bug in `grad_distance`

## [0.4.2] - January 16, 2023

### Changed

* the usage of `inner` in line search methods, such that they work well with
  complex manifolds as well


## [0.4.1] - January 15, 2023

### Fixed

* a `max_stepsize` per manifold to avoid leaving the injectivity radius,
  which it also defaults to

## [0.4.0] - January 10, 2023

### Added

* Dependency on `ManifoldDiff.jl` and a start of moving actual derivatives, differentials,
  and gradients there.
* `AbstractManifoldObjective` to store the objective within the `AbstractManoptProblem`
* Introduce a `CostGrad` structure to store a function that computes the cost and gradient
  within one function.

### Changed

* `AbstractManoptProblem` replaces `Problem`
* the problem now contains a
* `AbstractManoptSolverState` replaces `Options`
* `random_point(M)` is replaced by `rand(M)` from `ManifoldsBase.jl
* `random_tangent(M, p)` is replaced by `rand(M; vector_at=p)`<|MERGE_RESOLUTION|>--- conflicted
+++ resolved
@@ -5,20 +5,13 @@
 The format is based on [Keep a Changelog](https://keepachangelog.com/en/1.0.0/),
 and this project adheres to [Semantic Versioning](https://semver.org/spec/v2.0.0.html).
 
-<<<<<<< HEAD
-## [0.4.57] unreleased
+## [0.4.57] March 15, 2024
 
 ### Changed
 
 * `convex_bundle_method` uses the `sectional_curvature` from `ManifoldsBase.jl`.
 * `convex_bundle_method` no longer has the unused `k_min` keyword argument.
-=======
-## [unreleased] March 15, 2024
-
-### Changed
-
 * `ManifoldsBase.jl` now is running on Documenter 1.3, `Manopt.jl` documentation now uses [DocumenterInterLinks](https://github.com/JuliaDocs/DocumenterInterLinks.jl) to refer to sections and functions from `ManifoldsBase.jl`
->>>>>>> 7f84436a
 
 ## [0.4.56] March 4, 2024
 
