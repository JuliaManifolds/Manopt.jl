# Changelog

All notable Changes to the Julia package `Manopt.jl` will be documented in this file. The file was started with Version `0.4`.

The format is based on [Keep a Changelog](https://keepachangelog.com/en/1.0.0/),
and this project adheres to [Semantic Versioning](https://semver.org/spec/v2.0.0.html).

<<<<<<< HEAD
## [0.5.6] unreleased

* Introduce a `ConstrainedSetObjective`
* Introduce a `projected_gradient_method`

## [0.5.5] Januaey 4, 2025
=======
## [0.5.6] February 10, 2025

### Changed

* bump dependencies of all JuliaManifolds ecosystem packages to be consistent with ManifoldsBase 1.0

## [0.5.5] January 4, 2025
>>>>>>> c0f89f36

### Added

* the Levenberg-Marquardt algorithm internally uses a `VectorGradientFunction`, which allows
 to use a vector of gradients of a function returning all gradients as well for the algorithm
* The `VectorGradientFunction` now also have a `get_jacobian` function

### Changed

* Minimum Julia version is now 1.10 (the LTS which replaced 1.6)
* The vectorial functions had a bug where the original vector function for the mutating case
  was not always treated as mutating.

### Removed

* The geodesic regression example, first because it is not correct, second because it should become part of ManoptExamples.jl once it is correct.

## [0.5.4] - December 11, 2024

### Added

* An automated detection whether the tutorials are present
   if not an also no quarto run is done, an automated `--exclude-tutorials` option is added.
* Support for ManifoldDiff 0.4
* icons upfront external links when they link to another package or wikipedia.

## [0.5.3] – October 18, 2024

### Added

* `StopWhenChangeLess`, `StopWhenGradientChangeLess` and `StopWhenGradientLess` can now use the new idea (ManifoldsBase.jl 0.15.18) of different outer norms on manifolds with components like power and product manifolds and all others that support this from the `Manifolds.jl` Library, like `Euclidean`

### Changed

* stabilize `max_stepsize` to also work when `injectivity_radius` dos not exist.
  It however would warn new users, that activate tutorial mode.
* Start a `ManoptTestSuite` subpackage to store dummy types and common test helpers in.

## [0.5.2] – October 5, 2024

### Added

* three new symbols to easier state to record the `:Gradient`, the `:GradientNorm`, and the `:Stepsize`.

### Changed

* fix a few typos in the documentation
* improved the documentation for the initial guess of [`ArmijoLinesearchStepsize`](https://manoptjl.org/stable/plans/stepsize/#Manopt.ArmijoLinesearch).

## [0.5.1] – September 4, 2024

### Changed

* slightly improves the test for the ` ExponentialFamilyProjection` text on the about page.

### Added

* the `proximal_point` method.

## [0.5.0] – August 29, 2024

This breaking update is mainly concerned with improving a unified experience through all solvers
and some usability improvements, such that for example the different gradient update rules are easier to specify.

In general we introduce a few factories, that avoid having to pass the manifold to keyword arguments

### Added

* A `ManifoldDefaultsFactory` that postpones the creation/allocation of manifold-specific fields in for example direction updates, step sizes and stopping criteria. As a rule of thumb, internal structures, like a solver state should store the final type. Any high-level interface, like the functions to start solvers, should accept such a factory in the appropriate places and call the internal `_produce_type(factory, M)`, for example before passing something to the state.
* a `documentation_glossary.jl` file containing a glossary of often used variables in fields, arguments, and keywords, to print them in a unified manner. The same for usual sections, tex, and math notation that is often used within the doc-strings.

### Changed

* Any `Stepsize` now has a `Stepsize` struct used internally as the original `struct`s before. The newly exported terms aim to fit `stepsize=...` in naming and create a `ManifoldDefaultsFactory` instead, so that any stepsize can be created without explicitly specifying the manifold.
  * `ConstantStepsize` is no longer exported, use `ConstantLength` instead. The length parameter is now a positional argument following the (optional) manifold. Besides that `ConstantLength` works as before,just that omitting the manifold fills the one specified in the solver now.
  * `DecreasingStepsize` is no longer exported, use `DecreasingLength` instead. `ConstantLength` works as before,just that omitting the manifold fills the one specified in the solver now.
  * `ArmijoLinesearch` is now called `ArmijoLinesearchStepsize`. `ArmijoLinesearch` works as before,just that omitting the manifold fills the one specified in the solver now.
  * `WolfePowellLinesearch` is now called `WolfePowellLinesearchStepsize`, its constant `c_1` is now unified with Armijo and called `sufficient_decrease`, `c_2` was renamed to `sufficient_curvature`. Besides that, `WolfePowellLinesearch` works as before, just that omitting the manifold fills the one specified in the solver now.
  * `WolfePowellBinaryLinesearch` is now called `WolfePowellBinaryLinesearchStepsize`, its constant `c_1` is now unified with Armijo and called `sufficient_decrease`, `c_2` was renamed to `sufficient_curvature`. Besides that, `WolfePowellBinaryLinesearch` works as before, just that omitting the manifold fills the one specified in the solver now.
  * `NonmonotoneLinesearch` is now called `NonmonotoneLinesearchStepsize`. `NonmonotoneLinesearch` works as before, just that omitting the manifold fills the one specified in the solver now.
  * `AdaptiveWNGradient` is now called `AdaptiveWNGradientStepsize`. Its second positional argument, the gradient function was only evaluated once for the `gradient_bound` default, so it has been replaced by the keyword `X=` accepting a tangent vector. The last positional argument `p` has also been moved to a keyword argument. Besides that, `AdaptiveWNGradient` works as before, just that omitting the manifold fills the one specified in the solver now.
* Any `DirectionUpdateRule` now has the `Rule` in its name, since the original name is used to create the `ManifoldDefaultsFactory` instead. The original constructor now no longer requires the manifold as a parameter, that is later done in the factory. The `Rule` is, however, also no longer exported.
  * `AverageGradient` is now called `AverageGradientRule`. `AverageGradient` works as before, but the manifold as its first parameter is no longer necessary and `p` is now a keyword argument.
  * The `IdentityUpdateRule` now accepts a manifold optionally for consistency, and you can use `Gradient()` for short as well as its factory. Hence `direction=Gradient()` is now available.
  * `MomentumGradient` is now called `MomentumGradientRule`. `MomentumGradient` works as before, but the manifold as its first parameter is no longer necessary and `p` is now a keyword argument.
  * `Nesterov` is now called `NesterovRule`. `Nesterov` works as before, but the manifold as its first parameter is no longer necessary and `p` is now a keyword argument.
  * `ConjugateDescentCoefficient` is now called `ConjugateDescentCoefficientRule`. `ConjugateDescentCoefficient` works as before, but can now use the factory in between
  * the `ConjugateGradientBealeRestart` is now called `ConjugateGradientBealeRestartRule`. For the `ConjugateGradientBealeRestart` the manifold is now a first parameter, that is not necessary and no longer the `manifold=` keyword.
  * `DaiYuanCoefficient` is now called `DaiYuanCoefficientRule`. For the `DaiYuanCoefficient` the manifold as its first parameter is no longer necessary and the vector transport has been unified/moved to the `vector_transport_method=` keyword.
  * `FletcherReevesCoefficient` is now called `FletcherReevesCoefficientRule`. `FletcherReevesCoefficient` works as before, but can now use the factory in between
  * `HagerZhangCoefficient` is now called `HagerZhangCoefficientRule`. For the `HagerZhangCoefficient` the manifold as its first parameter is no longer necessary and the vector transport has been unified/moved to the `vector_transport_method=` keyword.
  * `HestenesStiefelCoefficient` is now called `HestenesStiefelCoefficientRule`. For the `HestenesStiefelCoefficient` the manifold as its first parameter is no longer necessary and the vector transport has been unified/moved to the `vector_transport_method=` keyword.
  * `LiuStoreyCoefficient` is now called `LiuStoreyCoefficientRule`. For the `LiuStoreyCoefficient` the manifold as its first parameter is no longer necessary and the vector transport has been unified/moved to the `vector_transport_method=` keyword.
  * `PolakRibiereCoefficient` is now called `PolakRibiereCoefficientRule`. For the `PolakRibiereCoefficient` the manifold as its first parameter is no longer necessary and the vector transport has been unified/moved to the `vector_transport_method=` keyword.
  * the `SteepestDirectionUpdateRule` is now called `SteepestDescentCoefficientRule`. The `SteepestDescentCoefficient` is equivalent, but creates the new factory interims wise.
  * `AbstractGradientGroupProcessor` is now called `AbstractGradientGroupDirectionRule`
    * the `StochasticGradient` is now called `StochasticGradientRule`. The `StochasticGradient` is equivalent, but creates the new factory interims wise, so that the manifold is not longer necessary.
  * the `AlternatingGradient` is now called `AlternatingGradientRule`.
  The `AlternatingGradient` is equivalent, but creates the new factory interims wise, so that the manifold is not longer necessary.
* `quasi_Newton` had a keyword `scale_initial_operator=` that was inconsistently declared (sometimes bool, sometimes real) and was unused.
  It is now called `initial_scale=1.0` and scales the initial (diagonal, unit) matrix within the approximation of the Hessian additionally to the $\frac{1}{\lVert g_k\rVert}$ scaling with the norm of the oldest gradient for the limited memory variant. For the full matrix variant the initial identity matrix is now scaled with this parameter.
* Unify doc strings and presentation of keyword arguments
  * general indexing, for example in a vector, uses `i`
  * index for inequality constraints is unified to `i` running from `1,...,m`
  * index for equality constraints is unified to `j` running from `1,...,n`
  * iterations are using now `k`
* `get_manopt_parameter` has been renamed to `get_parameter` since it is internal,
  so internally that is clear; accessing it from outside hence reads anyways `Manopt.get_parameter`
* `set_manopt_parameter!` has been renamed to `set_parameter!` since it is internal,
  so internally that is clear; accessing it from outside hence reads `Manopt.set_parameter!`
* changed the `stabilize::Bool=` keyword in `quasi_Newton` to the more flexible `project!=`
  keyword, this is also more in line with the other solvers. Internally the same is done
  within the `QuasiNewtonLimitedMemoryDirectionUpdate`. To adapt,
  * the previous `stabilize=true` is now set with `(project!)=embed_project!` in general,
    and if the manifold is represented by points in the embedding, like the sphere, `(project!)=project!` suffices
  * the new default is `(project!)=copyto!`, so by default no projection/stabilization is performed.
* the positional argument `p` (usually the last or the third to last if sub solvers existed) has been moved to a keyword argument `p=` in all State constructors
* in `NelderMeadState` the `population` moved from positional to keyword argument as well,
* the way to initialise sub solvers in the solver states has been unified In the new variant
  * the `sub_problem` is always a positional argument; namely the last one
  * if the `sub_state` is given as a optional positional argument after the problem, it has to be a manopt solver state
  * you can provide the new `ClosedFormSolverState(e::AbstractEvaluationType)` for the state
    to indicate that the `sub_problem` is a closed form solution (function call) and how it
    has to be called
  * if you do not provide the `sub_state` as positional, the keyword `evaluation=` is used
    to generate the state `ClosedFormSolverState`.
  * when previously `p` and eventually `X` where positional arguments, they are now moved
    to keyword arguments of the same name for start point and tangent vector.
  * in detail
    * `AdaptiveRegularizationState(M, sub_problem [, sub_state]; kwargs...)` replaces
      the (anyways unused) variant to only provide the objective; both `X` and `p` moved to keyword arguments.
    * `AugmentedLagrangianMethodState(M, objective, sub_problem; evaluation=...)` was added
    * ``AugmentedLagrangianMethodState(M, objective, sub_problem, sub_state; evaluation=...)` now has `p=rand(M)` as keyword argument instead of being the second positional one
    * `ExactPenaltyMethodState(M, sub_problem; evaluation=...)` was added and `ExactPenaltyMethodState(M, sub_problem, sub_state; evaluation=...)` now has `p=rand(M)` as keyword argument instead of being the second positional one
    * `DifferenceOfConvexState(M, sub_problem; evaluation=...)` was added and `DifferenceOfConvexState(M, sub_problem, sub_state; evaluation=...)` now has `p=rand(M)` as keyword argument instead of being the second positional one
    * `DifferenceOfConvexProximalState(M, sub_problem; evaluation=...)` was added and `DifferenceOfConvexProximalState(M, sub_problem, sub_state; evaluation=...)` now has `p=rand(M)` as keyword argument instead of being the second positional one
  * bumped `Manifolds.jl`to version 0.10; this mainly means that any algorithm working on a product manifold and requiring `ArrayPartition` now has to explicitly do `using RecursiveArrayTools`.
### Fixed

* the `AverageGradientRule` filled its internal vector of gradients wrongly – or mixed it up in parallel transport. This is now fixed.

### Removed

* the `convex_bundle_method` and its `ConvexBundleMethodState` no longer accept the keywords `k_size`, `p_estimate` nor `ϱ`, they are superseded by just providing `k_max`.
* the `truncated_conjugate_gradient_descent(M, f, grad_f, hess_f)` has the Hessian now
   a mandatory argument. To use the old variant,
   provide `ApproxHessianFiniteDifference(M, copy(M, p), grad_f)` to `hess_f` directly.
* all deprecated keyword arguments and a few function signatures were removed:
  * `get_equality_constraints`, `get_equality_constraints!`, `get_inequality_constraints`, `get_inequality_constraints!` are removed. Use their singular forms and set the index to `:` instead.
  * `StopWhenChangeLess(ε)` is removed, use ``StopWhenChangeLess(M, ε)` instead to fill for example the retraction properly used to determine the change
 * In the `WolfePowellLinesearch` and  `WolfeBinaryLinesearch`the `linesearch_stopsize=` keyword is replaced by `stop_when_stepsize_less=`
 * `DebugChange` and `RecordChange` had a `manifold=` and a `invretr` keyword that were replaced by the first positional argument `M` and `inverse_retraction_method=`, respectively
 * in the `NonlinearLeastSquaresObjective` and `LevenbergMarquardt` the `jacB=` keyword is now called `jacobian_tangent_basis=`
 * in `particle_swarm` the `n=` keyword is replaced by `swarm_size=`.
 * `update_stopping_criterion!` has been removed and unified with `set_parameter!`. The code adaptions are
   * to set a parameter of a stopping criterion, just replace `update_stopping_criterion!(sc, :Val, v)` with `set_parameter!(sc, :Val, v)`
   * to update a stopping criterion in a solver state, replace the old `update_stopping_criterion!(state, :Val, v)` tat passed down to the stopping criterion by the explicit pass down with `set_parameter!(state, :StoppingCriterion, :Val, v)`


## [0.4.69] – August 3, 2024

### Changed

* Improved performance of Interior Point Newton Method.

## [0.4.68] – August 2, 2024

### Added

* an Interior Point Newton Method, the `interior_point_newton`
* a `conjugate_residual` Algorithm to solve a linear system on a tangent space.
* `ArmijoLinesearch` now allows for additional `additional_decrease_condition` and `additional_increase_condition` keywords to add further conditions to accept additional conditions when to accept an decreasing or increase of the stepsize.
* add a `DebugFeasibility` to have a debug print about feasibility of points in constrained optimisation employing the new `is_feasible` function
* add a `InteriorPointCentralityCondition` check that can be added for step candidates within the line search of `interior_point_newton`
* Add Several new functors
  * the `LagrangianCost`, `LagrangianGradient`, `LagrangianHessian`, that based on a constrained objective allow to construct the hessian objective of its Lagrangian
  * the `CondensedKKTVectorField` and its `CondensedKKTVectorFieldJacobian`, that are being used to solve a linear system within `interior_point_newton`
  * the `KKTVectorField` as well as its `KKTVectorFieldJacobian` and ``KKTVectorFieldAdjointJacobian`
  * the `KKTVectorFieldNormSq` and its `KKTVectorFieldNormSqGradient` used within the Armijo line search of `interior_point_newton`
* New stopping criteria
  * A `StopWhenRelativeResidualLess` for the `conjugate_residual`
  * A `StopWhenKKTResidualLess` for the `interior_point_newton`

## [0.4.67] – July 25, 2024

### Added

* `max_stepsize` methods for `Hyperrectangle`.

### Fixed

* a few typos in the documentation
* `WolfePowellLinesearch` no longer uses `max_stepsize` with invalid point by default.


## [0.4.66] June 27, 2024

### Changed

* Remove functions `estimate_sectional_curvature`, `ζ_1`, `ζ_2`, `close_point` from `convex_bundle_method`
* Remove some unused fields and arguments such as `p_estimate`, `ϱ`, `α`, from `ConvexBundleMethodState` in favor of jut `k_max`
* Change parameter `R` placement in `ProximalBundleMethodState` to fifth position

## [0.4.65] June 13, 2024

### Changed

* refactor stopping criteria to not store a `sc.reason` internally, but instead only
  generate the reason (and hence allocate a string) when actually asked for a reason.

## [0.4.64] June 4, 2024

### Added

* Remodel the constraints and their gradients into separate `VectorGradientFunctions`
  to reduce code duplication and encapsulate the inner model of these functions and their gradients
* Introduce a `ConstrainedManoptProblem` to model different ranges for the gradients in the
  new `VectorGradientFunction`s beyond the default `NestedPowerRepresentation`
* introduce a `VectorHessianFunction` to also model that one can provide the vector of Hessians
  to constraints
* introduce a more flexible indexing beyond single indexing, to also include arbitrary ranges
  when accessing vector functions and their gradients and hence also for constraints and
  their gradients.

### Changed

* Remodel `ConstrainedManifoldObjective` to store an `AbstractManifoldObjective`
  internally instead of directly `f` and `grad_f`, allowing also Hessian objectives
  therein and implementing access to this Hessian
* Fixed a bug that Lanczos produced NaNs when started exactly in a minimizer, since we divide by the gradient norm.

### Deprecated

* deprecate `get_grad_equality_constraints(M, o, p)`, use `get_grad_equality_constraint(M, o, p, :)`
  from the more flexible indexing instead.

## [0.4.63] May 11, 2024

### Added

* `:reinitialize_direction_update` option for quasi-Newton behavior when the direction is not a descent one. It is now the new default for `QuasiNewtonState`.
* Quasi-Newton direction update rules are now initialized upon start of the solver with the new internal function `initialize_update!`.

### Fixed

* ALM and EPM no longer keep a part of the quasi-Newton subsolver state between runs.

### Changed

* Quasi-Newton solvers: `:reinitialize_direction_update` is the new default behavior in case of detection of non-descent direction instead of `:step_towards_negative_gradient`. `:step_towards_negative_gradient` is still available when explicitly set using the `nondescent_direction_behavior` keyword argument.

## [0.4.62] May 3, 2024

### Changed

* bumped dependency of ManifoldsBase.jl to 0.15.9 and imported their numerical verify functions. This changes the `throw_error` keyword used internally to a `error=` with a symbol.

## [0.4.61] April 27, 2024

### Added

* Tests use `Aqua.jl` to spot problems in the code
* introduce a feature-based list of solvers and reduce the details in the alphabetical list
* adds a `PolyakStepsize`
* added a `get_subgradient` for `AbstractManifoldGradientObjectives` since their gradient is a special case of a subgradient.

### Fixed

* `get_last_stepsize` was defined in quite different ways that caused ambiguities. That is now internally a bit restructured and should work nicer.
  Internally this means that the interim dispatch on `get_last_stepsize(problem, state, step, vars...)` was removed. Now the only two left are `get_last_stepsize(p, s, vars...)` and the one directly checking `get_last_stepsize(::Stepsize)` for stored values.
* the accidentally exported `set_manopt_parameter!` is no longer exported

### Changed

* `get_manopt_parameter` and `set_manopt_parameter!` have been revised and better documented,
  they now use more semantic symbols (with capital letters) instead of direct field access
  (lower letter symbols). Since these are not exported, this is considered an internal, hence non-breaking change.
  * semantic symbols are now all nouns in upper case letters
  * `:active` is changed to `:Activity`


## [0.4.60] April 10, 2024

### Added

* `RecordWhenActive` to allow records to be deactivated during runtime, symbol `:WhenActive`
* `RecordSubsolver` to record the result of a subsolver recording in the main solver, symbol `:Subsolver`
* `RecordStoppingReason` to record the reason a solver stopped
* made the `RecordFactory` more flexible and quite similar to `DebugFactory`, such that it is now also easy to specify recordings at the end of solver runs. This can especially be used to record final states of sub solvers.

### Changed

* being a bit more strict with internal tools and made the factories for record non-exported, so this is the same as for debug.

### Fixed

* The name `:Subsolver` to generate `DebugWhenActive` was misleading, it is now called `:WhenActive` referring to “print debug only when set active, that is by the parent (main) solver”.
* the old version of specifying `Symbol => RecordAction` for later access was ambiguous, since
it could also mean to store the action in the dictionary under that symbol. Hence the order for access
was switched to `RecordAction => Symbol` to resolve that ambiguity.

## [0.4.59] April 7, 2024

### Added

* A Riemannian variant of the CMA-ES (Covariance Matrix Adaptation Evolutionary Strategy) algorithm, `cma_es`.

### Fixed

* The constructor dispatch for `StopWhenAny` with `Vector` had incorrect element type assertion which was fixed.

## [0.4.58] March 18, 2024

### Added

* more advanced methods to add debug to the beginning of an algorithm, a step, or the end of
  the algorithm with `DebugAction` entries at `:Start`, `:BeforeIteration`, `:Iteration`, and
  `:Stop`, respectively.
* Introduce a Pair-based format to add elements to these hooks, while all others ar
  now added to :Iteration (no longer to `:All`)
* (planned) add an easy possibility to also record the initial stage and not only after the first iteration.

### Changed

* Changed the symbol for the `:Step` dictionary to be `:Iteration`, to unify this with the symbols used in recording,
  and removed the `:All` symbol. On the fine granular scale, all but `:Start` debugs are now reset on init.
  Since these are merely internal entries in the debug dictionary, this is considered non-breaking.
* introduce a `StopWhenSwarmVelocityLess` stopping criterion for `particle_swarm` replacing
  the current default of the swarm change, since this is a bit more effective to compute

### Fixed

* fixed the outdated documentation of `TruncatedConjugateGradientState`, that now correctly
  state that `p` is no longer stored, but the algorithm runs on `TpM`.
* implemented the missing `get_iterate` for `TruncatedConjugateGradientState`.

## [0.4.57] March 15, 2024

### Changed

* `convex_bundle_method` uses the `sectional_curvature` from `ManifoldsBase.jl`.
* `convex_bundle_method` no longer has the unused `k_min` keyword argument.
* `ManifoldsBase.jl` now is running on Documenter 1.3, `Manopt.jl` documentation now uses [DocumenterInterLinks](https://github.com/JuliaDocs/DocumenterInterLinks.jl) to refer to sections and functions from `ManifoldsBase.jl`

### Fixed

* fixes a type that when passing `sub_kwargs` to `trust_regions` caused an error in the decoration of the sub objective.

## [0.4.56] March 4, 2024

### Added

* The option `:step_towards_negative_gradient` for `nondescent_direction_behavior` in quasi-Newton solvers does no longer emit a warning by default. This has been moved to a `message`, that can be accessed/displayed with `DebugMessages`
* `DebugMessages` now has a second positional argument, specifying whether all messages, or just the first (`:Once`) should be displayed.

## [0.4.55] March 3, 2024

### Added

* Option `nondescent_direction_behavior` for quasi-Newton solvers.
  By default it checks for non-descent direction which may not be handled well by
  some stepsize selection algorithms.

### Fixed

* unified documentation, especially function signatures further.
* fixed a few typos related to math formulae in the doc strings.

## [0.4.54] February 28, 2024

### Added

* `convex_bundle_method` optimization algorithm for non-smooth geodesically convex functions
* `proximal_bundle_method` optimization algorithm for non-smooth functions.
* `StopWhenSubgradientNormLess`, `StopWhenLagrangeMultiplierLess`, and stopping criteria.

### Fixed

* Doc strings now follow a [vale.sh](https://vale.sh) policy. Though this is not fully working,
  this PR improves a lot of the doc strings concerning wording and spelling.

## [0.4.53] February 13, 2024

### Fixed

* fixes two storage action defaults, that accidentally still tried to initialize a `:Population` (as modified back to `:Iterate` 0.4.49).
* fix a few typos in the documentation and add a reference for the subgradient method.

## [0.4.52] February 5, 2024

### Added

* introduce an environment persistent way of setting global values with the `set_manopt_parameter!` function using [Preferences.jl](https://github.com/JuliaPackaging/Preferences.jl).
* introduce such a value named `:Mode` to enable a `"Tutorial"` mode that shall often provide more warnings and information for people getting started with optimisation on manifolds

## [0.4.51] January 30, 2024

### Added

* A `StopWhenSubgradientNormLess` stopping criterion for subgradient-based optimization.
* Allow the `message=` of the `DebugIfEntry` debug action to contain a format element to print the field in the message as well.

## [0.4.50] January 26, 2024

### Fixed

* Fix Quasi Newton on complex manifolds.

## [0.4.49] January 18, 2024

### Added

* A `StopWhenEntryChangeLess` to be able to stop on arbitrary small changes of specific fields
* generalises `StopWhenGradientNormLess` to accept arbitrary `norm=` functions
* refactor the default in `particle_swarm` to no longer “misuse” the iteration change,
  but actually the new one the `:swarm` entry

## [0.4.48] January 16, 2024

### Fixed

* fixes an imprecision in the interface of `get_iterate` that sometimes led to the swarm of `particle_swarm` being returned as the iterate.
* refactor `particle_swarm` in naming and access functions to avoid this also in the future.
  To access the whole swarm, one now should use `get_manopt_parameter(pss, :Population)`

## [0.4.47] January 6, 2024

### Fixed

* fixed a bug, where the retraction set in `check_Hessian` was not passed on to the optional inner `check_gradient` call, which could lead to unwanted side effects, see [#342](https://github.com/JuliaManifolds/Manopt.jl/issues/342).

## [0.4.46] January 1, 2024

### Changed

* An error is thrown when a line search from `LineSearches.jl` reports search failure.
* Changed default stopping criterion in ALM algorithm to mitigate an issue occurring when step size is very small.
* Default memory length in default ALM subsolver is now capped at manifold dimension.
* Replaced CI testing on Julia 1.8 with testing on Julia 1.10.

### Fixed

* A bug in `LineSearches.jl` extension leading to slower convergence.
* Fixed a bug in L-BFGS related to memory storage, which caused significantly slower convergence.

## [0.4.45] December 28, 2023

### Added

* Introduce `sub_kwargs` and `sub_stopping_criterion` for `trust_regions` as noticed in [#336](https://github.com/JuliaManifolds/Manopt.jl/discussions/336)

### Changed

* `WolfePowellLineSearch`, `ArmijoLineSearch` step sizes now allocate less
* `linesearch_backtrack!` is now available
* Quasi Newton Updates can work in-place of a direction vector as well.
* Faster `safe_indices` in L-BFGS.

## [0.4.44] December 12, 2023

Formally one could consider this version breaking, since a few functions
have been moved, that in earlier versions (0.3.x) have been used in example scripts.
These examples are now available again within [ManoptExamples.jl](https://juliamanifolds.github.io/ManoptExamples.jl/stable/), and with their
“reappearance” the corresponding costs, gradients, differentials, adjoint differentials, and proximal maps
have been moved there as well.
This is not considered breaking, since the functions were only used in the old, removed examples.
Each and every moved function is still documented. They have been partly renamed,
and their documentation and testing has been extended.

### Changed

* Bumped and added dependencies on all 3 Project.toml files, the main one, the docs/, an the tutorials/ one.
* `artificial_S2_lemniscate` is available as [`ManoptExample.Lemniscate`](https://juliamanifolds.github.io/ManoptExamples.jl/stable/data/#ManoptExamples.Lemniscate-Tuple{Number}) and works on arbitrary manifolds now.
* `artificial_S1_signal` is available as [`ManoptExample.artificial_S1_signal`](https://juliamanifolds.github.io/ManoptExamples.jl/stable/data/#ManoptExamples.artificial_S1_signal)
* `artificial_S1_slope_signal` is available as [`ManoptExamples.artificial_S1_slope_signal`](https://juliamanifolds.github.io/ManoptExamples.jl/stable/data/#ManoptExamples.artificial_S1_slope_signal)
* `artificial_S2_composite_bezier_curve` is available as [`ManoptExamples.artificial_S2_composite_Bezier_curve`](https://juliamanifolds.github.io/ManoptExamples.jl/stable/data/#ManoptExamples.artificial_S2_composite_Bezier_curve-Tuple{})
* `artificial_S2_rotation_image` is available as [`ManoptExamples.artificial_S2_rotation_image`](https://juliamanifolds.github.io/ManoptExamples.jl/stable/data/#ManoptExamples.artificial_S2_rotation_image)
* `artificial_S2_whirl_image` is available as [`ManoptExamples.artificial_S2_whirl_image`](https://juliamanifolds.github.io/ManoptExamples.jl/stable/data/#ManoptExamples.artificial_S2_whirl_image)
* `artificial_S2_whirl_patch` is available as [`ManoptExamples.artificial_S2_whirl_path`](https://juliamanifolds.github.io/ManoptExamples.jl/stable/data/#ManoptExamples.artificial_S2_whirl_patch)
* `artificial_SAR_image` is available as [`ManoptExamples.artificial_SAR_image`](https://juliamanifolds.github.io/ManoptExamples.jl/stable/data/#ManoptExamples.artificialIn_SAR_image-Tuple{Integer})
* `artificial_SPD_image` is available as [`ManoptExamples.artificial_SPD_image`](https://juliamanifolds.github.io/ManoptExamples.jl/stable/data/#ManoptExamples.artificial_SPD_image)
* `artificial_SPD_image2` is available as [`ManoptExamples.artificial_SPD_image`](https://juliamanifolds.github.io/ManoptExamples.jl/stable/data/#ManoptExamples.artificial_SPD_image2)
* `adjoint_differential_forward_logs` is available as [`ManoptExamples.adjoint_differential_forward_logs`](https://juliamanifolds.github.io/ManoptExamples.jl/stable/objectives/#ManoptExamples.adjoint_differential_forward_logs-Union{Tuple{TPR},%20Tuple{TSize},%20Tuple{TM},%20Tuple{𝔽},%20Tuple{ManifoldsBase.PowerManifold{𝔽,%20TM,%20TSize,%20TPR},%20Any,%20Any}}%20where%20{𝔽,%20TM,%20TSize,%20TPR})
* `adjoint:differential_bezier_control` is available as [`ManoptExamples.adjoint_differential_Bezier_control_points`](https://juliamanifolds.github.io/ManoptExamples.jl/stable/objectives/#ManoptExamples.adjoint_differential_Bezier_control_points-Tuple{ManifoldsBase.AbstractManifold,%20AbstractVector{%3C:ManoptExamples.BezierSegment},%20AbstractVector,%20AbstractVector})
* `BezierSegment` is available as [`ManoptExamples.BeziérSegment`](https://juliamanifolds.github.io/ManoptExamples.jl/stable/objectives/#ManoptExamples.BezierSegment)
* `cost_acceleration_bezier` is available as [`ManoptExamples.acceleration_Bezier`](https://juliamanifolds.github.io/ManoptExamples.jl/stable/objectives/#ManoptExamples.acceleration_Bezier-Union{Tuple{P},%20Tuple{ManifoldsBase.AbstractManifold,%20AbstractVector{P},%20AbstractVector{%3C:Integer},%20AbstractVector{%3C:AbstractFloat}}}%20where%20P)
* `cost_L2_acceleration_bezier` is available as [`ManoptExamples.L2_acceleration_Bezier`](https://juliamanifolds.github.io/ManoptExamples.jl/stable/objectives/#ManoptExamples.L2_acceleration_Bezier-Union{Tuple{P},%20Tuple{ManifoldsBase.AbstractManifold,%20AbstractVector{P},%20AbstractVector{%3C:Integer},%20AbstractVector{%3C:AbstractFloat},%20AbstractFloat,%20AbstractVector{P}}}%20where%20P)
* `costIntrICTV12` is available as [`ManoptExamples.Intrinsic_infimal_convolution_TV12`]()
* `costL2TV` is available as [`ManoptExamples.L2_Total_Variation`](https://juliamanifolds.github.io/ManoptExamples.jl/stable/objectives/#ManoptExamples.L2_Total_Variation-NTuple{4,%20Any})
* `costL2TV12` is available as [`ManoptExamples.L2_Total_Variation_1_2`](https://juliamanifolds.github.io/ManoptExamples.jl/stable/objectives/#ManoptExamples.L2_Total_Variation_1_2-Tuple{ManifoldsBase.PowerManifold,%20Vararg{Any,%204}})
* `costL2TV2` is available as [`ManoptExamples.L2_second_order_Total_Variation`](https://juliamanifolds.github.io/ManoptExamples.jl/stable/objectives/#ManoptExamples.L2_second_order_Total_Variation-Tuple{ManifoldsBase.PowerManifold,%20Any,%20Any,%20Any})
* `costTV` is available as [`ManoptExamples.Total_Variation`](https://juliamanifolds.github.io/ManoptExamples.jl/stable/objectives/#ManoptExamples.Total_Variation)
* `costTV2` is available as [`ManoptExamples.second_order_Total_Variation`](https://juliamanifolds.github.io/ManoptExamples.jl/stable/objectives/#ManoptExamples.second_order_Total_Variation)
* `de_casteljau` is available as [`ManoptExamples.de_Casteljau`](https://juliamanifolds.github.io/ManoptExamples.jl/stable/objectives/#ManoptExamples.de_Casteljau-Tuple{ManifoldsBase.AbstractManifold,%20Vararg{Any}})
* `differential_forward_logs` is available as [`ManoptExamples.differential_forward_logs`](https://juliamanifolds.github.io/ManoptExamples.jl/stable/objectives/#ManoptExamples.differential_forward_logs-Tuple{ManifoldsBase.PowerManifold,%20Any,%20Any})
* `differential_bezier_control` is available as [`ManoptExamples.differential_Bezier_control_points`](https://juliamanifolds.github.io/ManoptExamples.jl/stable/objectives/#ManoptExamples.differential_Bezier_control_points-Tuple{ManifoldsBase.AbstractManifold,%20AbstractVector{%3C:ManoptExamples.BezierSegment},%20AbstractVector,%20AbstractVector{%3C:ManoptExamples.BezierSegment}})
* `forward_logs` is available as [`ManoptExamples.forward_logs`](https://juliamanifolds.github.io/ManoptExamples.jl/stable/objectives/#ManoptExamples.forward_logs-Union{Tuple{TPR},%20Tuple{TSize},%20Tuple{TM},%20Tuple{𝔽},%20Tuple{ManifoldsBase.PowerManifold{𝔽,%20TM,%20TSize,%20TPR},%20Any}}%20where%20{𝔽,%20TM,%20TSize,%20TPR})
* `get_bezier_degree` is available as [`ManoptExamples.get_Bezier_degree`](https://juliamanifolds.github.io/ManoptExamples.jl/stable/objectives/#ManoptExamples.get_Bezier_degree-Tuple{ManifoldsBase.AbstractManifold,%20ManoptExamples.BezierSegment})
* `get_bezier_degrees` is available as [`ManoptExamples.get_Bezier_degrees`](https://juliamanifolds.github.io/ManoptExamples.jl/stable/objectives/#ManoptExamples.get_Bezier_degrees-Tuple{ManifoldsBase.AbstractManifold,%20AbstractVector{%3C:ManoptExamples.BezierSegment}})
* `get_Bezier_inner_points` is available as [`ManoptExamples.get_Bezier_inner_points`](https://juliamanifolds.github.io/ManoptExamples.jl/stable/objectives/#ManoptExamples.get_Bezier_inner_points-Tuple{ManifoldsBase.AbstractManifold,%20AbstractVector{%3C:ManoptExamples.BezierSegment}})
* `get_bezier_junction_tangent_vectors` is available as [`ManoptExamples.get_Bezier_junction_tangent_vectors`](https://juliamanifolds.github.io/ManoptExamples.jl/stable/objectives/#ManoptExamples.get_Bezier_junction_tangent_vectors-Tuple{ManifoldsBase.AbstractManifold,%20AbstractVector{%3C:ManoptExamples.BezierSegment}})
* `get_bezier_junctions` is available as [`ManoptExamples.get_Bezier_junctions`](https://juliamanifolds.github.io/ManoptExamples.jl/stable/objectives/#ManoptExamples.get_Bezier_junctions)
* `get_bezier_points` is available as [`ManoptExamples.get_Bezier_points`](https://juliamanifolds.github.io/ManoptExamples.jl/stable/objectives/#ManoptExamples.get_Bezier_points)
* `get_bezier_segments` is available as [`ManoptExamples.get_Bezier_segments`](https://juliamanifolds.github.io/ManoptExamples.jl/stable/objectives/#ManoptExamples.get_Bezier_segments-Union{Tuple{P},%20Tuple{ManifoldsBase.AbstractManifold,%20Vector{P},%20Any},%20Tuple{ManifoldsBase.AbstractManifold,%20Vector{P},%20Any,%20Symbol}}%20where%20P)
* `grad_acceleration_bezier` is available as [`ManoptExamples.grad_acceleration_Bezier`](https://juliamanifolds.github.io/ManoptExamples.jl/stable/objectives/#ManoptExamples.grad_acceleration_Bezier-Tuple{ManifoldsBase.AbstractManifold,%20AbstractVector,%20AbstractVector{%3C:Integer},%20AbstractVector})
* `grad_L2_acceleration_bezier` is available as [`ManoptExamples.grad_L2_acceleration_Bezier`](https://juliamanifolds.github.io/ManoptExamples.jl/stable/objectives/#ManoptExamples.grad_L2_acceleration_Bezier-Union{Tuple{P},%20Tuple{ManifoldsBase.AbstractManifold,%20AbstractVector{P},%20AbstractVector{%3C:Integer},%20AbstractVector,%20Any,%20AbstractVector{P}}}%20where%20P)
* `grad_Intrinsic_infimal_convolution_TV12` is available as [`ManoptExamples.Intrinsic_infimal_convolution_TV12`](https://juliamanifolds.github.io/ManoptExamples.jl/stable/objectives/#ManoptExamples.grad_intrinsic_infimal_convolution_TV12-Tuple{ManifoldsBase.AbstractManifold,%20Vararg{Any,%205}})
* `grad_TV` is available as [`ManoptExamples.grad_Total_Variation`](https://juliamanifolds.github.io/ManoptExamples.jl/stable/objectives/#ManoptExamples.grad_Total_Variation)
* `costIntrICTV12` is available as [`ManoptExamples.Intrinsic_infimal_convolution_TV12`](https://juliamanifolds.github.io/ManoptExamples.jl/stable/objectives/#ManoptExamples.Intrinsic_infimal_convolution_TV12-Tuple{ManifoldsBase.AbstractManifold,%20Vararg{Any,%205}})
* `project_collaborative_TV` is available as [`ManoptExamples.project_collaborative_TV`](https://juliamanifolds.github.io/ManoptExamples.jl/stable/objectives/#ManoptExamples.project_collaborative_TV)
* `prox_parallel_TV` is available as [`ManoptExamples.prox_parallel_TV`](https://juliamanifolds.github.io/ManoptExamples.jl/stable/objectives/#ManoptExamples.prox_parallel_TV)
* `grad_TV2` is available as [`ManoptExamples.prox_second_order_Total_Variation`](https://juliamanifolds.github.io/ManoptExamples.jl/stable/objectives/#ManoptExamples.grad_second_order_Total_Variation)
* `prox_TV` is available as [`ManoptExamples.prox_Total_Variation`](https://juliamanifolds.github.io/ManoptExamples.jl/stable/objectives/#ManoptExamples.prox_Total_Variation)
* `prox_TV2` is available as [`ManopExamples.prox_second_order_Total_Variation`](https://juliamanifolds.github.io/ManoptExamples.jl/stable/objectives/#ManoptExamples.prox_second_order_Total_Variation-Union{Tuple{T},%20Tuple{ManifoldsBase.AbstractManifold,%20Any,%20Tuple{T,%20T,%20T}},%20Tuple{ManifoldsBase.AbstractManifold,%20Any,%20Tuple{T,%20T,%20T},%20Int64}}%20where%20T)

## [0.4.43] November 19, 2023

### Added

* vale.sh as a CI to keep track of a consistent documentation

## [0.4.42] November 6, 2023

### Added

* add `Manopt.JuMP_Optimizer` implementing JuMP's solver interface

## [0.4.41] November 2, 2023

### Changed

* `trust_regions` is now more flexible and the sub solver (Steihaug-Toint tCG by default)
  can now be exchanged.
* `adaptive_regularization_with_cubics` is now more flexible as well, where it previously was a bit too
  much tightened to the Lanczos solver as well.
* Unified documentation notation and bumped dependencies to use DocumenterCitations 1.3

## [0.4.40] October 24, 2023

### Added

* add a `--help` argument to `docs/make.jl` to document all available command line arguments
* add a `--exclude-tutorials` argument to `docs/make.jl`. This way, when quarto is not available
  on a computer, the docs can still be build with the tutorials not being added to the menu
  such that documenter does not expect them to exist.

### Changes

* Bump dependencies to `ManifoldsBase.jl` 0.15 and `Manifolds.jl` 0.9
* move the ARC CG subsolver to the main package, since `TangentSpace` is now already
  available from `ManifoldsBase`.

## [0.4.39] October 9, 2023

### Changes

* also use the pair of a retraction and the inverse retraction (see last update)
  to perform the relaxation within the Douglas-Rachford algorithm.

## [0.4.38] October 8, 2023

### Changes

* avoid allocations when calling `get_jacobian!` within the Levenberg-Marquard Algorithm.

### Fixed

* Fix a lot of typos in the documentation

## [0.4.37] September 28, 2023

### Changes

* add more of the Riemannian Levenberg-Marquard algorithms parameters as keywords, so they
  can be changed on call
* generalize the internal reflection of Douglas-Rachford, such that is also works with an
  arbitrary pair of a reflection and an inverse reflection.

## [0.4.36]  September 20, 2023

### Fixed

* Fixed a bug that caused non-matrix points and vectors to fail when working with approximate

## [0.4.35]  September 14, 2023

### Added

* The access to functions of the objective is now unified and encapsulated in proper `get_` functions.

## [0.4.34]  September 02, 2023

### Added

* an `ManifoldEuclideanGradientObjective` to allow the cost, gradient, and Hessian and other
  first or second derivative based elements to be Euclidean and converted when needed.
* a keyword `objective_type=:Euclidean` for all solvers, that specifies that an Objective shall be created of the new type

## [0.4.33] August 24, 2023

### Added

* `ConstantStepsize` and `DecreasingStepsize` now have an additional field `type::Symbol` to assess whether the
  step-size should be relatively (to the gradient norm) or absolutely constant.

## [0.4.32] August 23, 2023

### Added

* The adaptive regularization with cubics (ARC) solver.

## [0.4.31] August 14, 2023

### Added

* A `:Subsolver` keyword in the `debug=` keyword argument, that activates the new `DebugWhenActive``
  to de/activate subsolver debug from the main solvers `DebugEvery`.

## [0.4.30] August 3, 2023

### Changed

* References in the documentation are now rendered using [DocumenterCitations.jl](https://github.com/JuliaDocs/DocumenterCitations.jl)
* Asymptote export now also accepts a size in pixel instead of its default `4cm` size and `render` can be deactivated setting it to `nothing`.

## [0.4.29] July 12, 2023

### Fixed

* fixed a bug, where `cyclic_proximal_point` did not work with decorated objectives.

## [0.4.28] June 24, 2023

### Changed

* `max_stepsize` was specialized for `FixedRankManifold` to follow Matlab Manopt.

## [0.4.27] June 15, 2023

### Added

* The `AdaptiveWNGrad` stepsize is available as a new stepsize functor.

### Fixed

* Levenberg-Marquardt now possesses its parameters `initial_residual_values` and
  `initial_jacobian_f` also as keyword arguments, such that their default initialisations
  can be adapted, if necessary

## [0.4.26] June 11, 2023

### Added

* simplify usage of gradient descent as sub solver in the DoC solvers.
* add a `get_state` function
* document `indicates_convergence`.

## [0.4.25] June 5, 2023

### Fixed

* Fixes an allocation bug in the difference of convex algorithm

## [0.4.24] June 4, 2023

### Added

* another workflow that deletes old PR renderings from the docs to keep them smaller in overall size.

### Changes

* bump dependencies since the extension between Manifolds.jl and ManifoldsDiff.jl has been moved to Manifolds.jl

## [0.4.23] June 4, 2023

### Added

* More details on the Count and Cache tutorial

### Changed

* loosen constraints slightly

## [0.4.22] May 31, 2023

### Added

* A tutorial on how to implement a solver

## [0.4.21] May 22, 2023

### Added

* A `ManifoldCacheObjective` as a decorator for objectives to cache results of calls,
  using LRU Caches as a weak dependency. For now this works with cost and gradient evaluations
* A `ManifoldCountObjective` as a decorator for objectives to enable counting of calls to for example the cost and the gradient
* adds a `return_objective` keyword, that switches the return of a solver to a tuple `(o, s)`,
  where `o` is the (possibly decorated) objective, and `s` is the “classical” solver return (state or point).
  This way the counted values can be accessed and the cache can be reused.
* change solvers on the mid level (form `solver(M, objective, p)`) to also accept decorated objectives

### Changed

* Switch all Requires weak dependencies to actual weak dependencies starting in Julia 1.9


## [0.4.20] May 11, 2023

### Changed

* the default tolerances for the numerical `check_` functions were loosened a bit,
  such that `check_vector` can also be changed in its tolerances.

## [0.4.19] May 7, 2023

### Added

* the sub solver for `trust_regions` is now customizable and can now be exchanged.

### Changed

* slightly changed the definitions of the solver states for ALM and EPM to be type stable

## [0.4.18] May 4, 2023

### Added

* A function `check_Hessian(M, f, grad_f, Hess_f)` to numerically verify the (Riemannian) Hessian of a function `f`

## [0.4.17] April 28, 2023

### Added

* A new interface of the form `alg(M, objective, p0)` to allow to reuse
  objectives without creating `AbstractManoptSolverState`s and calling `solve!`. This especially still allows for any decoration of the objective and/or the state using `debug=`, or `record=`.

### Changed

* All solvers now have the initial point `p` as an optional parameter making it more accessible to first time users, `gradient_descent(M, f, grad_f)` is equivalent to `gradient_descent(M, f, grad_f, rand(M))`

### Fixed

* Unified the framework to work on manifold where points are represented by numbers for several solvers

## [0.4.16] April 18, 2023

### Fixed

* the inner products used in `truncated_gradient_descent` now also work thoroughly on complex
  matrix manifolds

## [0.4.15] April 13, 2023

### Changed

* `trust_regions(M, f, grad_f, hess_f, p)` now has the Hessian `hess_f` as well as
  the start point `p0` as an optional parameter and approximate it otherwise.
* `trust_regions!(M, f, grad_f, hess_f, p)` has the Hessian as an optional parameter
  and approximate it otherwise.

### Removed

* support for `ManifoldsBase.jl` 0.13.x, since with the definition of `copy(M,p::Number)`,
  in 0.14.4, that one is used instead of defining it ourselves.

## [0.4.14] April 06, 2023

### Changed
* `particle_swarm` now uses much more in-place operations

### Fixed
* `particle_swarm` used quite a few `deepcopy(p)` commands still, which were replaced by `copy(M, p)`

## [0.4.13] April 09, 2023

### Added

* `get_message` to obtain messages from sub steps of a solver
* `DebugMessages` to display the new messages in debug
* safeguards in Armijo line search and L-BFGS against numerical over- and underflow that report in messages

## [0.4.12] April 4, 2023

### Added

* Introduce the [Difference of Convex Algorithm](https://manoptjl.org/stable/solvers/difference_of_convex/#DCASolver) (DCA)
  `difference_of_convex_algorithm(M, f, g, ∂h, p0)`
* Introduce the [Difference of Convex Proximal Point Algorithm](https://manoptjl.org/stable/solvers/difference_of_convex/#DCPPASolver) (DCPPA)
  `difference_of_convex_proximal_point(M, prox_g, grad_h, p0)`
* Introduce a `StopWhenGradientChangeLess` stopping criterion

## [0.4.11] March 27, 2023

### Changed

* adapt tolerances in tests to the speed/accuracy optimized distance on the sphere in `Manifolds.jl` (part II)

## [0.4.10] March 26, 2023

### Changed

* adapt tolerances in tests to the speed/accuracy optimized distance on the sphere in `Manifolds.jl`

## [0.4.9] March 3, 2023

### Added

* introduce a wrapper that allows line searches from [LineSearches.jl](https://github.com/JuliaNLSolvers/LineSearches.jl)
  to be used within Manopt.jl, introduce the [manoptjl.org/stable/extensions/](https://manoptjl.org/stable/extensions/)
  page to explain the details.

## [0.4.8] February 21, 2023

### Added

* a `status_summary` that displays the main parameters within several structures of Manopt,
  most prominently a solver state

### Changed

* Improved storage performance by introducing separate named tuples for points and vectors
* changed the `show` methods of `AbstractManoptSolverState`s to display their `state_summary
* Move tutorials to be rendered with Quarto into the documentation.

## [0.4.7] February 14, 2023

### Changed

* Bump `[compat]` entry of ManifoldDiff to also include 0.3

## [0.4.6] February 3, 2023

### Fixed

* Fixed a few stopping criteria even indicated to stop before the algorithm started.

## [0.4.5] January 24, 2023

### Changed

* the new default functions that include `p` are used where possible
* a first step towards faster storage handling

## [0.4.4] January 20, 2023

### Added

* Introduce `ConjugateGradientBealeRestart` to allow CG restarts using Beale‘s rule

### Fixed

* fix a type in `HestenesStiefelCoefficient`


## [0.4.3] January 17, 2023

### Fixed

* the CG coefficient `β` can now be complex
* fix a bug in `grad_distance`

## [0.4.2] January 16, 2023

### Changed

* the usage of `inner` in line search methods, such that they work well with
  complex manifolds as well


## [0.4.1] January 15, 2023

### Fixed

* a `max_stepsize` per manifold to avoid leaving the injectivity radius,
  which it also defaults to

## [0.4.0] January 10, 2023

### Added

* Dependency on `ManifoldDiff.jl` and a start of moving actual derivatives, differentials,
  and gradients there.
* `AbstractManifoldObjective` to store the objective within the `AbstractManoptProblem`
* Introduce a `CostGrad` structure to store a function that computes the cost and gradient
  within one function.
* started a `changelog.md` to thoroughly keep track of changes

### Changed

* `AbstractManoptProblem` replaces `Problem`
* the problem now contains a
* `AbstractManoptSolverState` replaces `Options`
* `random_point(M)` is replaced by `rand(M)` from `ManifoldsBase.jl
* `random_tangent(M, p)` is replaced by `rand(M; vector_at=p)`<|MERGE_RESOLUTION|>--- conflicted
+++ resolved
@@ -5,14 +5,11 @@
 The format is based on [Keep a Changelog](https://keepachangelog.com/en/1.0.0/),
 and this project adheres to [Semantic Versioning](https://semver.org/spec/v2.0.0.html).
 
-<<<<<<< HEAD
-## [0.5.6] unreleased
+## [0.5.7] unreleased
 
 * Introduce a `ConstrainedSetObjective`
 * Introduce a `projected_gradient_method`
 
-## [0.5.5] Januaey 4, 2025
-=======
 ## [0.5.6] February 10, 2025
 
 ### Changed
@@ -20,7 +17,6 @@
 * bump dependencies of all JuliaManifolds ecosystem packages to be consistent with ManifoldsBase 1.0
 
 ## [0.5.5] January 4, 2025
->>>>>>> c0f89f36
 
 ### Added
 
