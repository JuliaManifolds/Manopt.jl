# Changelog

All notable Changes to the Julia package `Manopt.jl` will be documented in this file. The file was started with Version `0.4`.

The format is based on [Keep a Changelog](https://keepachangelog.com/en/1.0.0/),
and this project adheres to [Semantic Versioning](https://semver.org/spec/v2.0.0.html).

<<<<<<< HEAD
## [0.4.x] - dd/mm/2023

### Added

* `convex_bundle_method` optimization algorithm for non-smooth geodesically convex functions on Hadamard manifolds.
* `prox_bundle_method` optimization algorithm for non-smooth functions.
* `StopWhenSubgradientNormLess`, `StopWhenBundleLess`, and 
  `StopWhenProxBundleLess` stopping criteria.

## [Unreleased]
=======
## [0.4.45] unreleased

### Changed

* Faster `safe_indices` in L-BFGS.

## [0.4.44] December 12, 2023

Formally one could consider this version breaking, since a few functions
have been moved, that in earlier versions (0.3.x) have been used in example scripts.
These examples are now available again within [ManoptExamples.jl](https://juliamanifolds.github.io/ManoptExamples.jl/stable/), and with their
“reappearance” the corresponding costs, gradients, differentials, adjoint differentials, and proximal maps
have been moved there as well.
This is not considered breaking, since the functions were only used in the old, removed examples.
We still document each and every of the moved functions below. They have been partly renamed,
and their documentation and testing has been extended.

### Changed

* Bumped and added dependencies on all 3 Project.toml files, the main one, the docs/, an the tutorials/ one.
* `artificial_S2_lemniscate` is available as [`ManoptExample.Lemniscate`](https://juliamanifolds.github.io/ManoptExamples.jl/stable/data/#ManoptExamples.Lemniscate-Tuple{Number}) – and works on arbitrary manifolds now.
* `artificial_S1_signal` is available as [`ManoptExample.artificial_S1_signal`](https://juliamanifolds.github.io/ManoptExamples.jl/stable/data/#ManoptExamples.artificial_S1_signal)
* `artificial_S1_slope_signal` is available as [`ManoptExamples.artificial_S1_slope_signal`](https://juliamanifolds.github.io/ManoptExamples.jl/stable/data/#ManoptExamples.artificial_S1_slope_signal)
* `artificial_S2_composite_bezier_curve` is available as [`ManoptExamples.artificial_S2_composite_Bezier_curve`](https://juliamanifolds.github.io/ManoptExamples.jl/stable/data/#ManoptExamples.artificial_S2_composite_Bezier_curve-Tuple{})
* `artificial_S2_rotation_image` is available as [`ManoptExamples.artificial_S2_rotation_image`](https://juliamanifolds.github.io/ManoptExamples.jl/stable/data/#ManoptExamples.artificial_S2_rotation_image)
* `artificial_S2_whirl_image` is available as [`ManoptExamples.artificial_S2_whirl_image`](https://juliamanifolds.github.io/ManoptExamples.jl/stable/data/#ManoptExamples.artificial_S2_whirl_image)
* `artificial_S2_whirl_patch` is available as [`ManoptExamples.artificial_S2_whirl_path`](https://juliamanifolds.github.io/ManoptExamples.jl/stable/data/#ManoptExamples.artificial_S2_whirl_patch)
* `artificial_SAR_image` is available as [`ManoptExamples.artificial_SAR_image`](https://juliamanifolds.github.io/ManoptExamples.jl/stable/data/#ManoptExamples.artificialIn_SAR_image-Tuple{Integer})
* `artificial_SPD_image` is available as [`ManoptExamples.artificial_SPD_image`](https://juliamanifolds.github.io/ManoptExamples.jl/stable/data/#ManoptExamples.artificial_SPD_image)
* `artificial_SPD_image2` is available as [`ManoptExamples.artificial_SPD_image`](https://juliamanifolds.github.io/ManoptExamples.jl/stable/data/#ManoptExamples.artificial_SPD_image2)
* `adjoint_differential_forward_logs` is available as [`ManoptExamples.adjoint_differential_forward_logs`](https://juliamanifolds.github.io/ManoptExamples.jl/stable/objectives/#ManoptExamples.adjoint_differential_forward_logs-Union{Tuple{TPR},%20Tuple{TSize},%20Tuple{TM},%20Tuple{𝔽},%20Tuple{ManifoldsBase.PowerManifold{𝔽,%20TM,%20TSize,%20TPR},%20Any,%20Any}}%20where%20{𝔽,%20TM,%20TSize,%20TPR})
* `adjoint:differential_bezier_control` is available as [`ManoptExamples.adjoint_differential_Bezier_control_points`](https://juliamanifolds.github.io/ManoptExamples.jl/stable/objectives/#ManoptExamples.adjoint_differential_Bezier_control_points-Tuple{ManifoldsBase.AbstractManifold,%20AbstractVector{%3C:ManoptExamples.BezierSegment},%20AbstractVector,%20AbstractVector})
* `BezierSegment` is available as [`ManoptExamples.BeziérSegment`](https://juliamanifolds.github.io/ManoptExamples.jl/stable/objectives/#ManoptExamples.BezierSegment)
* `cost_acceleration_bezier` is avilable as [`ManoptExamples.acceleration_Bezier`](https://juliamanifolds.github.io/ManoptExamples.jl/stable/objectives/#ManoptExamples.acceleration_Bezier-Union{Tuple{P},%20Tuple{ManifoldsBase.AbstractManifold,%20AbstractVector{P},%20AbstractVector{%3C:Integer},%20AbstractVector{%3C:AbstractFloat}}}%20where%20P)
* `cost_L2_acceleration_bezier` is available as [`ManoptExamples.L2_acceleration_Bezier`](https://juliamanifolds.github.io/ManoptExamples.jl/stable/objectives/#ManoptExamples.L2_acceleration_Bezier-Union{Tuple{P},%20Tuple{ManifoldsBase.AbstractManifold,%20AbstractVector{P},%20AbstractVector{%3C:Integer},%20AbstractVector{%3C:AbstractFloat},%20AbstractFloat,%20AbstractVector{P}}}%20where%20P)
* `costIntrICTV12` is available as [`ManoptExamples.Intrinsic_infimal_convolution_TV12`]()
* `costL2TV` is available as [`ManoptExamples.L2_Total_Variation`](https://juliamanifolds.github.io/ManoptExamples.jl/stable/objectives/#ManoptExamples.L2_Total_Variation-NTuple{4,%20Any})
* `costL2TV12` is available as [`ManoptExamples.L2_Total_Variation_1_2`](https://juliamanifolds.github.io/ManoptExamples.jl/stable/objectives/#ManoptExamples.L2_Total_Variation_1_2-Tuple{ManifoldsBase.PowerManifold,%20Vararg{Any,%204}})
* `costL2TV2` is available as [`ManoptExamples.L2_second_order_Total_Variation`](https://juliamanifolds.github.io/ManoptExamples.jl/stable/objectives/#ManoptExamples.L2_second_order_Total_Variation-Tuple{ManifoldsBase.PowerManifold,%20Any,%20Any,%20Any})
* `costTV` is available as [`ManoptExamples.Total_Variation`](https://juliamanifolds.github.io/ManoptExamples.jl/stable/objectives/#ManoptExamples.Total_Variation)
* `costTV2` is available as [`ManoptExamples.second_order_Total_Variation`](https://juliamanifolds.github.io/ManoptExamples.jl/stable/objectives/#ManoptExamples.second_order_Total_Variation)
* `de_casteljau` is available as [`ManoptExamples.de_Casteljau`](https://juliamanifolds.github.io/ManoptExamples.jl/stable/objectives/#ManoptExamples.de_Casteljau-Tuple{ManifoldsBase.AbstractManifold,%20Vararg{Any}})
* `differential_forward_logs` is available as [`ManoptExamples.differential_forward_logs`](https://juliamanifolds.github.io/ManoptExamples.jl/stable/objectives/#ManoptExamples.differential_forward_logs-Tuple{ManifoldsBase.PowerManifold,%20Any,%20Any})
* `differential_bezier_control` is available as [`ManoptExamples.differential_Bezier_control_points`](https://juliamanifolds.github.io/ManoptExamples.jl/stable/objectives/#ManoptExamples.differential_Bezier_control_points-Tuple{ManifoldsBase.AbstractManifold,%20AbstractVector{%3C:ManoptExamples.BezierSegment},%20AbstractVector,%20AbstractVector{%3C:ManoptExamples.BezierSegment}})
* `forward_logs` is available as [`ManoptExamples.forward_logs`](https://juliamanifolds.github.io/ManoptExamples.jl/stable/objectives/#ManoptExamples.forward_logs-Union{Tuple{TPR},%20Tuple{TSize},%20Tuple{TM},%20Tuple{𝔽},%20Tuple{ManifoldsBase.PowerManifold{𝔽,%20TM,%20TSize,%20TPR},%20Any}}%20where%20{𝔽,%20TM,%20TSize,%20TPR})
* `get_bezier_degree` is available as [`ManoptExamples.get_Bezier_degree`](https://juliamanifolds.github.io/ManoptExamples.jl/stable/objectives/#ManoptExamples.get_Bezier_degree-Tuple{ManifoldsBase.AbstractManifold,%20ManoptExamples.BezierSegment})
* `get_bezier_degrees` is available as [`ManoptExamples.get_Bezier_degrees`](https://juliamanifolds.github.io/ManoptExamples.jl/stable/objectives/#ManoptExamples.get_Bezier_degrees-Tuple{ManifoldsBase.AbstractManifold,%20AbstractVector{%3C:ManoptExamples.BezierSegment}})
* `get_Bezier_inner_points` is available as [`ManoptExamples.get_Bezier_inner_points`](https://juliamanifolds.github.io/ManoptExamples.jl/stable/objectives/#ManoptExamples.get_Bezier_inner_points-Tuple{ManifoldsBase.AbstractManifold,%20AbstractVector{%3C:ManoptExamples.BezierSegment}})
* `get_bezier_junction_tangent_vectors` is available as [`ManoptExamples.get_Bezier_junction_tangent_vectors`](https://juliamanifolds.github.io/ManoptExamples.jl/stable/objectives/#ManoptExamples.get_Bezier_junction_tangent_vectors-Tuple{ManifoldsBase.AbstractManifold,%20AbstractVector{%3C:ManoptExamples.BezierSegment}})
* `get_bezier_junctions` is available as [`ManoptExamples.get_Bezier_junctions`](https://juliamanifolds.github.io/ManoptExamples.jl/stable/objectives/#ManoptExamples.get_Bezier_junctions)
* `get_bezier_points` is available as [`ManoptExamples.get_Bezier_points`](https://juliamanifolds.github.io/ManoptExamples.jl/stable/objectives/#ManoptExamples.get_Bezier_points)
* `get_bezier_segments` is available as [`ManoptExamples.get_Bezier_segments`](https://juliamanifolds.github.io/ManoptExamples.jl/stable/objectives/#ManoptExamples.get_Bezier_segments-Union{Tuple{P},%20Tuple{ManifoldsBase.AbstractManifold,%20Vector{P},%20Any},%20Tuple{ManifoldsBase.AbstractManifold,%20Vector{P},%20Any,%20Symbol}}%20where%20P)
* `grad_acceleration_bezier` is available as [`ManoptExamples.grad_acceleration_Bezier`](https://juliamanifolds.github.io/ManoptExamples.jl/stable/objectives/#ManoptExamples.grad_acceleration_Bezier-Tuple{ManifoldsBase.AbstractManifold,%20AbstractVector,%20AbstractVector{%3C:Integer},%20AbstractVector})
* `grad_L2_acceleration_bezier` is available as [`ManoptExamples.grad_L2_acceleration_Bezier`](https://juliamanifolds.github.io/ManoptExamples.jl/stable/objectives/#ManoptExamples.grad_L2_acceleration_Bezier-Union{Tuple{P},%20Tuple{ManifoldsBase.AbstractManifold,%20AbstractVector{P},%20AbstractVector{%3C:Integer},%20AbstractVector,%20Any,%20AbstractVector{P}}}%20where%20P)
* `grad_Intrinsic_infimal_convolution_TV12` is available as [`ManoptExamples.Intrinsic_infimal_convolution_TV12``](https://juliamanifolds.github.io/ManoptExamples.jl/stable/objectives/#ManoptExamples.grad_intrinsic_infimal_convolution_TV12-Tuple{ManifoldsBase.AbstractManifold,%20Vararg{Any,%205}})
* `grad_TV` is available as [`ManoptExamples.grad_Total_Variation`](https://juliamanifolds.github.io/ManoptExamples.jl/stable/objectives/#ManoptExamples.grad_Total_Variation)
* `costIntrICTV12` is available as [`ManoptExamples.Intrinsic_infimal_convolution_TV12`](https://juliamanifolds.github.io/ManoptExamples.jl/stable/objectives/#ManoptExamples.Intrinsic_infimal_convolution_TV12-Tuple{ManifoldsBase.AbstractManifold,%20Vararg{Any,%205}})
* `project_collaborative_TV` is available as [`ManoptExamples.project_collaborative_TV`](https://juliamanifolds.github.io/ManoptExamples.jl/stable/objectives/#ManoptExamples.project_collaborative_TV)
* `prox_parallel_TV` is available as [`ManoptExamples.prox_parallel_TV`](https://juliamanifolds.github.io/ManoptExamples.jl/stable/objectives/#ManoptExamples.prox_parallel_TV)
* `grad_TV2` is available as [`ManoptExamples.prox_second_order_Total_Variation`](https://juliamanifolds.github.io/ManoptExamples.jl/stable/objectives/#ManoptExamples.grad_second_order_Total_Variation)
* `prox_TV` is available as [`ManoptExamples.prox_Total_Variation`](https://juliamanifolds.github.io/ManoptExamples.jl/stable/objectives/#ManoptExamples.prox_Total_Variation)
* `prox_TV2` is available as [`ManopExamples.prox_second_order_Total_Variation`](https://juliamanifolds.github.io/ManoptExamples.jl/stable/objectives/#ManoptExamples.prox_second_order_Total_Variation-Union{Tuple{T},%20Tuple{ManifoldsBase.AbstractManifold,%20Any,%20Tuple{T,%20T,%20T}},%20Tuple{ManifoldsBase.AbstractManifold,%20Any,%20Tuple{T,%20T,%20T},%20Int64}}%20where%20T)

## [0.4.43] – November 19, 2023

### Added

* vale.sh as a CI to keep track of a consistent documenttion

## [0.4.42] - November 6, 2023
>>>>>>> 38f59b0e

### Added

* add `Manopt.JuMP_Optimizer` implementing JuMP's solver interface

## [0.4.41] - November 2, 2023

### Changed

* `trust_regions` is now more flexible and the sub solver (Steihaug-Toint tCG by default)
  can now be exchanged.
* `adaptive_regularization_with_cubics` is now more flexible as well, where it previously was a bit too
  much tightened to the Lanczos solver as well.
* Unified documentation notation and bumped dependencies to use DocumenterCitations 1.3

## [0.4.40] - October 24, 2023

### Added

* add a `--help` argument to `docs/make.jl` to document all available command line arguments
* add a `--exclude-tutorials` argument to `docs/make.jl`. This way, when quarto is not available
  on a computer, the docs can still be build with the tutorials not being added to the menu
  such that documenter does not expect them to exist.

### Changes

* Bump dependencies to `ManifoldsBase.jl` 0.15 and `Manifolds.jl` 0.9
* move the ARC CG subsolver to the main package, since `TangentSpace` is now already
  available from `ManifoldsBase`.

## [0.4.39] - October 9, 2023

### Changes

* also use the pair of a retraction and the inverse retraction (see last update)
  to perform the relaxation within the Douglas-Rachford algorithm.

## [0.4.38] - October 8, 2023

### Changes

* avoid allocations when calling `get_jacobian!` within the Levenberg-Marquard Algorithm.

### Fixed

* Fix a lot of typos in the documentation

## [0.4.37] - September 28, 2023

### Changes

* add more of the Riemannian Levenberg-Marquard algorithms parameters as keywords, so they
  can be changed on call
* generalize the internal reflection of Douglas-Rachford, such that is also works with an
  arbitrary pair of a reflection and an inverse reflection.

## [0.4.36] -  September 20, 2023

### Fixed

* Fixed a bug that caused non-matrix points and vectors to fail when working with approximate

## [0.4.35] -  September 14, 2023

### Added

* The access to functions of the objective is now unified and encapsulated in proper `get_` functions.

## [0.4.34] -  September 02, 2023

### Added

* an `ManifoldEuclideanGradientObjective` to allow the cost, gradient, and Hessian and other
  first or second derivative based elements to be Euclidean and converted when needed.
* a keyword `objective_type=:Euclidean` for all solvers, that specifies that an Objective shall be created of the above type

<<<<<<< HEAD

## [0.4.33] - 24/08/2023
=======
## [0.4.33] - August 24, 2023
>>>>>>> 38f59b0e

### Added

* `ConstantStepsize` and `DecreasingStepsize` now have an additional field `type::Symbol` to assess whether the
  step-size should be relatively (to the gradient norm) or absolutely constant.

## [0.4.32] - August 23, 2023

### Added

* The adaptive regularization with cubics (ARC) solver.

## [0.4.31] - August 14, 2023

### Added

* A `:Subsolver` keyword in the `debug=` keyword argument, that activates the new `DebugWhenActive``
  to de/activate subsolver debug from the main solvers `DebugEvery`.

## [0.4.30] - August 3, 2023

### Changed

* References in the documentation are now rendered using [DocumenterCitations.jl](https://github.com/JuliaDocs/DocumenterCitations.jl)
* Asymptote export now also accepts a size in pixel instead of its default `4cm` size and `render` can be deactivated setting it to `nothing`.

## [0.4.29] - July 12, 2023

### Fixed

* fixed a bug, where `cyclic_proximal_point` did not work with decorated objectives.

<<<<<<< HEAD

## [0.4.28] - 24/06/2023
=======
## [0.4.28] - June 24, 2023
>>>>>>> 38f59b0e

### Changed

* `max_stepsize` was specialized for `FixedRankManifold` to follow Matlab Manopt.

## [0.4.27] - June 15, 2023

### Added

* The `AdaptiveWNGrad` stepsize is available as a new stepsize functor.

### Fixed

* Levenberg-Marquardt now possesses its parameters `initial_residual_values` and
  `initial_jacobian_f` also as keyword arguments, such that their default initialisations
  can be adapted, if necessary

## [0.4.26] - June 11, 2023

### Added

* simplify usage of gradient descent as sub solver in the DoC solvers.
* add a `get_state` function
* document `indicates_convergence`.

## [0.4.25] - June 5, 2023

### Fixed

* Fixes an allocation bug in the difference of convex algorithm

## [0.4.24] - June 4, 2023

### Added

* another workflow that deletes old PR renderings from the docs to keep them smaller in overall size.

### Changes

* bump dependencies since the extension between Manifolds.jl and ManifoldsDiff.jl has been moved to Manifolds.jl

## [0.4.23] - June 4, 2023

### Added

* More details on the Count and Cache tutorial

### Changed

* loosen constraints slightly

## [0.4.22] - May 31, 2023

### Added

* A tutorial on how to implement a solver

## [0.4.21] - May 22, 2023

### Added

* A `ManifoldCacheObjective` as a decorator for objectives to cache results of calls,
  using LRU Caches as a weak dependency. For now this works with cost and gradient evaluations
* A `ManifoldCountObjective` as a decorator for objectives to enable counting of calls to for example the cost and the gradient
* adds a `return_objective` keyword, that switches the return of a solver to a tuple `(o, s)`,
  where `o` is the (possibly decorated) objective, and `s` is the “classical” solver return (state or point).
  This way the counted values can be accessed and the cache can be reused.
* change solvers on the mid level (form `solver(M, objective, p)`) to also accept decorated objectives

### Changed

* Switch all Requires weak dependencies to actual weak dependencies starting in Julia 1.9


## [0.4.20] - May 11, 2023

### Changed

* the default tolerances for the numerical `check_` functions were loosened a bit,
  such that `check_vector` can also be changed in its tolerances.

## [0.4.19] - May 7, 2023

### Added

* the sub solver for `trust_regions` is now customizable and can now be exchanged.

### Changed

* slightly changed the definitions of the solver states for ALM and EPM to be type stable

## [0.4.18] - May 4, 2023

### Added

* A function `check_Hessian(M, f, grad_f, Hess_f)` to numerically check the (Riemannian) Hessian of a function `f`

## [0.4.17] - April 28, 2023

### Added

* A new interface of the form `alg(M, objective, p0)` to allow to reuse
  objectives without creating `AbstractManoptSolverState`s and calling `solve!`. This especially still allows for any decoration of the objective and/or the state using `debug=`, or `record=`.

### Changed

* All solvers now have the initial point `p` as an optional parameter making it more accessible to first time users, `gradient_descent(M, f, grad_f)` is equivalent to `gradient_descent(M, f, grad_f, rand(M))`

### Fixed

* Unified the framework to work on manifold where points are represented by numbers for several solvers

## [0.4.16] - April 18, 2023

### Fixed

* the inner products used in `truncated_gradient_descent` now also work thoroughly on complex
  matrix manifolds

## [0.4.15] - April 13, 2023

### Changed

* `trust_regions(M, f, grad_f, hess_f, p)` now has the Hessian `hess_f` as well as
  the start point `p0` as an optional parameter and approximate it otherwise.
* `trust_regions!(M, f, grad_f, hess_f, p)` has the Hessian as an optional parameter
  and approximate it otherwise.

### Removed

* support for `ManifoldsBase.jl` 0.13.x, since with the definition of `copy(M,p::Number)`,
  in 0.14.4, we now use that instead of defining it ourselves.

## [0.4.14] - April 06, 2023

### Changed
* `particle_swarm` now uses much more in-place operations

### Fixed
* `particle_swarm` used quite a few `deepcopy(p)` commands still, which were replaced by `copy(M, p)`

## [0.4.13] - April 09, 2023

### Added

* `get_message` to obtain messages from sub steps of a solver
* `DebugMessages` to display the new messages in debug
* safeguards in Armijo line search and L-BFGS against numerical over- and underflow that report in messages

## [0.4.12] - April 4, 2023

### Added

* Introduce the [Difference of Convex Algorithm](https://manoptjl.org/stable/solvers/difference_of_convex/#DCASolver) (DCA)
  `difference_of_convex_algorithm(M, f, g, ∂h, p0)`
* Introduce the [Difference of Convex Proximal Point Algorithm](https://manoptjl.org/stable/solvers/difference_of_convex/#DCPPASolver) (DCPPA)
  `difference_of_convex_proximal_point(M, prox_g, grad_h, p0)`
* Introduce a `StopWhenGradientChangeLess` stopping criterion

## [0.4.11] - March 27, 2023

### Changed

* adapt tolerances in tests to the speed/accuracy optimized distance on the sphere in `Manifolds.jl` (part II)

## [0.4.10] - March 26, 2023

### Changed

* adapt tolerances in tests to the speed/accuracy optimized distance on the sphere in `Manifolds.jl`

## [0.4.9] - March 3, 2023

### Added

* introduce a wrapper that allows line searches from [LineSearches.jl](https://github.com/JuliaNLSolvers/LineSearches.jl)
  to be used within Manopt.jl, introduce the [manoptjl.org/stable/extensions/](https://manoptjl.org/stable/extensions/)
  page to explain the details.

## [0.4.8] - February 21, 2023

### Added

* a `status_summary` that displays the main parameters within several structures of Manopt,
  most prominently a solver state

### Changed

* Improved storage performance by introducing separate named tuples for points and vectors
* changed the `show` methods of `AbstractManoptSolverState`s to display their `state_summary
* Move tutorials to be rendered with Quarto into the documentation.

## [0.4.7] - February 14, 2023

### Changed

* Bump `[compat]` entry of ManifoldDiff to also include 0.3

## [0.4.6] - February 3, 2023

### Fixed

* Fixed a few stopping criteria even indicated to stop before the algorithm started.

## [0.4.5] - January 24, 2023

### Changed

* the new default functions that include `p` are used where possible
* a first step towards faster storage handling

## [0.4.4] - January 20, 2023

### Added

* Introduce `ConjugateGradientBealeRestart` to allow CG restarts using Beale‘s rule

### Fixed

* fix a type in `HestenesStiefelCoefficient`


## [0.4.3] - January 17, 2023

### Fixed

* the CG coefficient `β` can now be complex
* fix a bug in `grad_distance`

## [0.4.2] - January 16, 2023

### Changed

* the usage of `inner` in line search methods, such that they work well with
  complex manifolds as well


## [0.4.1] - January 15, 2023

### Fixed

* a `max_stepsize` per manifold to avoid leaving the injectivity radius,
  which it also defaults to

## [0.4.0] - January 10, 2023

### Added

* Dependency on `ManifoldDiff.jl` and a start of moving actual derivatives, differentials,
  and gradients there.
* `AbstractManifoldObjective` to store the objective within the `AbstractManoptProblem`
* Introduce a `CostGrad` structure to store a function that computes the cost and gradient
  within one function.

### Changed

* `AbstractManoptProblem` replaces `Problem`
* the problem now contains a
* `AbstractManoptSolverState` replaces `Options`
* `random_point(M)` is replaced by `rand(M)` from `ManifoldsBase.jl
* `random_tangent(M, p)` is replaced by `rand(M; vector_at=p)`<|MERGE_RESOLUTION|>--- conflicted
+++ resolved
@@ -5,7 +5,6 @@
 The format is based on [Keep a Changelog](https://keepachangelog.com/en/1.0.0/),
 and this project adheres to [Semantic Versioning](https://semver.org/spec/v2.0.0.html).
 
-<<<<<<< HEAD
 ## [0.4.x] - dd/mm/2023
 
 ### Added
@@ -15,8 +14,6 @@
 * `StopWhenSubgradientNormLess`, `StopWhenBundleLess`, and 
   `StopWhenProxBundleLess` stopping criteria.
 
-## [Unreleased]
-=======
 ## [0.4.45] unreleased
 
 ### Changed
@@ -87,7 +84,16 @@
 * vale.sh as a CI to keep track of a consistent documenttion
 
 ## [0.4.42] - November 6, 2023
->>>>>>> 38f59b0e
+## [0.4.x] - dd/mm/2023
+
+### Added
+
+* `convex_bundle_method` optimization algorithm for non-smooth geodesically convex functions on Hadamard manifolds.
+* `prox_bundle_method` optimization algorithm for non-smooth functions.
+* `StopWhenSubgradientNormLess`, `StopWhenBundleLess`, and 
+  `StopWhenProxBundleLess` stopping criteria.
+
+## [Unreleased]
 
 ### Added
 
@@ -164,12 +170,7 @@
   first or second derivative based elements to be Euclidean and converted when needed.
 * a keyword `objective_type=:Euclidean` for all solvers, that specifies that an Objective shall be created of the above type
 
-<<<<<<< HEAD
-
-## [0.4.33] - 24/08/2023
-=======
 ## [0.4.33] - August 24, 2023
->>>>>>> 38f59b0e
 
 ### Added
 
@@ -202,12 +203,7 @@
 
 * fixed a bug, where `cyclic_proximal_point` did not work with decorated objectives.
 
-<<<<<<< HEAD
-
-## [0.4.28] - 24/06/2023
-=======
 ## [0.4.28] - June 24, 2023
->>>>>>> 38f59b0e
 
 ### Changed
 
