# Changelog

All notable Changes to the Julia package `Manopt.jl` will be documented in this file. The file was started with Version `0.4`.

The format is based on [Keep a Changelog](https://keepachangelog.com/en/1.0.0/),
and this project adheres to [Semantic Versioning](https://semver.org/spec/v2.0.0.html).

<<<<<<< HEAD
## [0.5.3] - unreleased

### Added

* (planned) a robust variant of Levenberg Marquard

### Changed

* (planned) Levenberg-Marquardt now internally uses a `VectorGradientFunction` and hence also accepts a “gradient matrix” and a vector of gradient functions instead of a Jacobian (in a basis of the tangent vectors).
=======
## [0.5.5] - unreleased

### Added

* icons upfront external links when they link to another package or wikipedia.

## [0.5.4] - November 27, 2024

### Added

* An automated detection whether the tutorials are present
   if not an also no quarto run is done, an automated `--exlcude-tutorials` option is added.
* Support for ManifoldDiff 0.4

## [0.5.3] – October 18, 2024

### Added

* `StopWhenChangeLess`, `StopWhenGradientChangeLess` and `StopWhenGradientLess` can now use the new idea (ManifoldsBase.jl 0.15.18) of different outer norms on manifolds with components like power and product manifolds and all others that support this from the `Manifolds.jl` Library, like `Euclidean`

### Changed

* stabilize `max_Stepzise` to also work when `injectivity_radius` dos not exist.
  It however would warn new users, that activate tutorial mode.
* Start a `ManoptTestSuite` subpackage to store dummy types and common test helpers in.
>>>>>>> f67ef6ba

## [0.5.2] – October 5, 2024

### Added

* three new symbols to easier state to record the `:Gradient`, the `:GradientNorm`, and the `:Stepsize`.

### Changed

* fix a few typos in the documentation
* improved the documentation for the initial guess of [`ArmijoLinesearchStepsize`](https://manoptjl.org/stable/plans/stepsize/#Manopt.ArmijoLinesearch).

## [0.5.1] – September 4, 2024

### Changed

* slightly improves the test for the ` ExponentialFamilyProjection` text on the about page.

### Added

* the `proximal_point` method.

## [0.5.0] – August 29, 2024

This breaking update is mainly concerned with improving a unified experience through all solvers
and some usability improvements, such that for example the different gradient update rules are easier to specify.

In general we introduce a few factories, that avoid having to pass the manifold to keyword arguments

### Added

* A `ManifoldDefaultsFactory` that postpones the creation/allocation of manifold-specific fields in for example direction updates, step sizes and stopping criteria. As a rule of thumb, internal structures, like a solver state should store the final type. Any high-level interface, like the functions to start solvers, should accept such a factory in the appropriate places and call the internal `_produce_type(factory, M)`, for example before passing something to the state.
* a `documentation_glossary.jl` file containing a glossary of often used variables in fields, arguments, and keywords, to print them in a unified manner. The same for usual sections, tex, and math notation that is often used within the doc-strings.

### Changed

* Any `Stepsize` now hase a `Stepsize` struct used internally as the original `struct`s before. The newly exported terms aim to fit `stepsize=...` in naming and create a `ManifoldDefaultsFactory` instead, so that any stepsize can be created without explicitly specifying the manifold.
  * `ConstantStepsize` is no longer exported, use `ConstantLength` instead. The length parameter is now a positional argument following the (optonal) manifold. Besides that `ConstantLength` works as before,just that omitting the manifold fills the one specified in the solver now.
  * `DecreasingStepsize` is no longer exported, use `DecreasingLength` instead. `ConstantLength` works as before,just that omitting the manifold fills the one specified in the solver now.
  * `ArmijoLinesearch` is now called `ArmijoLinesearchStepsize`. `ArmijoLinesearch` works as before,just that omitting the manifold fills the one specified in the solver now.
  * `WolfePowellLinesearch` is now called `WolfePowellLinesearchStepsize`, its constant `c_1` is now unified with Armijo and called `sufficient_decrease`, `c_2` was renamed to `sufficient_curvature`. Besides that, `WolfePowellLinesearch` works as before, just that omitting the manifold fills the one specified in the solver now.
  * `WolfePowellBinaryLinesearch` is now called `WolfePowellBinaryLinesearchStepsize`, its constant `c_1` is now unified with Armijo and called `sufficient_decrease`, `c_2` was renamed to `sufficient_curvature`. Besides that, `WolfePowellBinaryLinesearch` works as before, just that omitting the manifold fills the one specified in the solver now.
  * `NonmonotoneLinesearch` is now called `NonmonotoneLinesearchStepsize`. `NonmonotoneLinesearch` works as before, just that omitting the manifold fills the one specified in the solver now.
  * `AdaptiveWNGradient` is now called `AdaptiveWNGradientStepsize`. Its second positional argument, the gradient function was only evaluated once for the `gradient_bound` default, so it has been replaced by the keyword `X=` accepting a tangent vector. The last positional argument `p` has also been moved to a keyword argument. Besides that, `AdaptiveWNGradient` works as before, just that omitting the manifold fills the one specified in the solver now.
* Any `DirectionUpdateRule` now has the `Rule` in its name, since the original name is used to create the `ManifoldDefaultsFactory` instead. The original constructor now no longer requires the manifold as a parameter, that is later done in the factory. The `Rule` is, however, also no longer exported.
  * `AverageGradient` is now called `AverageGradientRule`. `AverageGradient` works as before, but the manifold as its first parameter is no longer necessary and `p` is now a keyword argument.
  * The `IdentityUpdateRule` now accepts a manifold optionally for consistency, and you can use `Gradient()` for short as well as its factory. Hence `direction=Gradient()` is now available.
  * `MomentumGradient` is now called `MomentumGradientRule`. `MomentumGradient` works as before, but the manifold as its first parameter is no longer necessary and `p` is now a keyword argument.
  * `Nesterov` is now called `NesterovRule`. `Nesterov` works as before, but the manifold as its first parameter is no longer necessary and `p` is now a keyword argument.
  * `ConjugateDescentCoefficient` is now called `ConjugateDescentCoefficientRule`. `ConjugateDescentCoefficient` works as before, but can now use the factory in between
  * the `ConjugateGradientBealeRestart` is now called `ConjugateGradientBealeRestartRule`. For the `ConjugateGradientBealeRestart` the manifold is now a first parameter, that is not necessary and no longer the `manifold=` keyword.
  * `DaiYuanCoefficient` is now called `DaiYuanCoefficientRule`. For the `DaiYuanCoefficient` the manifold as its first parameter is no longer necessary and the vector transport has been unified/moved to the `vector_transport_method=` keyword.
  * `FletcherReevesCoefficient` is now called `FletcherReevesCoefficientRule`. `FletcherReevesCoefficient` works as before, but can now use the factory in between
  * `HagerZhangCoefficient` is now called `HagerZhangCoefficientRule`. For the `HagerZhangCoefficient` the manifold as its first parameter is no longer necessary and the vector transport has been unified/moved to the `vector_transport_method=` keyword.
  * `HestenesStiefelCoefficient` is now called `HestenesStiefelCoefficientRule`. For the `HestenesStiefelCoefficient` the manifold as its first parameter is no longer necessary and the vector transport has been unified/moved to the `vector_transport_method=` keyword.
  * `LiuStoreyCoefficient` is now called `LiuStoreyCoefficientRule`. For the `LiuStoreyCoefficient` the manifold as its first parameter is no longer necessary and the vector transport has been unified/moved to the `vector_transport_method=` keyword.
  * `PolakRibiereCoefficient` is now called `PolakRibiereCoefficientRule`. For the `PolakRibiereCoefficient` the manifold as its first parameter is no longer necessary and the vector transport has been unified/moved to the `vector_transport_method=` keyword.
  * the `SteepestDirectionUpdateRule` is now called `SteepestDescentCoefficientRule`. The `SteepestDescentCoefficient` is equivalent, but creates the new factory interims wise.
  * `AbstractGradientGroupProcessor` is now called `AbstractGradientGroupDirectionRule`
    * the `StochasticGradient` is now called `StochasticGradientRule`. The `StochasticGradient` is equivalent, but creates the new factory interims wise, so that the manifold is not longer necessary.
  * the `AlternatingGradient` is now called `AlternatingGradientRule`.
  The `AlternatingGradient` is equivalent, but creates the new factory interims wise, so that the manifold is not longer necessary.
* `quasi_Newton` had a keyword `scale_initial_operator=` that was inconsistently declared (sometimes bool, sometimes real) and was unused.
  It is now called `initial_scale=1.0` and scales the initial (diagonal, unit) matrix within the approximation of the Hessian additionally to the $\frac{1}{\lVert g_k\rVert}$ scaling with the norm of the oldest gradient for the limited memory variant. For the full matrix variant the initial identity matrix is now scaled with this parameter.
* Unify doc strings and presentation of keyword arguments
  * general indexing, for example in a vector, uses `i`
  * index for inequality constraints is unified to `i` running from `1,...,m`
  * index for equality constraints is unified to `j` running from `1,...,n`
  * iterations are using now `k`
* `get_manopt_parameter` has been renamed to `get_parameter` since it is internal,
  so internally that is clear; accessing it from outside hence reads anyways `Manopt.get_parameter`
* `set_manopt_parameter!` has been renamed to `set_parameter!` since it is internal,
  so internally that is clear; accessing it from outside hence reads `Manopt.set_parameter!`
* changed the `stabilize::Bool=` keyword in `quasi_Newton` to the more flexible `project!=`
  keyword, this is also more in line with the other solvers. Internally the same is done
  within the `QuasiNewtonLimitedMemoryDirectionUpdate`. To adapt,
  * the previous `stabilize=true` is now set with `(project!)=embed_project!` in general,
    and if the manifold is represented by points in the embedding, like the sphere, `(project!)=project!` suffices
  * the new default is `(project!)=copyto!`, so by default no projection/stabilization is performed.
* the positional argument `p` (usually the last or the third to last if subsolvers existed) has been moved to a keyword argument `p=` in all State constructors
* in `NelderMeadState` the `population` moved from positional to keyword argument as well,
* the way to initialise sub solvers in the solver states has been unified In the new variant
  * the `sub_problem` is always a positional argument; namely the last one
  * if the `sub_state` is given as a optional positional argument after the problem, it has to be a manopt solver state
  * you can provide the new `ClosedFormSolverState(e::AbstractEvaluationType)` for the state
    to indicate that the `sub_problem` is a closed form solution (function call) and how it
    has to be called
  * if you do not provide the `sub_state` as positional, the keyword `evaluation=` is used
    to generate the state `ClosedFormSolverState`.
  * when previously `p` and eventually `X` where positional arguments, they are now moved
    to keyword arguments of the same name for start point and tangent vector.
  * in detail
    * `AdaptiveRegularizationState(M, sub_problem [, sub_state]; kwargs...)` replaces
      the (anyways unused) variant to only provide the objective; both `X` and `p` moved to keyword arguments.
    * `AugmentedLagrangianMethodState(M, objective, sub_problem; evaluation=...)` was added
    * ``AugmentedLagrangianMethodState(M, objective, sub_problem, sub_state; evaluation=...)` now has `p=rand(M)` as keyword argument instead of being the second positional one
    * `ExactPenaltyMethodState(M, sub_problem; evaluation=...)` was added and `ExactPenaltyMethodState(M, sub_problem, sub_state; evaluation=...)` now has `p=rand(M)` as keyword argument instead of being the second positional one
    * `DifferenceOfConvexState(M, sub_problem; evaluation=...)` was added and `DifferenceOfConvexState(M, sub_problem, sub_state; evaluation=...)` now has `p=rand(M)` as keyword argument instead of being the second positional one
    * `DifferenceOfConvexProximalState(M, sub_problem; evaluation=...)` was added and `DifferenceOfConvexProximalState(M, sub_problem, sub_state; evaluation=...)` now has `p=rand(M)` as keyword argument instead of being the second positional one
  * bumped `Manifolds.jl`to version 0.10; this mainly means that any algorithm working on a productmanifold and requiring `ArrayPartition` now has to explicitly do `using RecursiveArrayTools`.
### Fixed

* the `AverageGradientRule` filled its internal vector of gradients wrongly – or mixed it up in parallel transport. This is now fixed.

### Removed

* the `convex_bundle_method` and its `ConvexBundleMethodState` no longer accept the keywords `k_size`, `p_estimate` nor `ϱ`, they are superseded by just providing `k_max`.
* the `truncated_conjugate_gradient_descent(M, f, grad_f, hess_f)` has the Hessian now
   a mandatory argument. To use the old variant,
   provide `ApproxHessianFiniteDifference(M, copy(M, p), grad_f)` to `hess_f` directly.
* all deprecated keyword arguments and a few function signatures were removed:
  * `get_equality_constraints`, `get_equality_constraints!`, `get_inequality_constraints`, `get_inequality_constraints!` are removed. Use their singular forms and set the index to `:` instead.
  * `StopWhenChangeLess(ε)` is removed, use ``StopWhenChangeLess(M, ε)` instead to fill for example the retraction properly used to determine the change
 * In the `WolfePowellLinesearch` and  `WolfeBinaryLinesearch`the `linesearch_stopsize=` keyword is replaced by `stop_when_stepsize_less=`
 * `DebugChange` and `RecordChange` had a `manifold=` and a `invretr` keyword that were replaced by the first positional argument `M` and `inverse_retraction_method=`, respectively
 * in the `NonlinearLeastSquaresObjective` and `LevenbergMarquardt` the `jacB=` keyword is now called `jacobian_tangent_basis=`
 * in `particle_swarm` the `n=` keyword is replaced by `swarm_size=`.
 * `update_stopping_criterion!` has been removed and unified with `set_parameter!`. The code adaptions are
   * to set a parameter of a stopping criterion, just replace `update_stopping_criterion!(sc, :Val, v)` with `set_parameter!(sc, :Val, v)`
   * to update a stopping criterion in a solver state, replace the old `update_stopping_criterion!(state, :Val, v)` tat passed down to the stopping criterion by the explicit pass down with `set_parameter!(state, :StoppingCriterion, :Val, v)`


## [0.4.69] – August 3, 2024

### Changed

* Improved performance of Interior Point Newton Method.

## [0.4.68] – August 2, 2024

### Added

* an Interior Point Newton Method, the `interior_point_newton`
* a `conjugate_residual` Algorithm to solve a linear system on a tangent space.
* `ArmijoLinesearch` now allows for additional `additional_decrease_condition` and `additional_increase_condition` keywords to add further conditions to accept additional conditions when to accept an decreasing or increase of the stepsize.
* add a `DebugFeasibility` to have a debug print about feasibility of points in constrained optimisation employing the new `is_feasible` function
* add a `InteriorPointCentralityCondition` check that can be added for step candidates within the line search of `interior_point_newton`
* Add Several new functors
  * the `LagrangianCost`, `LagrangianGradient`, `LagrangianHessian`, that based on a constrained objective allow to construct the hessian objective of its Lagrangian
  * the `CondensedKKTVectorField` and its `CondensedKKTVectorFieldJacobian`, that are being used to solve a linear system within `interior_point_newton`
  * the `KKTVectorField` as well as its `KKTVectorFieldJacobian` and ``KKTVectorFieldAdjointJacobian`
  * the `KKTVectorFieldNormSq` and its `KKTVectorFieldNormSqGradient` used within the Armijo line search of `interior_point_newton`
* New stopping criteria
  * A `StopWhenRelativeResidualLess` for the `conjugate_residual`
  * A `StopWhenKKTResidualLess` for the `interior_point_newton`

## [0.4.67] – July 25, 2024

### Added

* `max_stepsize` methods for `Hyperrectangle`.

### Fixed

* a few typos in the documentation
* `WolfePowellLinesearch` no longer uses `max_stepsize` with invalid point by default.


## [0.4.66] June 27, 2024

### Changed

* Remove functions `estimate_sectional_curvature`, `ζ_1`, `ζ_2`, `close_point` from `convex_bundle_method`
* Remove some unused fields and arguments such as `p_estimate`, `ϱ`, `α`, from `ConvexBundleMethodState` in favor of jut `k_max`
* Change parameter `R` placement in `ProximalBundleMethodState` to fifth position

## [0.4.65] June 13, 2024

### Changed

* refactor stopping criteria to not store a `sc.reason` internally, but instead only
  generate the reason (and hence allocate a string) when actually asked for a reason.

## [0.4.64] June 4, 2024

### Added

* Remodel the constraints and their gradients into separate `VectorGradientFunctions`
  to reduce code duplication and encapsulate the inner model of these functions and their gradients
* Introduce a `ConstrainedManoptProblem` to model different ranges for the gradients in the
  new `VectorGradientFunction`s beyond the default `NestedPowerRepresentation`
* introduce a `VectorHessianFunction` to also model that one can provide the vector of Hessians
  to constraints
* introduce a more flexible indexing beyond single indexing, to also include arbitrary ranges
  when accessing vector functions and their gradients and hence also for constraints and
  their gradients.

### Changed

* Remodel `ConstrainedManifoldObjective` to store an `AbstractManifoldObjective`
  internally instead of directly `f` and `grad_f`, allowing also Hessian objectives
  therein and implementing access to this Hessian
* Fixed a bug that Lanczos produced NaNs when started exactly in a minimizer, since we divide by the gradient norm.

### Deprecated

* deprecate `get_grad_equality_constraints(M, o, p)`, use `get_grad_equality_constraint(M, o, p, :)`
  from the more flexible indexing instead.

## [0.4.63] May 11, 2024

### Added

* `:reinitialize_direction_update` option for quasi-Newton behavior when the direction is not a descent one. It is now the new default for `QuasiNewtonState`.
* Quasi-Newton direction update rules are now initialized upon start of the solver with the new internal function `initialize_update!`.

### Fixed

* ALM and EPM no longer keep a part of the quasi-Newton subsolver state between runs.

### Changed

* Quasi-Newton solvers: `:reinitialize_direction_update` is the new default behavior in case of detection of non-descent direction instead of `:step_towards_negative_gradient`. `:step_towards_negative_gradient` is still available when explicitly set using the `nondescent_direction_behavior` keyword argument.

## [0.4.62] May 3, 2024

### Changed

* bumped dependency of ManifoldsBase.jl to 0.15.9 and imported their numerical verify functions. This changes the `throw_error` keyword used internally to a `error=` with a symbol.

## [0.4.61] April 27, 2024

### Added

* Tests use `Aqua.jl` to spot problems in the code
* introduce a feature-based list of solvers and reduce the details in the alphabetical list
* adds a `PolyakStepsize`
* added a `get_subgradient` for `AbstractManifoldGradientObjectives` since their gradient is a special case of a subgradient.

### Fixed

* `get_last_stepsize` was defined in quite different ways that caused ambiguities. That is now internally a bit restructured and should work nicer.
  Internally this means that the interim dispatch on `get_last_stepsize(problem, state, step, vars...)` was removed. Now the only two left are `get_last_stepsize(p, s, vars...)` and the one directly checking `get_last_stepsize(::Stepsize)` for stored values.
* the accidentally exported `set_manopt_parameter!` is no longer exported

### Changed

* `get_manopt_parameter` and `set_manopt_parameter!` have been revised and better documented,
  they now use more semantic symbols (with capital letters) instead of direct field access
  (lower letter symbols). Since these are not exported, this is considered an internal, hence non-breaking change.
  * semantic symbols are now all nouns in upper case letters
  * `:active` is changed to `:Activity`


## [0.4.60] April 10, 2024

### Added

* `RecordWhenActive` to allow records to be deactivated during runtime, symbol `:WhenActive`
* `RecordSubsolver` to record the result of a subsolver recording in the main solver, symbol `:Subsolver`
* `RecordStoppingReason` to record the reason a solver stopped
* made the `RecordFactory` more flexible and quite similar to `DebugFactory`, such that it is now also easy to specify recordings at the end of solver runs. This can especially be used to record final states of sub solvers.

### Changed

* being a bit more strict with internal tools and made the factories for record non-exported, so this is the same as for debug.

### Fixed

* The name `:Subsolver` to generate `DebugWhenActive` was misleading, it is now called `:WhenActive` referring to “print debug only when set active, that is by the parent (main) solver”.
* the old version of specifying `Symbol => RecordAction` for later access was ambiguous, since
it could also mean to store the action in the dictionary under that symbol. Hence the order for access
was switched to `RecordAction => Symbol` to resolve that ambiguity.

## [0.4.59] April 7, 2024

### Added

* A Riemannian variant of the CMA-ES (Covariance Matrix Adaptation Evolutionary Strategy) algorithm, `cma_es`.

### Fixed

* The constructor dispatch for `StopWhenAny` with `Vector` had incorrect element type assertion which was fixed.

## [0.4.58] March 18, 2024

### Added

* more advanced methods to add debug to the beginning of an algorithm, a step, or the end of
  the algorithm with `DebugAction` entries at `:Start`, `:BeforeIteration`, `:Iteration`, and
  `:Stop`, respectively.
* Introduce a Pair-based format to add elements to these hooks, while all others ar
  now added to :Iteration (no longer to `:All`)
* (planned) add an easy possibility to also record the initial stage and not only after the first iteration.

### Changed

* Changed the symbol for the `:Step` dictionary to be `:Iteration`, to unify this with the symbols used in recording,
  and removed the `:All` symbol. On the fine granular scale, all but `:Start` debugs are now reset on init.
  Since these are merely internal entries in the debug dictionary, this is considered non-breaking.
* introduce a `StopWhenSwarmVelocityLess` stopping criterion for `particle_swarm` replacing
  the current default of the swarm change, since this is a bit more effective to compute

### Fixed

* fixed the outdated documentation of `TruncatedConjugateGradientState`, that now correctly
  state that `p` is no longer stored, but the algorithm runs on `TpM`.
* implemented the missing `get_iterate` for `TruncatedConjugateGradientState`.

## [0.4.57] March 15, 2024

### Changed

* `convex_bundle_method` uses the `sectional_curvature` from `ManifoldsBase.jl`.
* `convex_bundle_method` no longer has the unused `k_min` keyword argument.
* `ManifoldsBase.jl` now is running on Documenter 1.3, `Manopt.jl` documentation now uses [DocumenterInterLinks](https://github.com/JuliaDocs/DocumenterInterLinks.jl) to refer to sections and functions from `ManifoldsBase.jl`

### Fixed

* fixes a type that when passing `sub_kwargs` to `trust_regions` caused an error in the decoration of the sub objective.

## [0.4.56] March 4, 2024

### Added

* The option `:step_towards_negative_gradient` for `nondescent_direction_behavior` in quasi-Newton solvers does no longer emit a warning by default. This has been moved to a `message`, that can be accessed/displayed with `DebugMessages`
* `DebugMessages` now has a second positional argument, specifying whether all messages, or just the first (`:Once`) should be displayed.

## [0.4.55] March 3, 2024

### Added

* Option `nondescent_direction_behavior` for quasi-Newton solvers.
  By default it checks for non-descent direction which may not be handled well by
  some stepsize selection algorithms.

### Fixed

* unified documentation, especially function signatures further.
* fixed a few typos related to math formulae in the doc strings.

## [0.4.54] February 28, 2024

### Added

* `convex_bundle_method` optimization algorithm for non-smooth geodesically convex functions
* `proximal_bundle_method` optimization algorithm for non-smooth functions.
* `StopWhenSubgradientNormLess`, `StopWhenLagrangeMultiplierLess`, and stopping criteria.

### Fixed

* Doc strings now follow a [vale.sh](https://vale.sh) policy. Though this is not fully working,
  this PR improves a lot of the doc strings concerning wording and spelling.

## [0.4.53] February 13, 2024

### Fixed

* fixes two storage action defaults, that accidentally still tried to initialize a `:Population` (as modified back to `:Iterate` 0.4.49).
* fix a few typos in the documentation and add a reference for the subgradient method.

## [0.4.52] February 5, 2024

### Added

* introduce an environment persistent way of setting global values with the `set_manopt_parameter!` function using [Preferences.jl](https://github.com/JuliaPackaging/Preferences.jl).
* introduce such a value named `:Mode` to enable a `"Tutorial"` mode that shall often provide more warnings and information for people getting started with optimisation on manifolds

## [0.4.51] January 30, 2024

### Added

* A `StopWhenSubgradientNormLess` stopping criterion for subgradient-based optimization.
* Allow the `message=` of the `DebugIfEntry` debug action to contain a format element to print the field in the message as well.

## [0.4.50] January 26, 2024

### Fixed

* Fix Quasi Newton on complex manifolds.

## [0.4.49] January 18, 2024

### Added

* A `StopWhenEntryChangeLess` to be able to stop on arbitrary small changes of specific fields
* generalises `StopWhenGradientNormLess` to accept arbitrary `norm=` functions
* refactor the default in `particle_swarm` to no longer “misuse” the iteration change,
  but actually the new one the `:swarm` entry

## [0.4.48] January 16, 2024

### Fixed

* fixes an imprecision in the interface of `get_iterate` that sometimes led to the swarm of `particle_swarm` being returned as the iterate.
* refactor `particle_swarm` in naming and access functions to avoid this also in the future.
  To access the whole swarm, one now should use `get_manopt_parameter(pss, :Population)`

## [0.4.47] January 6, 2024

### Fixed

* fixed a bug, where the retraction set in `check_Hessian` was not passed on to the optional inner `check_gradient` call, which could lead to unwanted side effects, see [#342](https://github.com/JuliaManifolds/Manopt.jl/issues/342).

## [0.4.46] January 1, 2024

### Changed

* An error is thrown when a line search from `LineSearches.jl` reports search failure.
* Changed default stopping criterion in ALM algorithm to mitigate an issue occurring when step size is very small.
* Default memory length in default ALM subsolver is now capped at manifold dimension.
* Replaced CI testing on Julia 1.8 with testing on Julia 1.10.

### Fixed

* A bug in `LineSearches.jl` extension leading to slower convergence.
* Fixed a bug in L-BFGS related to memory storage, which caused significantly slower convergence.

## [0.4.45] December 28, 2023

### Added

* Introduce `sub_kwargs` and `sub_stopping_criterion` for `trust_regions` as noticed in [#336](https://github.com/JuliaManifolds/Manopt.jl/discussions/336)

### Changed

* `WolfePowellLineSearch`, `ArmijoLineSearch` step sizes now allocate less
* `linesearch_backtrack!` is now available
* Quasi Newton Updates can work in-place of a direction vector as well.
* Faster `safe_indices` in L-BFGS.

## [0.4.44] December 12, 2023

Formally one could consider this version breaking, since a few functions
have been moved, that in earlier versions (0.3.x) have been used in example scripts.
These examples are now available again within [ManoptExamples.jl](https://juliamanifolds.github.io/ManoptExamples.jl/stable/), and with their
“reappearance” the corresponding costs, gradients, differentials, adjoint differentials, and proximal maps
have been moved there as well.
This is not considered breaking, since the functions were only used in the old, removed examples.
Each and every moved function is still documented. They have been partly renamed,
and their documentation and testing has been extended.

### Changed

* Bumped and added dependencies on all 3 Project.toml files, the main one, the docs/, an the tutorials/ one.
* `artificial_S2_lemniscate` is available as [`ManoptExample.Lemniscate`](https://juliamanifolds.github.io/ManoptExamples.jl/stable/data/#ManoptExamples.Lemniscate-Tuple{Number}) and works on arbitrary manifolds now.
* `artificial_S1_signal` is available as [`ManoptExample.artificial_S1_signal`](https://juliamanifolds.github.io/ManoptExamples.jl/stable/data/#ManoptExamples.artificial_S1_signal)
* `artificial_S1_slope_signal` is available as [`ManoptExamples.artificial_S1_slope_signal`](https://juliamanifolds.github.io/ManoptExamples.jl/stable/data/#ManoptExamples.artificial_S1_slope_signal)
* `artificial_S2_composite_bezier_curve` is available as [`ManoptExamples.artificial_S2_composite_Bezier_curve`](https://juliamanifolds.github.io/ManoptExamples.jl/stable/data/#ManoptExamples.artificial_S2_composite_Bezier_curve-Tuple{})
* `artificial_S2_rotation_image` is available as [`ManoptExamples.artificial_S2_rotation_image`](https://juliamanifolds.github.io/ManoptExamples.jl/stable/data/#ManoptExamples.artificial_S2_rotation_image)
* `artificial_S2_whirl_image` is available as [`ManoptExamples.artificial_S2_whirl_image`](https://juliamanifolds.github.io/ManoptExamples.jl/stable/data/#ManoptExamples.artificial_S2_whirl_image)
* `artificial_S2_whirl_patch` is available as [`ManoptExamples.artificial_S2_whirl_path`](https://juliamanifolds.github.io/ManoptExamples.jl/stable/data/#ManoptExamples.artificial_S2_whirl_patch)
* `artificial_SAR_image` is available as [`ManoptExamples.artificial_SAR_image`](https://juliamanifolds.github.io/ManoptExamples.jl/stable/data/#ManoptExamples.artificialIn_SAR_image-Tuple{Integer})
* `artificial_SPD_image` is available as [`ManoptExamples.artificial_SPD_image`](https://juliamanifolds.github.io/ManoptExamples.jl/stable/data/#ManoptExamples.artificial_SPD_image)
* `artificial_SPD_image2` is available as [`ManoptExamples.artificial_SPD_image`](https://juliamanifolds.github.io/ManoptExamples.jl/stable/data/#ManoptExamples.artificial_SPD_image2)
* `adjoint_differential_forward_logs` is available as [`ManoptExamples.adjoint_differential_forward_logs`](https://juliamanifolds.github.io/ManoptExamples.jl/stable/objectives/#ManoptExamples.adjoint_differential_forward_logs-Union{Tuple{TPR},%20Tuple{TSize},%20Tuple{TM},%20Tuple{𝔽},%20Tuple{ManifoldsBase.PowerManifold{𝔽,%20TM,%20TSize,%20TPR},%20Any,%20Any}}%20where%20{𝔽,%20TM,%20TSize,%20TPR})
* `adjoint:differential_bezier_control` is available as [`ManoptExamples.adjoint_differential_Bezier_control_points`](https://juliamanifolds.github.io/ManoptExamples.jl/stable/objectives/#ManoptExamples.adjoint_differential_Bezier_control_points-Tuple{ManifoldsBase.AbstractManifold,%20AbstractVector{%3C:ManoptExamples.BezierSegment},%20AbstractVector,%20AbstractVector})
* `BezierSegment` is available as [`ManoptExamples.BeziérSegment`](https://juliamanifolds.github.io/ManoptExamples.jl/stable/objectives/#ManoptExamples.BezierSegment)
* `cost_acceleration_bezier` is available as [`ManoptExamples.acceleration_Bezier`](https://juliamanifolds.github.io/ManoptExamples.jl/stable/objectives/#ManoptExamples.acceleration_Bezier-Union{Tuple{P},%20Tuple{ManifoldsBase.AbstractManifold,%20AbstractVector{P},%20AbstractVector{%3C:Integer},%20AbstractVector{%3C:AbstractFloat}}}%20where%20P)
* `cost_L2_acceleration_bezier` is available as [`ManoptExamples.L2_acceleration_Bezier`](https://juliamanifolds.github.io/ManoptExamples.jl/stable/objectives/#ManoptExamples.L2_acceleration_Bezier-Union{Tuple{P},%20Tuple{ManifoldsBase.AbstractManifold,%20AbstractVector{P},%20AbstractVector{%3C:Integer},%20AbstractVector{%3C:AbstractFloat},%20AbstractFloat,%20AbstractVector{P}}}%20where%20P)
* `costIntrICTV12` is available as [`ManoptExamples.Intrinsic_infimal_convolution_TV12`]()
* `costL2TV` is available as [`ManoptExamples.L2_Total_Variation`](https://juliamanifolds.github.io/ManoptExamples.jl/stable/objectives/#ManoptExamples.L2_Total_Variation-NTuple{4,%20Any})
* `costL2TV12` is available as [`ManoptExamples.L2_Total_Variation_1_2`](https://juliamanifolds.github.io/ManoptExamples.jl/stable/objectives/#ManoptExamples.L2_Total_Variation_1_2-Tuple{ManifoldsBase.PowerManifold,%20Vararg{Any,%204}})
* `costL2TV2` is available as [`ManoptExamples.L2_second_order_Total_Variation`](https://juliamanifolds.github.io/ManoptExamples.jl/stable/objectives/#ManoptExamples.L2_second_order_Total_Variation-Tuple{ManifoldsBase.PowerManifold,%20Any,%20Any,%20Any})
* `costTV` is available as [`ManoptExamples.Total_Variation`](https://juliamanifolds.github.io/ManoptExamples.jl/stable/objectives/#ManoptExamples.Total_Variation)
* `costTV2` is available as [`ManoptExamples.second_order_Total_Variation`](https://juliamanifolds.github.io/ManoptExamples.jl/stable/objectives/#ManoptExamples.second_order_Total_Variation)
* `de_casteljau` is available as [`ManoptExamples.de_Casteljau`](https://juliamanifolds.github.io/ManoptExamples.jl/stable/objectives/#ManoptExamples.de_Casteljau-Tuple{ManifoldsBase.AbstractManifold,%20Vararg{Any}})
* `differential_forward_logs` is available as [`ManoptExamples.differential_forward_logs`](https://juliamanifolds.github.io/ManoptExamples.jl/stable/objectives/#ManoptExamples.differential_forward_logs-Tuple{ManifoldsBase.PowerManifold,%20Any,%20Any})
* `differential_bezier_control` is available as [`ManoptExamples.differential_Bezier_control_points`](https://juliamanifolds.github.io/ManoptExamples.jl/stable/objectives/#ManoptExamples.differential_Bezier_control_points-Tuple{ManifoldsBase.AbstractManifold,%20AbstractVector{%3C:ManoptExamples.BezierSegment},%20AbstractVector,%20AbstractVector{%3C:ManoptExamples.BezierSegment}})
* `forward_logs` is available as [`ManoptExamples.forward_logs`](https://juliamanifolds.github.io/ManoptExamples.jl/stable/objectives/#ManoptExamples.forward_logs-Union{Tuple{TPR},%20Tuple{TSize},%20Tuple{TM},%20Tuple{𝔽},%20Tuple{ManifoldsBase.PowerManifold{𝔽,%20TM,%20TSize,%20TPR},%20Any}}%20where%20{𝔽,%20TM,%20TSize,%20TPR})
* `get_bezier_degree` is available as [`ManoptExamples.get_Bezier_degree`](https://juliamanifolds.github.io/ManoptExamples.jl/stable/objectives/#ManoptExamples.get_Bezier_degree-Tuple{ManifoldsBase.AbstractManifold,%20ManoptExamples.BezierSegment})
* `get_bezier_degrees` is available as [`ManoptExamples.get_Bezier_degrees`](https://juliamanifolds.github.io/ManoptExamples.jl/stable/objectives/#ManoptExamples.get_Bezier_degrees-Tuple{ManifoldsBase.AbstractManifold,%20AbstractVector{%3C:ManoptExamples.BezierSegment}})
* `get_Bezier_inner_points` is available as [`ManoptExamples.get_Bezier_inner_points`](https://juliamanifolds.github.io/ManoptExamples.jl/stable/objectives/#ManoptExamples.get_Bezier_inner_points-Tuple{ManifoldsBase.AbstractManifold,%20AbstractVector{%3C:ManoptExamples.BezierSegment}})
* `get_bezier_junction_tangent_vectors` is available as [`ManoptExamples.get_Bezier_junction_tangent_vectors`](https://juliamanifolds.github.io/ManoptExamples.jl/stable/objectives/#ManoptExamples.get_Bezier_junction_tangent_vectors-Tuple{ManifoldsBase.AbstractManifold,%20AbstractVector{%3C:ManoptExamples.BezierSegment}})
* `get_bezier_junctions` is available as [`ManoptExamples.get_Bezier_junctions`](https://juliamanifolds.github.io/ManoptExamples.jl/stable/objectives/#ManoptExamples.get_Bezier_junctions)
* `get_bezier_points` is available as [`ManoptExamples.get_Bezier_points`](https://juliamanifolds.github.io/ManoptExamples.jl/stable/objectives/#ManoptExamples.get_Bezier_points)
* `get_bezier_segments` is available as [`ManoptExamples.get_Bezier_segments`](https://juliamanifolds.github.io/ManoptExamples.jl/stable/objectives/#ManoptExamples.get_Bezier_segments-Union{Tuple{P},%20Tuple{ManifoldsBase.AbstractManifold,%20Vector{P},%20Any},%20Tuple{ManifoldsBase.AbstractManifold,%20Vector{P},%20Any,%20Symbol}}%20where%20P)
* `grad_acceleration_bezier` is available as [`ManoptExamples.grad_acceleration_Bezier`](https://juliamanifolds.github.io/ManoptExamples.jl/stable/objectives/#ManoptExamples.grad_acceleration_Bezier-Tuple{ManifoldsBase.AbstractManifold,%20AbstractVector,%20AbstractVector{%3C:Integer},%20AbstractVector})
* `grad_L2_acceleration_bezier` is available as [`ManoptExamples.grad_L2_acceleration_Bezier`](https://juliamanifolds.github.io/ManoptExamples.jl/stable/objectives/#ManoptExamples.grad_L2_acceleration_Bezier-Union{Tuple{P},%20Tuple{ManifoldsBase.AbstractManifold,%20AbstractVector{P},%20AbstractVector{%3C:Integer},%20AbstractVector,%20Any,%20AbstractVector{P}}}%20where%20P)
* `grad_Intrinsic_infimal_convolution_TV12` is available as [`ManoptExamples.Intrinsic_infimal_convolution_TV12`](https://juliamanifolds.github.io/ManoptExamples.jl/stable/objectives/#ManoptExamples.grad_intrinsic_infimal_convolution_TV12-Tuple{ManifoldsBase.AbstractManifold,%20Vararg{Any,%205}})
* `grad_TV` is available as [`ManoptExamples.grad_Total_Variation`](https://juliamanifolds.github.io/ManoptExamples.jl/stable/objectives/#ManoptExamples.grad_Total_Variation)
* `costIntrICTV12` is available as [`ManoptExamples.Intrinsic_infimal_convolution_TV12`](https://juliamanifolds.github.io/ManoptExamples.jl/stable/objectives/#ManoptExamples.Intrinsic_infimal_convolution_TV12-Tuple{ManifoldsBase.AbstractManifold,%20Vararg{Any,%205}})
* `project_collaborative_TV` is available as [`ManoptExamples.project_collaborative_TV`](https://juliamanifolds.github.io/ManoptExamples.jl/stable/objectives/#ManoptExamples.project_collaborative_TV)
* `prox_parallel_TV` is available as [`ManoptExamples.prox_parallel_TV`](https://juliamanifolds.github.io/ManoptExamples.jl/stable/objectives/#ManoptExamples.prox_parallel_TV)
* `grad_TV2` is available as [`ManoptExamples.prox_second_order_Total_Variation`](https://juliamanifolds.github.io/ManoptExamples.jl/stable/objectives/#ManoptExamples.grad_second_order_Total_Variation)
* `prox_TV` is available as [`ManoptExamples.prox_Total_Variation`](https://juliamanifolds.github.io/ManoptExamples.jl/stable/objectives/#ManoptExamples.prox_Total_Variation)
* `prox_TV2` is available as [`ManopExamples.prox_second_order_Total_Variation`](https://juliamanifolds.github.io/ManoptExamples.jl/stable/objectives/#ManoptExamples.prox_second_order_Total_Variation-Union{Tuple{T},%20Tuple{ManifoldsBase.AbstractManifold,%20Any,%20Tuple{T,%20T,%20T}},%20Tuple{ManifoldsBase.AbstractManifold,%20Any,%20Tuple{T,%20T,%20T},%20Int64}}%20where%20T)

## [0.4.43] November 19, 2023

### Added

* vale.sh as a CI to keep track of a consistent documentation

## [0.4.42] November 6, 2023

### Added

* add `Manopt.JuMP_Optimizer` implementing JuMP's solver interface

## [0.4.41] November 2, 2023

### Changed

* `trust_regions` is now more flexible and the sub solver (Steihaug-Toint tCG by default)
  can now be exchanged.
* `adaptive_regularization_with_cubics` is now more flexible as well, where it previously was a bit too
  much tightened to the Lanczos solver as well.
* Unified documentation notation and bumped dependencies to use DocumenterCitations 1.3

## [0.4.40] October 24, 2023

### Added

* add a `--help` argument to `docs/make.jl` to document all available command line arguments
* add a `--exclude-tutorials` argument to `docs/make.jl`. This way, when quarto is not available
  on a computer, the docs can still be build with the tutorials not being added to the menu
  such that documenter does not expect them to exist.

### Changes

* Bump dependencies to `ManifoldsBase.jl` 0.15 and `Manifolds.jl` 0.9
* move the ARC CG subsolver to the main package, since `TangentSpace` is now already
  available from `ManifoldsBase`.

## [0.4.39] October 9, 2023

### Changes

* also use the pair of a retraction and the inverse retraction (see last update)
  to perform the relaxation within the Douglas-Rachford algorithm.

## [0.4.38] October 8, 2023

### Changes

* avoid allocations when calling `get_jacobian!` within the Levenberg-Marquard Algorithm.

### Fixed

* Fix a lot of typos in the documentation

## [0.4.37] September 28, 2023

### Changes

* add more of the Riemannian Levenberg-Marquard algorithms parameters as keywords, so they
  can be changed on call
* generalize the internal reflection of Douglas-Rachford, such that is also works with an
  arbitrary pair of a reflection and an inverse reflection.

## [0.4.36]  September 20, 2023

### Fixed

* Fixed a bug that caused non-matrix points and vectors to fail when working with approximate

## [0.4.35]  September 14, 2023

### Added

* The access to functions of the objective is now unified and encapsulated in proper `get_` functions.

## [0.4.34]  September 02, 2023

### Added

* an `ManifoldEuclideanGradientObjective` to allow the cost, gradient, and Hessian and other
  first or second derivative based elements to be Euclidean and converted when needed.
* a keyword `objective_type=:Euclidean` for all solvers, that specifies that an Objective shall be created of the new type

## [0.4.33] August 24, 2023

### Added

* `ConstantStepsize` and `DecreasingStepsize` now have an additional field `type::Symbol` to assess whether the
  step-size should be relatively (to the gradient norm) or absolutely constant.

## [0.4.32] August 23, 2023

### Added

* The adaptive regularization with cubics (ARC) solver.

## [0.4.31] August 14, 2023

### Added

* A `:Subsolver` keyword in the `debug=` keyword argument, that activates the new `DebugWhenActive``
  to de/activate subsolver debug from the main solvers `DebugEvery`.

## [0.4.30] August 3, 2023

### Changed

* References in the documentation are now rendered using [DocumenterCitations.jl](https://github.com/JuliaDocs/DocumenterCitations.jl)
* Asymptote export now also accepts a size in pixel instead of its default `4cm` size and `render` can be deactivated setting it to `nothing`.

## [0.4.29] July 12, 2023

### Fixed

* fixed a bug, where `cyclic_proximal_point` did not work with decorated objectives.

## [0.4.28] June 24, 2023

### Changed

* `max_stepsize` was specialized for `FixedRankManifold` to follow Matlab Manopt.

## [0.4.27] June 15, 2023

### Added

* The `AdaptiveWNGrad` stepsize is available as a new stepsize functor.

### Fixed

* Levenberg-Marquardt now possesses its parameters `initial_residual_values` and
  `initial_jacobian_f` also as keyword arguments, such that their default initialisations
  can be adapted, if necessary

## [0.4.26] June 11, 2023

### Added

* simplify usage of gradient descent as sub solver in the DoC solvers.
* add a `get_state` function
* document `indicates_convergence`.

## [0.4.25] June 5, 2023

### Fixed

* Fixes an allocation bug in the difference of convex algorithm

## [0.4.24] June 4, 2023

### Added

* another workflow that deletes old PR renderings from the docs to keep them smaller in overall size.

### Changes

* bump dependencies since the extension between Manifolds.jl and ManifoldsDiff.jl has been moved to Manifolds.jl

## [0.4.23] June 4, 2023

### Added

* More details on the Count and Cache tutorial

### Changed

* loosen constraints slightly

## [0.4.22] May 31, 2023

### Added

* A tutorial on how to implement a solver

## [0.4.21] May 22, 2023

### Added

* A `ManifoldCacheObjective` as a decorator for objectives to cache results of calls,
  using LRU Caches as a weak dependency. For now this works with cost and gradient evaluations
* A `ManifoldCountObjective` as a decorator for objectives to enable counting of calls to for example the cost and the gradient
* adds a `return_objective` keyword, that switches the return of a solver to a tuple `(o, s)`,
  where `o` is the (possibly decorated) objective, and `s` is the “classical” solver return (state or point).
  This way the counted values can be accessed and the cache can be reused.
* change solvers on the mid level (form `solver(M, objective, p)`) to also accept decorated objectives

### Changed

* Switch all Requires weak dependencies to actual weak dependencies starting in Julia 1.9


## [0.4.20] May 11, 2023

### Changed

* the default tolerances for the numerical `check_` functions were loosened a bit,
  such that `check_vector` can also be changed in its tolerances.

## [0.4.19] May 7, 2023

### Added

* the sub solver for `trust_regions` is now customizable and can now be exchanged.

### Changed

* slightly changed the definitions of the solver states for ALM and EPM to be type stable

## [0.4.18] May 4, 2023

### Added

* A function `check_Hessian(M, f, grad_f, Hess_f)` to numerically verify the (Riemannian) Hessian of a function `f`

## [0.4.17] April 28, 2023

### Added

* A new interface of the form `alg(M, objective, p0)` to allow to reuse
  objectives without creating `AbstractManoptSolverState`s and calling `solve!`. This especially still allows for any decoration of the objective and/or the state using `debug=`, or `record=`.

### Changed

* All solvers now have the initial point `p` as an optional parameter making it more accessible to first time users, `gradient_descent(M, f, grad_f)` is equivalent to `gradient_descent(M, f, grad_f, rand(M))`

### Fixed

* Unified the framework to work on manifold where points are represented by numbers for several solvers

## [0.4.16] April 18, 2023

### Fixed

* the inner products used in `truncated_gradient_descent` now also work thoroughly on complex
  matrix manifolds

## [0.4.15] April 13, 2023

### Changed

* `trust_regions(M, f, grad_f, hess_f, p)` now has the Hessian `hess_f` as well as
  the start point `p0` as an optional parameter and approximate it otherwise.
* `trust_regions!(M, f, grad_f, hess_f, p)` has the Hessian as an optional parameter
  and approximate it otherwise.

### Removed

* support for `ManifoldsBase.jl` 0.13.x, since with the definition of `copy(M,p::Number)`,
  in 0.14.4, that one is used instead of defining it ourselves.

## [0.4.14] April 06, 2023

### Changed
* `particle_swarm` now uses much more in-place operations

### Fixed
* `particle_swarm` used quite a few `deepcopy(p)` commands still, which were replaced by `copy(M, p)`

## [0.4.13] April 09, 2023

### Added

* `get_message` to obtain messages from sub steps of a solver
* `DebugMessages` to display the new messages in debug
* safeguards in Armijo line search and L-BFGS against numerical over- and underflow that report in messages

## [0.4.12] April 4, 2023

### Added

* Introduce the [Difference of Convex Algorithm](https://manoptjl.org/stable/solvers/difference_of_convex/#DCASolver) (DCA)
  `difference_of_convex_algorithm(M, f, g, ∂h, p0)`
* Introduce the [Difference of Convex Proximal Point Algorithm](https://manoptjl.org/stable/solvers/difference_of_convex/#DCPPASolver) (DCPPA)
  `difference_of_convex_proximal_point(M, prox_g, grad_h, p0)`
* Introduce a `StopWhenGradientChangeLess` stopping criterion

## [0.4.11] March 27, 2023

### Changed

* adapt tolerances in tests to the speed/accuracy optimized distance on the sphere in `Manifolds.jl` (part II)

## [0.4.10] March 26, 2023

### Changed

* adapt tolerances in tests to the speed/accuracy optimized distance on the sphere in `Manifolds.jl`

## [0.4.9] March 3, 2023

### Added

* introduce a wrapper that allows line searches from [LineSearches.jl](https://github.com/JuliaNLSolvers/LineSearches.jl)
  to be used within Manopt.jl, introduce the [manoptjl.org/stable/extensions/](https://manoptjl.org/stable/extensions/)
  page to explain the details.

## [0.4.8] February 21, 2023

### Added

* a `status_summary` that displays the main parameters within several structures of Manopt,
  most prominently a solver state

### Changed

* Improved storage performance by introducing separate named tuples for points and vectors
* changed the `show` methods of `AbstractManoptSolverState`s to display their `state_summary
* Move tutorials to be rendered with Quarto into the documentation.

## [0.4.7] February 14, 2023

### Changed

* Bump `[compat]` entry of ManifoldDiff to also include 0.3

## [0.4.6] February 3, 2023

### Fixed

* Fixed a few stopping criteria even indicated to stop before the algorithm started.

## [0.4.5] January 24, 2023

### Changed

* the new default functions that include `p` are used where possible
* a first step towards faster storage handling

## [0.4.4] January 20, 2023

### Added

* Introduce `ConjugateGradientBealeRestart` to allow CG restarts using Beale‘s rule

### Fixed

* fix a type in `HestenesStiefelCoefficient`


## [0.4.3] January 17, 2023

### Fixed

* the CG coefficient `β` can now be complex
* fix a bug in `grad_distance`

## [0.4.2] January 16, 2023

### Changed

* the usage of `inner` in line search methods, such that they work well with
  complex manifolds as well


## [0.4.1] January 15, 2023

### Fixed

* a `max_stepsize` per manifold to avoid leaving the injectivity radius,
  which it also defaults to

## [0.4.0] January 10, 2023

### Added

* Dependency on `ManifoldDiff.jl` and a start of moving actual derivatives, differentials,
  and gradients there.
* `AbstractManifoldObjective` to store the objective within the `AbstractManoptProblem`
* Introduce a `CostGrad` structure to store a function that computes the cost and gradient
  within one function.
* started a `changelog.md` to thoroughly keep track of changes

### Changed

* `AbstractManoptProblem` replaces `Problem`
* the problem now contains a
* `AbstractManoptSolverState` replaces `Options`
* `random_point(M)` is replaced by `rand(M)` from `ManifoldsBase.jl
* `random_tangent(M, p)` is replaced by `rand(M; vector_at=p)`<|MERGE_RESOLUTION|>--- conflicted
+++ resolved
@@ -5,22 +5,16 @@
 The format is based on [Keep a Changelog](https://keepachangelog.com/en/1.0.0/),
 and this project adheres to [Semantic Versioning](https://semver.org/spec/v2.0.0.html).
 
-<<<<<<< HEAD
-## [0.5.3] - unreleased
+## [0.5.6] - unreleased
 
 ### Added
 
 * (planned) a robust variant of Levenberg Marquard
+* icons upfront external links when they link to another package or wikipedia.
 
 ### Changed
 
 * (planned) Levenberg-Marquardt now internally uses a `VectorGradientFunction` and hence also accepts a “gradient matrix” and a vector of gradient functions instead of a Jacobian (in a basis of the tangent vectors).
-=======
-## [0.5.5] - unreleased
-
-### Added
-
-* icons upfront external links when they link to another package or wikipedia.
 
 ## [0.5.4] - November 27, 2024
 
@@ -41,7 +35,6 @@
 * stabilize `max_Stepzise` to also work when `injectivity_radius` dos not exist.
   It however would warn new users, that activate tutorial mode.
 * Start a `ManoptTestSuite` subpackage to store dummy types and common test helpers in.
->>>>>>> f67ef6ba
 
 ## [0.5.2] – October 5, 2024
 
