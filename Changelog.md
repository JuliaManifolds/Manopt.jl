--- conflicted
+++ resolved
@@ -20,22 +20,18 @@
   * `interior_point_newton`
   * `quasi_Newton`
   * `projected_gradient_method`
-<<<<<<< HEAD
 * a `restart_condition` functor to `conjugate_gradient_descent`, which allows the algorithm to restart if the search direction is sub-par. 
-=======
 * two references
 
 ### Fixed
 
 * Fixed some math rendering in the docs.
-
 
 ### Changed
 
 * remodelled the docs for the extensions a bit, added `JuMP` to the DocumenterInterlinks.
 * the internal `VectorizedManifold` is now called `ManifoldSet`
 * the internal `ArrayShape` is not called `ManifoldPointArrayShape`
->>>>>>> 23a2416a
 
 ## [0.5.20] July 8, 2025
 
