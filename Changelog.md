# Changelog

All notable Changes to the Julia package `Manopt.jl` will be documented in this file. The file was started with Version `0.4`.

The format is based on [Keep a Changelog](https://keepachangelog.com/en/1.0.0/),
and this project adheres to [Semantic Versioning](https://semver.org/spec/v2.0.0.html).

<<<<<<< HEAD
## [0.5.6] - unreleased
=======
## [0.5.5] unreleased
>>>>>>> 27ebea05

### Removed

<<<<<<< HEAD
* (planned) a robust variant of Levenberg Marquard
* icons upfront external links when they link to another package or wikipedia.

### Changed

* (planned) Levenberg-Marquardt now internally uses a `VectorGradientFunction` and hence also accepts a “gradient matrix” and a vector of gradient functions instead of a Jacobian (in a basis of the tangent vectors).

## [0.5.4] - November 27, 2024
=======
* The geodesic regression example, first because it is not correct, second because it should become part of ManoptExamples.jl once it is correct.

## [0.5.4] - December 11, 2024
>>>>>>> 27ebea05

### Added

* An automated detection whether the tutorials are present
   if not an also no quarto run is done, an automated `--exlcude-tutorials` option is added.
* Support for ManifoldDiff 0.4
* icons upfront external links when they link to another package or wikipedia.

## [0.5.3] – October 18, 2024

### Added

* `StopWhenChangeLess`, `StopWhenGradientChangeLess` and `StopWhenGradientLess` can now use the new idea (ManifoldsBase.jl 0.15.18) of different outer norms on manifolds with components like power and product manifolds and all others that support this from the `Manifolds.jl` Library, like `Euclidean`

### Changed

* stabilize `max_Stepzise` to also work when `injectivity_radius` dos not exist.
  It however would warn new users, that activate tutorial mode.
* Start a `ManoptTestSuite` subpackage to store dummy types and common test helpers in.

## [0.5.2] – October 5, 2024

### Added

* three new symbols to easier state to record the `:Gradient`, the `:GradientNorm`, and the `:Stepsize`.

### Changed

* fix a few typos in the documentation
* improved the documentation for the initial guess of [`ArmijoLinesearchStepsize`](https://manoptjl.org/stable/plans/stepsize/#Manopt.ArmijoLinesearch).

## [0.5.1] – September 4, 2024

### Changed

* slightly improves the test for the ` ExponentialFamilyProjection` text on the about page.

### Added

* the `proximal_point` method.

## [0.5.0] – August 29, 2024

This breaking update is mainly concerned with improving a unified experience through all solvers
and some usability improvements, such that for example the different gradient update rules are easier to specify.

In general we introduce a few factories, that avoid having to pass the manifold to keyword arguments

### Added

* A `ManifoldDefaultsFactory` that postpones the creation/allocation of manifold-specific fields in for example direction updates, step sizes and stopping criteria. As a rule of thumb, internal structures, like a solver state should store the final type. Any high-level interface, like the functions to start solvers, should accept such a factory in the appropriate places and call the internal `_produce_type(factory, M)`, for example before passing something to the state.
* a `documentation_glossary.jl` file containing a glossary of often used variables in fields, arguments, and keywords, to print them in a unified manner. The same for usual sections, tex, and math notation that is often used within the doc-strings.

### Changed

* Any `Stepsize` now hase a `Stepsize` struct used internally as the original `struct`s before. The newly exported terms aim to fit `stepsize=...` in naming and create a `ManifoldDefaultsFactory` instead, so that any stepsize can be created without explicitly specifying the manifold.
  * `ConstantStepsize` is no longer exported, use `ConstantLength` instead. The length parameter is now a positional argument following the (optonal) manifold. Besides that `ConstantLength` works as before,just that omitting the manifold fills the one specified in the solver now.
  * `DecreasingStepsize` is no longer exported, use `DecreasingLength` instead. `ConstantLength` works as before,just that omitting the manifold fills the one specified in the solver now.
  * `ArmijoLinesearch` is now called `ArmijoLinesearchStepsize`. `ArmijoLinesearch` works as before,just that omitting the manifold fills the one specified in the solver now.
  * `WolfePowellLinesearch` is now called `WolfePowellLinesearchStepsize`, its constant `c_1` is now unified with Armijo and called `sufficient_decrease`, `c_2` was renamed to `sufficient_curvature`. Besides that, `WolfePowellLinesearch` works as before, just that omitting the manifold fills the one specified in the solver now.
  * `WolfePowellBinaryLinesearch` is now called `WolfePowellBinaryLinesearchStepsize`, its constant `c_1` is now unified with Armijo and called `sufficient_decrease`, `c_2` was renamed to `sufficient_curvature`. Besides that, `WolfePowellBinaryLinesearch` works as before, just that omitting the manifold fills the one specified in the solver now.
  * `NonmonotoneLinesearch` is now called `NonmonotoneLinesearchStepsize`. `NonmonotoneLinesearch` works as before, just that omitting the manifold fills the one specified in the solver now.
  * `AdaptiveWNGradient` is now called `AdaptiveWNGradientStepsize`. Its second positional argument, the gradient function was only evaluated once for the `gradient_bound` default, so it has been replaced by the keyword `X=` accepting a tangent vector. The last positional argument `p` has also been moved to a keyword argument. Besides that, `AdaptiveWNGradient` works as before, just that omitting the manifold fills the one specified in the solver now.
* Any `DirectionUpdateRule` now has the `Rule` in its name, since the original name is used to create the `ManifoldDefaultsFactory` instead. The original constructor now no longer requires the manifold as a parameter, that is later done in the factory. The `Rule` is, however, also no longer exported.
  * `AverageGradient` is now called `AverageGradientRule`. `AverageGradient` works as before, but the manifold as its first parameter is no longer necessary and `p` is now a keyword argument.
  * The `IdentityUpdateRule` now accepts a manifold optionally for consistency, and you can use `Gradient()` for short as well as its factory. Hence `direction=Gradient()` is now available.
  * `MomentumGradient` is now called `MomentumGradientRule`. `MomentumGradient` works as before, but the manifold as its first parameter is no longer necessary and `p` is now a keyword argument.
  * `Nesterov` is now called `NesterovRule`. `Nesterov` works as before, but the manifold as its first parameter is no longer necessary and `p` is now a keyword argument.
  * `ConjugateDescentCoefficient` is now called `ConjugateDescentCoefficientRule`. `ConjugateDescentCoefficient` works as before, but can now use the factory in between
  * the `ConjugateGradientBealeRestart` is now called `ConjugateGradientBealeRestartRule`. For the `ConjugateGradientBealeRestart` the manifold is now a first parameter, that is not necessary and no longer the `manifold=` keyword.
  * `DaiYuanCoefficient` is now called `DaiYuanCoefficientRule`. For the `DaiYuanCoefficient` the manifold as its first parameter is no longer necessary and the vector transport has been unified/moved to the `vector_transport_method=` keyword.
  * `FletcherReevesCoefficient` is now called `FletcherReevesCoefficientRule`. `FletcherReevesCoefficient` works as before, but can now use the factory in between
  * `HagerZhangCoefficient` is now called `HagerZhangCoefficientRule`. For the `HagerZhangCoefficient` the manifold as its first parameter is no longer necessary and the vector transport has been unified/moved to the `vector_transport_method=` keyword.
  * `HestenesStiefelCoefficient` is now called `HestenesStiefelCoefficientRule`. For the `HestenesStiefelCoefficient` the manifold as its first parameter is no longer necessary and the vector transport has been unified/moved to the `vector_transport_method=` keyword.
  * `LiuStoreyCoefficient` is now called `LiuStoreyCoefficientRule`. For the `LiuStoreyCoefficient` the manifold as its first parameter is no longer necessary and the vector transport has been unified/moved to the `vector_transport_method=` keyword.
  * `PolakRibiereCoefficient` is now called `PolakRibiereCoefficientRule`. For the `PolakRibiereCoefficient` the manifold as its first parameter is no longer necessary and the vector transport has been unified/moved to the `vector_transport_method=` keyword.
  * the `SteepestDirectionUpdateRule` is now called `SteepestDescentCoefficientRule`. The `SteepestDescentCoefficient` is equivalent, but creates the new factory interims wise.
  * `AbstractGradientGroupProcessor` is now called `AbstractGradientGroupDirectionRule`
    * the `StochasticGradient` is now called `StochasticGradientRule`. The `StochasticGradient` is equivalent, but creates the new factory interims wise, so that the manifold is not longer necessary.
  * the `AlternatingGradient` is now called `AlternatingGradientRule`.
  The `AlternatingGradient` is equivalent, but creates the new factory interims wise, so that the manifold is not longer necessary.
* `quasi_Newton` had a keyword `scale_initial_operator=` that was inconsistently declared (sometimes bool, sometimes real) and was unused.
  It is now called `initial_scale=1.0` and scales the initial (diagonal, unit) matrix within the approximation of the Hessian additionally to the $\frac{1}{\lVert g_k\rVert}$ scaling with the norm of the oldest gradient for the limited memory variant. For the full matrix variant the initial identity matrix is now scaled with this parameter.
* Unify doc strings and presentation of keyword arguments
  * general indexing, for example in a vector, uses `i`
  * index for inequality constraints is unified to `i` running from `1,...,m`
  * index for equality constraints is unified to `j` running from `1,...,n`
  * iterations are using now `k`
* `get_manopt_parameter` has been renamed to `get_parameter` since it is internal,
  so internally that is clear; accessing it from outside hence reads anyways `Manopt.get_parameter`
* `set_manopt_parameter!` has been renamed to `set_parameter!` since it is internal,
  so internally that is clear; accessing it from outside hence reads `Manopt.set_parameter!`
* changed the `stabilize::Bool=` keyword in `quasi_Newton` to the more flexible `project!=`
  keyword, this is also more in line with the other solvers. Internally the same is done
  within the `QuasiNewtonLimitedMemoryDirectionUpdate`. To adapt,
  * the previous `stabilize=true` is now set with `(project!)=embed_project!` in general,
    and if the manifold is represented by points in the embedding, like the sphere, `(project!)=project!` suffices
  * the new default is `(project!)=copyto!`, so by default no projection/stabilization is performed.
* the positional argument `p` (usually the last or the third to last if subsolvers existed) has been moved to a keyword argument `p=` in all State constructors
* in `NelderMeadState` the `population` moved from positional to keyword argument as well,
* the way to initialise sub solvers in the solver states has been unified In the new variant
  * the `sub_problem` is always a positional argument; namely the last one
  * if the `sub_state` is given as a optional positional argument after the problem, it has to be a manopt solver state
  * you can provide the new `ClosedFormSolverState(e::AbstractEvaluationType)` for the state
    to indicate that the `sub_problem` is a closed form solution (function call) and how it
    has to be called
  * if you do not provide the `sub_state` as positional, the keyword `evaluation=` is used
    to generate the state `ClosedFormSolverState`.
  * when previously `p` and eventually `X` where positional arguments, they are now moved
    to keyword arguments of the same name for start point and tangent vector.
  * in detail
    * `AdaptiveRegularizationState(M, sub_problem [, sub_state]; kwargs...)` replaces
      the (anyways unused) variant to only provide the objective; both `X` and `p` moved to keyword arguments.
    * `AugmentedLagrangianMethodState(M, objective, sub_problem; evaluation=...)` was added
    * ``AugmentedLagrangianMethodState(M, objective, sub_problem, sub_state; evaluation=...)` now has `p=rand(M)` as keyword argument instead of being the second positional one
    * `ExactPenaltyMethodState(M, sub_problem; evaluation=...)` was added and `ExactPenaltyMethodState(M, sub_problem, sub_state; evaluation=...)` now has `p=rand(M)` as keyword argument instead of being the second positional one
    * `DifferenceOfConvexState(M, sub_problem; evaluation=...)` was added and `DifferenceOfConvexState(M, sub_problem, sub_state; evaluation=...)` now has `p=rand(M)` as keyword argument instead of being the second positional one
    * `DifferenceOfConvexProximalState(M, sub_problem; evaluation=...)` was added and `DifferenceOfConvexProximalState(M, sub_problem, sub_state; evaluation=...)` now has `p=rand(M)` as keyword argument instead of being the second positional one
  * bumped `Manifolds.jl`to version 0.10; this mainly means that any algorithm working on a productmanifold and requiring `ArrayPartition` now has to explicitly do `using RecursiveArrayTools`.
### Fixed

* the `AverageGradientRule` filled its internal vector of gradients wrongly – or mixed it up in parallel transport. This is now fixed.

### Removed

* the `convex_bundle_method` and its `ConvexBundleMethodState` no longer accept the keywords `k_size`, `p_estimate` nor `ϱ`, they are superseded by just providing `k_max`.
* the `truncated_conjugate_gradient_descent(M, f, grad_f, hess_f)` has the Hessian now
   a mandatory argument. To use the old variant,
   provide `ApproxHessianFiniteDifference(M, copy(M, p), grad_f)` to `hess_f` directly.
* all deprecated keyword arguments and a few function signatures were removed:
  * `get_equality_constraints`, `get_equality_constraints!`, `get_inequality_constraints`, `get_inequality_constraints!` are removed. Use their singular forms and set the index to `:` instead.
  * `StopWhenChangeLess(ε)` is removed, use ``StopWhenChangeLess(M, ε)` instead to fill for example the retraction properly used to determine the change
 * In the `WolfePowellLinesearch` and  `WolfeBinaryLinesearch`the `linesearch_stopsize=` keyword is replaced by `stop_when_stepsize_less=`
 * `DebugChange` and `RecordChange` had a `manifold=` and a `invretr` keyword that were replaced by the first positional argument `M` and `inverse_retraction_method=`, respectively
 * in the `NonlinearLeastSquaresObjective` and `LevenbergMarquardt` the `jacB=` keyword is now called `jacobian_tangent_basis=`
 * in `particle_swarm` the `n=` keyword is replaced by `swarm_size=`.
 * `update_stopping_criterion!` has been removed and unified with `set_parameter!`. The code adaptions are
   * to set a parameter of a stopping criterion, just replace `update_stopping_criterion!(sc, :Val, v)` with `set_parameter!(sc, :Val, v)`
   * to update a stopping criterion in a solver state, replace the old `update_stopping_criterion!(state, :Val, v)` tat passed down to the stopping criterion by the explicit pass down with `set_parameter!(state, :StoppingCriterion, :Val, v)`


## [0.4.69] – August 3, 2024

### Changed

* Improved performance of Interior Point Newton Method.

## [0.4.68] – August 2, 2024

### Added

* an Interior Point Newton Method, the `interior_point_newton`
* a `conjugate_residual` Algorithm to solve a linear system on a tangent space.
* `ArmijoLinesearch` now allows for additional `additional_decrease_condition` and `additional_increase_condition` keywords to add further conditions to accept additional conditions when to accept an decreasing or increase of the stepsize.
* add a `DebugFeasibility` to have a debug print about feasibility of points in constrained optimisation employing the new `is_feasible` function
* add a `InteriorPointCentralityCondition` check that can be added for step candidates within the line search of `interior_point_newton`
* Add Several new functors
  * the `LagrangianCost`, `LagrangianGradient`, `LagrangianHessian`, that based on a constrained objective allow to construct the hessian objective of its Lagrangian
  * the `CondensedKKTVectorField` and its `CondensedKKTVectorFieldJacobian`, that are being used to solve a linear system within `interior_point_newton`
  * the `KKTVectorField` as well as its `KKTVectorFieldJacobian` and ``KKTVectorFieldAdjointJacobian`
  * the `KKTVectorFieldNormSq` and its `KKTVectorFieldNormSqGradient` used within the Armijo line search of `interior_point_newton`
* New stopping criteria
  * A `StopWhenRelativeResidualLess` for the `conjugate_residual`
  * A `StopWhenKKTResidualLess` for the `interior_point_newton`

## [0.4.67] – July 25, 2024

### Added

* `max_stepsize` methods for `Hyperrectangle`.

### Fixed

* a few typos in the documentation
* `WolfePowellLinesearch` no longer uses `max_stepsize` with invalid point by default.


## [0.4.66] June 27, 2024

### Changed

* Remove functions `estimate_sectional_curvature`, `ζ_1`, `ζ_2`, `close_point` from `convex_bundle_method`
* Remove some unused fields and arguments such as `p_estimate`, `ϱ`, `α`, from `ConvexBundleMethodState` in favor of jut `k_max`
* Change parameter `R` placement in `ProximalBundleMethodState` to fifth position

## [0.4.65] June 13, 2024

### Changed

* refactor stopping criteria to not store a `sc.reason` internally, but instead only
  generate the reason (and hence allocate a string) when actually asked for a reason.

## [0.4.64] June 4, 2024

### Added

* Remodel the constraints and their gradients into separate `VectorGradientFunctions`
  to reduce code duplication and encapsulate the inner model of these functions and their gradients
* Introduce a `ConstrainedManoptProblem` to model different ranges for the gradients in the
  new `VectorGradientFunction`s beyond the default `NestedPowerRepresentation`
* introduce a `VectorHessianFunction` to also model that one can provide the vector of Hessians
  to constraints
* introduce a more flexible indexing beyond single indexing, to also include arbitrary ranges
  when accessing vector functions and their gradients and hence also for constraints and
  their gradients.

### Changed

* Remodel `ConstrainedManifoldObjective` to store an `AbstractManifoldObjective`
  internally instead of directly `f` and `grad_f`, allowing also Hessian objectives
  therein and implementing access to this Hessian
* Fixed a bug that Lanczos produced NaNs when started exactly in a minimizer, since we divide by the gradient norm.

### Deprecated

* deprecate `get_grad_equality_constraints(M, o, p)`, use `get_grad_equality_constraint(M, o, p, :)`
  from the more flexible indexing instead.

## [0.4.63] May 11, 2024

### Added

* `:reinitialize_direction_update` option for quasi-Newton behavior when the direction is not a descent one. It is now the new default for `QuasiNewtonState`.
* Quasi-Newton direction update rules are now initialized upon start of the solver with the new internal function `initialize_update!`.

### Fixed

* ALM and EPM no longer keep a part of the quasi-Newton subsolver state between runs.

### Changed

* Quasi-Newton solvers: `:reinitialize_direction_update` is the new default behavior in case of detection of non-descent direction instead of `:step_towards_negative_gradient`. `:step_towards_negative_gradient` is still available when explicitly set using the `nondescent_direction_behavior` keyword argument.

## [0.4.62] May 3, 2024

### Changed

* bumped dependency of ManifoldsBase.jl to 0.15.9 and imported their numerical verify functions. This changes the `throw_error` keyword used internally to a `error=` with a symbol.

## [0.4.61] April 27, 2024

### Added

* Tests use `Aqua.jl` to spot problems in the code
* introduce a feature-based list of solvers and reduce the details in the alphabetical list
* adds a `PolyakStepsize`
* added a `get_subgradient` for `AbstractManifoldGradientObjectives` since their gradient is a special case of a subgradient.

### Fixed

* `get_last_stepsize` was defined in quite different ways that caused ambiguities. That is now internally a bit restructured and should work nicer.
  Internally this means that the interim dispatch on `get_last_stepsize(problem, state, step, vars...)` was removed. Now the only two left are `get_last_stepsize(p, s, vars...)` and the one directly checking `get_last_stepsize(::Stepsize)` for stored values.
* the accidentally exported `set_manopt_parameter!` is no longer exported

### Changed

* `get_manopt_parameter` and `set_manopt_parameter!` have been revised and better documented,
  they now use more semantic symbols (with capital letters) instead of direct field access
  (lower letter symbols). Since these are not exported, this is considered an internal, hence non-breaking change.
  * semantic symbols are now all nouns in upper case letters
  * `:active` is changed to `:Activity`


## [0.4.60] April 10, 2024

### Added

* `RecordWhenActive` to allow records to be deactivated during runtime, symbol `:WhenActive`
* `RecordSubsolver` to record the result of a subsolver recording in the main solver, symbol `:Subsolver`
* `RecordStoppingReason` to record the reason a solver stopped
* made the `RecordFactory` more flexible and quite similar to `DebugFactory`, such that it is now also easy to specify recordings at the end of solver runs. This can especially be used to record final states of sub solvers.

### Changed

* being a bit more strict with internal tools and made the factories for record non-exported, so this is the same as for debug.

### Fixed

* The name `:Subsolver` to generate `DebugWhenActive` was misleading, it is now called `:WhenActive` referring to “print debug only when set active, that is by the parent (main) solver”.
* the old version of specifying `Symbol => RecordAction` for later access was ambiguous, since
it could also mean to store the action in the dictionary under that symbol. Hence the order for access
was switched to `RecordAction => Symbol` to resolve that ambiguity.

## [0.4.59] April 7, 2024

### Added

* A Riemannian variant of the CMA-ES (Covariance Matrix Adaptation Evolutionary Strategy) algorithm, `cma_es`.

### Fixed

* The constructor dispatch for `StopWhenAny` with `Vector` had incorrect element type assertion which was fixed.

## [0.4.58] March 18, 2024

### Added

* more advanced methods to add debug to the beginning of an algorithm, a step, or the end of
  the algorithm with `DebugAction` entries at `:Start`, `:BeforeIteration`, `:Iteration`, and
  `:Stop`, respectively.
* Introduce a Pair-based format to add elements to these hooks, while all others ar
  now added to :Iteration (no longer to `:All`)
* (planned) add an easy possibility to also record the initial stage and not only after the first iteration.

### Changed

* Changed the symbol for the `:Step` dictionary to be `:Iteration`, to unify this with the symbols used in recording,
  and removed the `:All` symbol. On the fine granular scale, all but `:Start` debugs are now reset on init.
  Since these are merely internal entries in the debug dictionary, this is considered non-breaking.
* introduce a `StopWhenSwarmVelocityLess` stopping criterion for `particle_swarm` replacing
  the current default of the swarm change, since this is a bit more effective to compute

### Fixed

* fixed the outdated documentation of `TruncatedConjugateGradientState`, that now correctly
  state that `p` is no longer stored, but the algorithm runs on `TpM`.
* implemented the missing `get_iterate` for `TruncatedConjugateGradientState`.

## [0.4.57] March 15, 2024

### Changed

* `convex_bundle_method` uses the `sectional_curvature` from `ManifoldsBase.jl`.
* `convex_bundle_method` no longer has the unused `k_min` keyword argument.
* `ManifoldsBase.jl` now is running on Documenter 1.3, `Manopt.jl` documentation now uses [DocumenterInterLinks](https://github.com/JuliaDocs/DocumenterInterLinks.jl) to refer to sections and functions from `ManifoldsBase.jl`

### Fixed

* fixes a type that when passing `sub_kwargs` to `trust_regions` caused an error in the decoration of the sub objective.

## [0.4.56] March 4, 2024

### Added

* The option `:step_towards_negative_gradient` for `nondescent_direction_behavior` in quasi-Newton solvers does no longer emit a warning by default. This has been moved to a `message`, that can be accessed/displayed with `DebugMessages`
* `DebugMessages` now has a second positional argument, specifying whether all messages, or just the first (`:Once`) should be displayed.

## [0.4.55] March 3, 2024

### Added

* Option `nondescent_direction_behavior` for quasi-Newton solvers.
  By default it checks for non-descent direction which may not be handled well by
  some stepsize selection algorithms.

### Fixed

* unified documentation, especially function signatures further.
* fixed a few typos related to math formulae in the doc strings.

## [0.4.54] February 28, 2024

### Added

* `convex_bundle_method` optimization algorithm for non-smooth geodesically convex functions
* `proximal_bundle_method` optimization algorithm for non-smooth functions.
* `StopWhenSubgradientNormLess`, `StopWhenLagrangeMultiplierLess`, and stopping criteria.

### Fixed

* Doc strings now follow a [vale.sh](https://vale.sh) policy. Though this is not fully working,
  this PR improves a lot of the doc strings concerning wording and spelling.

## [0.4.53] February 13, 2024

### Fixed

* fixes two storage action defaults, that accidentally still tried to initialize a `:Population` (as modified back to `:Iterate` 0.4.49).
* fix a few typos in the documentation and add a reference for the subgradient method.

## [0.4.52] February 5, 2024

### Added

* introduce an environment persistent way of setting global values with the `set_manopt_parameter!` function using [Preferences.jl](https://github.com/JuliaPackaging/Preferences.jl).
* introduce such a value named `:Mode` to enable a `"Tutorial"` mode that shall often provide more warnings and information for people getting started with optimisation on manifolds

## [0.4.51] January 30, 2024

### Added

* A `StopWhenSubgradientNormLess` stopping criterion for subgradient-based optimization.
* Allow the `message=` of the `DebugIfEntry` debug action to contain a format element to print the field in the message as well.

## [0.4.50] January 26, 2024

### Fixed

* Fix Quasi Newton on complex manifolds.

## [0.4.49] January 18, 2024

### Added

* A `StopWhenEntryChangeLess` to be able to stop on arbitrary small changes of specific fields
* generalises `StopWhenGradientNormLess` to accept arbitrary `norm=` functions
* refactor the default in `particle_swarm` to no longer “misuse” the iteration change,
  but actually the new one the `:swarm` entry

## [0.4.48] January 16, 2024

### Fixed

* fixes an imprecision in the interface of `get_iterate` that sometimes led to the swarm of `particle_swarm` being returned as the iterate.
* refactor `particle_swarm` in naming and access functions to avoid this also in the future.
  To access the whole swarm, one now should use `get_manopt_parameter(pss, :Population)`

## [0.4.47] January 6, 2024

### Fixed

* fixed a bug, where the retraction set in `check_Hessian` was not passed on to the optional inner `check_gradient` call, which could lead to unwanted side effects, see [#342](https://github.com/JuliaManifolds/Manopt.jl/issues/342).

## [0.4.46] January 1, 2024

### Changed

* An error is thrown when a line search from `LineSearches.jl` reports search failure.
* Changed default stopping criterion in ALM algorithm to mitigate an issue occurring when step size is very small.
* Default memory length in default ALM subsolver is now capped at manifold dimension.
* Replaced CI testing on Julia 1.8 with testing on Julia 1.10.

### Fixed

* A bug in `LineSearches.jl` extension leading to slower convergence.
* Fixed a bug in L-BFGS related to memory storage, which caused significantly slower convergence.

## [0.4.45] December 28, 2023

### Added

* Introduce `sub_kwargs` and `sub_stopping_criterion` for `trust_regions` as noticed in [#336](https://github.com/JuliaManifolds/Manopt.jl/discussions/336)

### Changed

* `WolfePowellLineSearch`, `ArmijoLineSearch` step sizes now allocate less
* `linesearch_backtrack!` is now available
* Quasi Newton Updates can work in-place of a direction vector as well.
* Faster `safe_indices` in L-BFGS.

## [0.4.44] December 12, 2023

Formally one could consider this version breaking, since a few functions
have been moved, that in earlier versions (0.3.x) have been used in example scripts.
These examples are now available again within [ManoptExamples.jl](https://juliamanifolds.github.io/ManoptExamples.jl/stable/), and with their
“reappearance” the corresponding costs, gradients, differentials, adjoint differentials, and proximal maps
have been moved there as well.
This is not considered breaking, since the functions were only used in the old, removed examples.
Each and every moved function is still documented. They have been partly renamed,
and their documentation and testing has been extended.

### Changed

* Bumped and added dependencies on all 3 Project.toml files, the main one, the docs/, an the tutorials/ one.
* `artificial_S2_lemniscate` is available as [`ManoptExample.Lemniscate`](https://juliamanifolds.github.io/ManoptExamples.jl/stable/data/#ManoptExamples.Lemniscate-Tuple{Number}) and works on arbitrary manifolds now.
* `artificial_S1_signal` is available as [`ManoptExample.artificial_S1_signal`](https://juliamanifolds.github.io/ManoptExamples.jl/stable/data/#ManoptExamples.artificial_S1_signal)
* `artificial_S1_slope_signal` is available as [`ManoptExamples.artificial_S1_slope_signal`](https://juliamanifolds.github.io/ManoptExamples.jl/stable/data/#ManoptExamples.artificial_S1_slope_signal)
* `artificial_S2_composite_bezier_curve` is available as [`ManoptExamples.artificial_S2_composite_Bezier_curve`](https://juliamanifolds.github.io/ManoptExamples.jl/stable/data/#ManoptExamples.artificial_S2_composite_Bezier_curve-Tuple{})
* `artificial_S2_rotation_image` is available as [`ManoptExamples.artificial_S2_rotation_image`](https://juliamanifolds.github.io/ManoptExamples.jl/stable/data/#ManoptExamples.artificial_S2_rotation_image)
* `artificial_S2_whirl_image` is available as [`ManoptExamples.artificial_S2_whirl_image`](https://juliamanifolds.github.io/ManoptExamples.jl/stable/data/#ManoptExamples.artificial_S2_whirl_image)
* `artificial_S2_whirl_patch` is available as [`ManoptExamples.artificial_S2_whirl_path`](https://juliamanifolds.github.io/ManoptExamples.jl/stable/data/#ManoptExamples.artificial_S2_whirl_patch)
* `artificial_SAR_image` is available as [`ManoptExamples.artificial_SAR_image`](https://juliamanifolds.github.io/ManoptExamples.jl/stable/data/#ManoptExamples.artificialIn_SAR_image-Tuple{Integer})
* `artificial_SPD_image` is available as [`ManoptExamples.artificial_SPD_image`](https://juliamanifolds.github.io/ManoptExamples.jl/stable/data/#ManoptExamples.artificial_SPD_image)
* `artificial_SPD_image2` is available as [`ManoptExamples.artificial_SPD_image`](https://juliamanifolds.github.io/ManoptExamples.jl/stable/data/#ManoptExamples.artificial_SPD_image2)
* `adjoint_differential_forward_logs` is available as [`ManoptExamples.adjoint_differential_forward_logs`](https://juliamanifolds.github.io/ManoptExamples.jl/stable/objectives/#ManoptExamples.adjoint_differential_forward_logs-Union{Tuple{TPR},%20Tuple{TSize},%20Tuple{TM},%20Tuple{𝔽},%20Tuple{ManifoldsBase.PowerManifold{𝔽,%20TM,%20TSize,%20TPR},%20Any,%20Any}}%20where%20{𝔽,%20TM,%20TSize,%20TPR})
* `adjoint:differential_bezier_control` is available as [`ManoptExamples.adjoint_differential_Bezier_control_points`](https://juliamanifolds.github.io/ManoptExamples.jl/stable/objectives/#ManoptExamples.adjoint_differential_Bezier_control_points-Tuple{ManifoldsBase.AbstractManifold,%20AbstractVector{%3C:ManoptExamples.BezierSegment},%20AbstractVector,%20AbstractVector})
* `BezierSegment` is available as [`ManoptExamples.BeziérSegment`](https://juliamanifolds.github.io/ManoptExamples.jl/stable/objectives/#ManoptExamples.BezierSegment)
* `cost_acceleration_bezier` is available as [`ManoptExamples.acceleration_Bezier`](https://juliamanifolds.github.io/ManoptExamples.jl/stable/objectives/#ManoptExamples.acceleration_Bezier-Union{Tuple{P},%20Tuple{ManifoldsBase.AbstractManifold,%20AbstractVector{P},%20AbstractVector{%3C:Integer},%20AbstractVector{%3C:AbstractFloat}}}%20where%20P)
* `cost_L2_acceleration_bezier` is available as [`ManoptExamples.L2_acceleration_Bezier`](https://juliamanifolds.github.io/ManoptExamples.jl/stable/objectives/#ManoptExamples.L2_acceleration_Bezier-Union{Tuple{P},%20Tuple{ManifoldsBase.AbstractManifold,%20AbstractVector{P},%20AbstractVector{%3C:Integer},%20AbstractVector{%3C:AbstractFloat},%20AbstractFloat,%20AbstractVector{P}}}%20where%20P)
* `costIntrICTV12` is available as [`ManoptExamples.Intrinsic_infimal_convolution_TV12`]()
* `costL2TV` is available as [`ManoptExamples.L2_Total_Variation`](https://juliamanifolds.github.io/ManoptExamples.jl/stable/objectives/#ManoptExamples.L2_Total_Variation-NTuple{4,%20Any})
* `costL2TV12` is available as [`ManoptExamples.L2_Total_Variation_1_2`](https://juliamanifolds.github.io/ManoptExamples.jl/stable/objectives/#ManoptExamples.L2_Total_Variation_1_2-Tuple{ManifoldsBase.PowerManifold,%20Vararg{Any,%204}})
* `costL2TV2` is available as [`ManoptExamples.L2_second_order_Total_Variation`](https://juliamanifolds.github.io/ManoptExamples.jl/stable/objectives/#ManoptExamples.L2_second_order_Total_Variation-Tuple{ManifoldsBase.PowerManifold,%20Any,%20Any,%20Any})
* `costTV` is available as [`ManoptExamples.Total_Variation`](https://juliamanifolds.github.io/ManoptExamples.jl/stable/objectives/#ManoptExamples.Total_Variation)
* `costTV2` is available as [`ManoptExamples.second_order_Total_Variation`](https://juliamanifolds.github.io/ManoptExamples.jl/stable/objectives/#ManoptExamples.second_order_Total_Variation)
* `de_casteljau` is available as [`ManoptExamples.de_Casteljau`](https://juliamanifolds.github.io/ManoptExamples.jl/stable/objectives/#ManoptExamples.de_Casteljau-Tuple{ManifoldsBase.AbstractManifold,%20Vararg{Any}})
* `differential_forward_logs` is available as [`ManoptExamples.differential_forward_logs`](https://juliamanifolds.github.io/ManoptExamples.jl/stable/objectives/#ManoptExamples.differential_forward_logs-Tuple{ManifoldsBase.PowerManifold,%20Any,%20Any})
* `differential_bezier_control` is available as [`ManoptExamples.differential_Bezier_control_points`](https://juliamanifolds.github.io/ManoptExamples.jl/stable/objectives/#ManoptExamples.differential_Bezier_control_points-Tuple{ManifoldsBase.AbstractManifold,%20AbstractVector{%3C:ManoptExamples.BezierSegment},%20AbstractVector,%20AbstractVector{%3C:ManoptExamples.BezierSegment}})
* `forward_logs` is available as [`ManoptExamples.forward_logs`](https://juliamanifolds.github.io/ManoptExamples.jl/stable/objectives/#ManoptExamples.forward_logs-Union{Tuple{TPR},%20Tuple{TSize},%20Tuple{TM},%20Tuple{𝔽},%20Tuple{ManifoldsBase.PowerManifold{𝔽,%20TM,%20TSize,%20TPR},%20Any}}%20where%20{𝔽,%20TM,%20TSize,%20TPR})
* `get_bezier_degree` is available as [`ManoptExamples.get_Bezier_degree`](https://juliamanifolds.github.io/ManoptExamples.jl/stable/objectives/#ManoptExamples.get_Bezier_degree-Tuple{ManifoldsBase.AbstractManifold,%20ManoptExamples.BezierSegment})
* `get_bezier_degrees` is available as [`ManoptExamples.get_Bezier_degrees`](https://juliamanifolds.github.io/ManoptExamples.jl/stable/objectives/#ManoptExamples.get_Bezier_degrees-Tuple{ManifoldsBase.AbstractManifold,%20AbstractVector{%3C:ManoptExamples.BezierSegment}})
* `get_Bezier_inner_points` is available as [`ManoptExamples.get_Bezier_inner_points`](https://juliamanifolds.github.io/ManoptExamples.jl/stable/objectives/#ManoptExamples.get_Bezier_inner_points-Tuple{ManifoldsBase.AbstractManifold,%20AbstractVector{%3C:ManoptExamples.BezierSegment}})
* `get_bezier_junction_tangent_vectors` is available as [`ManoptExamples.get_Bezier_junction_tangent_vectors`](https://juliamanifolds.github.io/ManoptExamples.jl/stable/objectives/#ManoptExamples.get_Bezier_junction_tangent_vectors-Tuple{ManifoldsBase.AbstractManifold,%20AbstractVector{%3C:ManoptExamples.BezierSegment}})
* `get_bezier_junctions` is available as [`ManoptExamples.get_Bezier_junctions`](https://juliamanifolds.github.io/ManoptExamples.jl/stable/objectives/#ManoptExamples.get_Bezier_junctions)
* `get_bezier_points` is available as [`ManoptExamples.get_Bezier_points`](https://juliamanifolds.github.io/ManoptExamples.jl/stable/objectives/#ManoptExamples.get_Bezier_points)
* `get_bezier_segments` is available as [`ManoptExamples.get_Bezier_segments`](https://juliamanifolds.github.io/ManoptExamples.jl/stable/objectives/#ManoptExamples.get_Bezier_segments-Union{Tuple{P},%20Tuple{ManifoldsBase.AbstractManifold,%20Vector{P},%20Any},%20Tuple{ManifoldsBase.AbstractManifold,%20Vector{P},%20Any,%20Symbol}}%20where%20P)
* `grad_acceleration_bezier` is available as [`ManoptExamples.grad_acceleration_Bezier`](https://juliamanifolds.github.io/ManoptExamples.jl/stable/objectives/#ManoptExamples.grad_acceleration_Bezier-Tuple{ManifoldsBase.AbstractManifold,%20AbstractVector,%20AbstractVector{%3C:Integer},%20AbstractVector})
* `grad_L2_acceleration_bezier` is available as [`ManoptExamples.grad_L2_acceleration_Bezier`](https://juliamanifolds.github.io/ManoptExamples.jl/stable/objectives/#ManoptExamples.grad_L2_acceleration_Bezier-Union{Tuple{P},%20Tuple{ManifoldsBase.AbstractManifold,%20AbstractVector{P},%20AbstractVector{%3C:Integer},%20AbstractVector,%20Any,%20AbstractVector{P}}}%20where%20P)
* `grad_Intrinsic_infimal_convolution_TV12` is available as [`ManoptExamples.Intrinsic_infimal_convolution_TV12`](https://juliamanifolds.github.io/ManoptExamples.jl/stable/objectives/#ManoptExamples.grad_intrinsic_infimal_convolution_TV12-Tuple{ManifoldsBase.AbstractManifold,%20Vararg{Any,%205}})
* `grad_TV` is available as [`ManoptExamples.grad_Total_Variation`](https://juliamanifolds.github.io/ManoptExamples.jl/stable/objectives/#ManoptExamples.grad_Total_Variation)
* `costIntrICTV12` is available as [`ManoptExamples.Intrinsic_infimal_convolution_TV12`](https://juliamanifolds.github.io/ManoptExamples.jl/stable/objectives/#ManoptExamples.Intrinsic_infimal_convolution_TV12-Tuple{ManifoldsBase.AbstractManifold,%20Vararg{Any,%205}})
* `project_collaborative_TV` is available as [`ManoptExamples.project_collaborative_TV`](https://juliamanifolds.github.io/ManoptExamples.jl/stable/objectives/#ManoptExamples.project_collaborative_TV)
* `prox_parallel_TV` is available as [`ManoptExamples.prox_parallel_TV`](https://juliamanifolds.github.io/ManoptExamples.jl/stable/objectives/#ManoptExamples.prox_parallel_TV)
* `grad_TV2` is available as [`ManoptExamples.prox_second_order_Total_Variation`](https://juliamanifolds.github.io/ManoptExamples.jl/stable/objectives/#ManoptExamples.grad_second_order_Total_Variation)
* `prox_TV` is available as [`ManoptExamples.prox_Total_Variation`](https://juliamanifolds.github.io/ManoptExamples.jl/stable/objectives/#ManoptExamples.prox_Total_Variation)
* `prox_TV2` is available as [`ManopExamples.prox_second_order_Total_Variation`](https://juliamanifolds.github.io/ManoptExamples.jl/stable/objectives/#ManoptExamples.prox_second_order_Total_Variation-Union{Tuple{T},%20Tuple{ManifoldsBase.AbstractManifold,%20Any,%20Tuple{T,%20T,%20T}},%20Tuple{ManifoldsBase.AbstractManifold,%20Any,%20Tuple{T,%20T,%20T},%20Int64}}%20where%20T)

## [0.4.43] November 19, 2023

### Added

* vale.sh as a CI to keep track of a consistent documentation

## [0.4.42] November 6, 2023

### Added

* add `Manopt.JuMP_Optimizer` implementing JuMP's solver interface

## [0.4.41] November 2, 2023

### Changed

* `trust_regions` is now more flexible and the sub solver (Steihaug-Toint tCG by default)
  can now be exchanged.
* `adaptive_regularization_with_cubics` is now more flexible as well, where it previously was a bit too
  much tightened to the Lanczos solver as well.
* Unified documentation notation and bumped dependencies to use DocumenterCitations 1.3

## [0.4.40] October 24, 2023

### Added

* add a `--help` argument to `docs/make.jl` to document all available command line arguments
* add a `--exclude-tutorials` argument to `docs/make.jl`. This way, when quarto is not available
  on a computer, the docs can still be build with the tutorials not being added to the menu
  such that documenter does not expect them to exist.

### Changes

* Bump dependencies to `ManifoldsBase.jl` 0.15 and `Manifolds.jl` 0.9
* move the ARC CG subsolver to the main package, since `TangentSpace` is now already
  available from `ManifoldsBase`.

## [0.4.39] October 9, 2023

### Changes

* also use the pair of a retraction and the inverse retraction (see last update)
  to perform the relaxation within the Douglas-Rachford algorithm.

## [0.4.38] October 8, 2023

### Changes

* avoid allocations when calling `get_jacobian!` within the Levenberg-Marquard Algorithm.

### Fixed

* Fix a lot of typos in the documentation

## [0.4.37] September 28, 2023

### Changes

* add more of the Riemannian Levenberg-Marquard algorithms parameters as keywords, so they
  can be changed on call
* generalize the internal reflection of Douglas-Rachford, such that is also works with an
  arbitrary pair of a reflection and an inverse reflection.

## [0.4.36]  September 20, 2023

### Fixed

* Fixed a bug that caused non-matrix points and vectors to fail when working with approximate

## [0.4.35]  September 14, 2023

### Added

* The access to functions of the objective is now unified and encapsulated in proper `get_` functions.

## [0.4.34]  September 02, 2023

### Added

* an `ManifoldEuclideanGradientObjective` to allow the cost, gradient, and Hessian and other
  first or second derivative based elements to be Euclidean and converted when needed.
* a keyword `objective_type=:Euclidean` for all solvers, that specifies that an Objective shall be created of the new type

## [0.4.33] August 24, 2023

### Added

* `ConstantStepsize` and `DecreasingStepsize` now have an additional field `type::Symbol` to assess whether the
  step-size should be relatively (to the gradient norm) or absolutely constant.

## [0.4.32] August 23, 2023

### Added

* The adaptive regularization with cubics (ARC) solver.

## [0.4.31] August 14, 2023

### Added

* A `:Subsolver` keyword in the `debug=` keyword argument, that activates the new `DebugWhenActive``
  to de/activate subsolver debug from the main solvers `DebugEvery`.

## [0.4.30] August 3, 2023

### Changed

* References in the documentation are now rendered using [DocumenterCitations.jl](https://github.com/JuliaDocs/DocumenterCitations.jl)
* Asymptote export now also accepts a size in pixel instead of its default `4cm` size and `render` can be deactivated setting it to `nothing`.

## [0.4.29] July 12, 2023

### Fixed

* fixed a bug, where `cyclic_proximal_point` did not work with decorated objectives.

## [0.4.28] June 24, 2023

### Changed

* `max_stepsize` was specialized for `FixedRankManifold` to follow Matlab Manopt.

## [0.4.27] June 15, 2023

### Added

* The `AdaptiveWNGrad` stepsize is available as a new stepsize functor.

### Fixed

* Levenberg-Marquardt now possesses its parameters `initial_residual_values` and
  `initial_jacobian_f` also as keyword arguments, such that their default initialisations
  can be adapted, if necessary

## [0.4.26] June 11, 2023

### Added

* simplify usage of gradient descent as sub solver in the DoC solvers.
* add a `get_state` function
* document `indicates_convergence`.

## [0.4.25] June 5, 2023

### Fixed

* Fixes an allocation bug in the difference of convex algorithm

## [0.4.24] June 4, 2023

### Added

* another workflow that deletes old PR renderings from the docs to keep them smaller in overall size.

### Changes

* bump dependencies since the extension between Manifolds.jl and ManifoldsDiff.jl has been moved to Manifolds.jl

## [0.4.23] June 4, 2023

### Added

* More details on the Count and Cache tutorial

### Changed

* loosen constraints slightly

## [0.4.22] May 31, 2023

### Added

* A tutorial on how to implement a solver

## [0.4.21] May 22, 2023

### Added

* A `ManifoldCacheObjective` as a decorator for objectives to cache results of calls,
  using LRU Caches as a weak dependency. For now this works with cost and gradient evaluations
* A `ManifoldCountObjective` as a decorator for objectives to enable counting of calls to for example the cost and the gradient
* adds a `return_objective` keyword, that switches the return of a solver to a tuple `(o, s)`,
  where `o` is the (possibly decorated) objective, and `s` is the “classical” solver return (state or point).
  This way the counted values can be accessed and the cache can be reused.
* change solvers on the mid level (form `solver(M, objective, p)`) to also accept decorated objectives

### Changed

* Switch all Requires weak dependencies to actual weak dependencies starting in Julia 1.9


## [0.4.20] May 11, 2023

### Changed

* the default tolerances for the numerical `check_` functions were loosened a bit,
  such that `check_vector` can also be changed in its tolerances.

## [0.4.19] May 7, 2023

### Added

* the sub solver for `trust_regions` is now customizable and can now be exchanged.

### Changed

* slightly changed the definitions of the solver states for ALM and EPM to be type stable

## [0.4.18] May 4, 2023

### Added

* A function `check_Hessian(M, f, grad_f, Hess_f)` to numerically verify the (Riemannian) Hessian of a function `f`

## [0.4.17] April 28, 2023

### Added

* A new interface of the form `alg(M, objective, p0)` to allow to reuse
  objectives without creating `AbstractManoptSolverState`s and calling `solve!`. This especially still allows for any decoration of the objective and/or the state using `debug=`, or `record=`.

### Changed

* All solvers now have the initial point `p` as an optional parameter making it more accessible to first time users, `gradient_descent(M, f, grad_f)` is equivalent to `gradient_descent(M, f, grad_f, rand(M))`

### Fixed

* Unified the framework to work on manifold where points are represented by numbers for several solvers

## [0.4.16] April 18, 2023

### Fixed

* the inner products used in `truncated_gradient_descent` now also work thoroughly on complex
  matrix manifolds

## [0.4.15] April 13, 2023

### Changed

* `trust_regions(M, f, grad_f, hess_f, p)` now has the Hessian `hess_f` as well as
  the start point `p0` as an optional parameter and approximate it otherwise.
* `trust_regions!(M, f, grad_f, hess_f, p)` has the Hessian as an optional parameter
  and approximate it otherwise.

### Removed

* support for `ManifoldsBase.jl` 0.13.x, since with the definition of `copy(M,p::Number)`,
  in 0.14.4, that one is used instead of defining it ourselves.

## [0.4.14] April 06, 2023

### Changed
* `particle_swarm` now uses much more in-place operations

### Fixed
* `particle_swarm` used quite a few `deepcopy(p)` commands still, which were replaced by `copy(M, p)`

## [0.4.13] April 09, 2023

### Added

* `get_message` to obtain messages from sub steps of a solver
* `DebugMessages` to display the new messages in debug
* safeguards in Armijo line search and L-BFGS against numerical over- and underflow that report in messages

## [0.4.12] April 4, 2023

### Added

* Introduce the [Difference of Convex Algorithm](https://manoptjl.org/stable/solvers/difference_of_convex/#DCASolver) (DCA)
  `difference_of_convex_algorithm(M, f, g, ∂h, p0)`
* Introduce the [Difference of Convex Proximal Point Algorithm](https://manoptjl.org/stable/solvers/difference_of_convex/#DCPPASolver) (DCPPA)
  `difference_of_convex_proximal_point(M, prox_g, grad_h, p0)`
* Introduce a `StopWhenGradientChangeLess` stopping criterion

## [0.4.11] March 27, 2023

### Changed

* adapt tolerances in tests to the speed/accuracy optimized distance on the sphere in `Manifolds.jl` (part II)

## [0.4.10] March 26, 2023

### Changed

* adapt tolerances in tests to the speed/accuracy optimized distance on the sphere in `Manifolds.jl`

## [0.4.9] March 3, 2023

### Added

* introduce a wrapper that allows line searches from [LineSearches.jl](https://github.com/JuliaNLSolvers/LineSearches.jl)
  to be used within Manopt.jl, introduce the [manoptjl.org/stable/extensions/](https://manoptjl.org/stable/extensions/)
  page to explain the details.

## [0.4.8] February 21, 2023

### Added

* a `status_summary` that displays the main parameters within several structures of Manopt,
  most prominently a solver state

### Changed

* Improved storage performance by introducing separate named tuples for points and vectors
* changed the `show` methods of `AbstractManoptSolverState`s to display their `state_summary
* Move tutorials to be rendered with Quarto into the documentation.

## [0.4.7] February 14, 2023

### Changed

* Bump `[compat]` entry of ManifoldDiff to also include 0.3

## [0.4.6] February 3, 2023

### Fixed

* Fixed a few stopping criteria even indicated to stop before the algorithm started.

## [0.4.5] January 24, 2023

### Changed

* the new default functions that include `p` are used where possible
* a first step towards faster storage handling

## [0.4.4] January 20, 2023

### Added

* Introduce `ConjugateGradientBealeRestart` to allow CG restarts using Beale‘s rule

### Fixed

* fix a type in `HestenesStiefelCoefficient`


## [0.4.3] January 17, 2023

### Fixed

* the CG coefficient `β` can now be complex
* fix a bug in `grad_distance`

## [0.4.2] January 16, 2023

### Changed

* the usage of `inner` in line search methods, such that they work well with
  complex manifolds as well


## [0.4.1] January 15, 2023

### Fixed

* a `max_stepsize` per manifold to avoid leaving the injectivity radius,
  which it also defaults to

## [0.4.0] January 10, 2023

### Added

* Dependency on `ManifoldDiff.jl` and a start of moving actual derivatives, differentials,
  and gradients there.
* `AbstractManifoldObjective` to store the objective within the `AbstractManoptProblem`
* Introduce a `CostGrad` structure to store a function that computes the cost and gradient
  within one function.
* started a `changelog.md` to thoroughly keep track of changes

### Changed

* `AbstractManoptProblem` replaces `Problem`
* the problem now contains a
* `AbstractManoptSolverState` replaces `Options`
* `random_point(M)` is replaced by `rand(M)` from `ManifoldsBase.jl
* `random_tangent(M, p)` is replaced by `rand(M; vector_at=p)`<|MERGE_RESOLUTION|>--- conflicted
+++ resolved
@@ -5,28 +5,20 @@
 The format is based on [Keep a Changelog](https://keepachangelog.com/en/1.0.0/),
 and this project adheres to [Semantic Versioning](https://semver.org/spec/v2.0.0.html).
 
-<<<<<<< HEAD
-## [0.5.6] - unreleased
-=======
 ## [0.5.5] unreleased
->>>>>>> 27ebea05
+
+### Added
+
+* the Levenberg-Marquardt algorithm internally uses a `VectorGradientFunction`,
+which males a “gradient matrix” and a vector of gradient functions available additionally to
+a Jacobian, that requires bases for tangent spaces
+
 
 ### Removed
 
-<<<<<<< HEAD
-* (planned) a robust variant of Levenberg Marquard
-* icons upfront external links when they link to another package or wikipedia.
-
-### Changed
-
-* (planned) Levenberg-Marquardt now internally uses a `VectorGradientFunction` and hence also accepts a “gradient matrix” and a vector of gradient functions instead of a Jacobian (in a basis of the tangent vectors).
-
-## [0.5.4] - November 27, 2024
-=======
 * The geodesic regression example, first because it is not correct, second because it should become part of ManoptExamples.jl once it is correct.
 
 ## [0.5.4] - December 11, 2024
->>>>>>> 27ebea05
 
 ### Added
 
