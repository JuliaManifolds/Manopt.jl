module ManoptJuMPExt

using Manopt
using LinearAlgebra
using JuMP: JuMP
using ManifoldsBase
using ManifoldDiff
const MOI = JuMP.MOI

function __init__()
    setglobal!(Manopt, :JuMP_Optimizer, Optimizer)
    setglobal!(Manopt, :JuMP_VectorizedManifold, VectorizedManifold)
    setglobal!(Manopt, :JuMP_ArrayShape, ArrayShape)
    return nothing
end

struct VectorizedManifold{M<:ManifoldsBase.AbstractManifold} <: MOI.AbstractVectorSet
    manifold::M
end

"""
    MOI.dimension(set::VectorizedManifold)

Return the representation size of points on the (vectorized in representation) manifold.
As the MOI variables are real, this means if the [`representation_size`](@extref `ManifoldsBase.representation_size-Tuple{AbstractManifold}`)
yields (in product) `n`, this refers to the vectorized point / tangent vector  from (a subset of ``ℝ^n``).

Note that this is not the dimension of the manifold itself, but the
vector length of the vectorized representation of the manifold.
"""
function MOI.dimension(set::VectorizedManifold)
    return length(_point_shape(set.manifold))
end

struct RiemannianFunction{MO<:Manopt.AbstractManifoldObjective} <:
       MOI.AbstractScalarFunction
    func::MO
end

function JuMP.jump_function_type(::JuMP.AbstractModel, F::Type{<:RiemannianFunction})
    return F
end

JuMP.jump_function(::JuMP.AbstractModel, f::RiemannianFunction) = f

JuMP.function_string(mime::MIME, f::RiemannianFunction) = string(f.func)

MOI.Utilities.map_indices(::Function, func::RiemannianFunction) = func

# We we don't support `MOI.modify` and `RiemannianFunction` is not mutable, no need to copy anything
Base.copy(func::RiemannianFunction) = func

# This is called for instance when the user does `@objective(model, Min, func)`.
# JuMP only accepts subtypes of `MOI.AbstractFunction` as objective so we wrap `func`.
# It will then be allowed to go through all the MOI layers because it is of the right type
# We will then receive it in `MOI.set(::Optimizer, ::MOI.ObjectiveFunction, RiemannianFunction)`
# where we will unwrap it and recover `func`.
function JuMP.set_objective_function(
    model::JuMP.Model, func::Manopt.AbstractManifoldObjective
)
    return JuMP.set_objective_function(model, RiemannianFunction(func))
end

mutable struct Optimizer <: MOI.AbstractOptimizer
    # Manifold in which all the decision variables leave
    manifold::Union{Nothing,ManifoldsBase.AbstractManifold}
    # Description of the problem in Manopt
    problem::Union{Nothing,Manopt.AbstractManoptProblem}
    # State of the optimizer
    state::Union{Nothing,Manopt.AbstractManoptSolverState}
    # Used to store the vectorized point
    vectorized_point::Vector{Float64}
    # Used to store the vectorized tangent
    vectorized_tangent::Vector{Float64}
    # Starting value for each variable
    variable_primal_start::Vector{Union{Nothing,Float64}}
    # Sense of the optimization, that is whether it is for example min, max or no objective
    sense::MOI.OptimizationSense
    # Objective function of the optimization
    objective::Union{Nothing,Manopt.AbstractManifoldObjective}
    # Solver parameters set with `MOI.RawOptimizerAttribute`
    options::Dict{String,Any}
    function Optimizer()
        return new(
            nothing,
            nothing,
            nothing,
            Float64[],
            Float64[],
            Union{Nothing,Float64}[],
            MOI.FEASIBILITY_SENSE,
            nothing,
            Dict{String,Any}(DESCENT_STATE_TYPE => Manopt.GradientDescentState),
        )
    end
end

"""
    MOI.get(::Optimizer, ::MOI.SolverVersion)

Return the version of the Manopt solver, it corresponds to the version of
Manopt.jl.
"""
MOI.get(::Optimizer, ::MOI.SolverVersion) = "0.4.37"

function MOI.is_empty(model::Optimizer)
    return isnothing(model.manifold) &&
           isempty(model.variable_primal_start) &&
           isnothing(model.objective) &&
           model.sense == MOI.FEASIBILITY_SENSE
end

"""
    MOI.empty!(model::ManoptJuMPExt.Optimizer)

Clear all model data from `model` but keep the `options` set.
"""
function MOI.empty!(model::Optimizer)
    model.manifold = nothing
    model.problem = nothing
    model.state = nothing
    empty!(model.variable_primal_start)
    model.sense = MOI.FEASIBILITY_SENSE
    model.objective = nothing
    return nothing
end

"""
    MOI.supports(::Optimizer, attr::MOI.RawOptimizerAttribute)

Return a `Bool` indicating whether `attr.name` is a valid option name
for `Manopt`.
"""
function MOI.supports(::Optimizer, ::MOI.RawOptimizerAttribute)
    # FIXME Ideally, this should only return `true` if it is a valid keyword argument for
    #       one of the `...DescentState()` constructors. Is there an easy way to check this ?
    #       Does it depend on the different solvers ?
    return true
end

"""
    MOI.get(model::Optimizer, attr::MOI.RawOptimizerAttribute)

Return last `value` set by `MOI.set(model, attr, value)`.
"""
function MOI.get(model::Optimizer, attr::MOI.RawOptimizerAttribute)
    return model.options[attr.name]
end

"""
    MOI.get(model::Optimizer, attr::MOI.RawOptimizerAttribute)

Set the value for the keyword argument `attr.name` to give for the constructor
`model.options[DESCENT_STATE_TYPE]`.
"""
function MOI.set(model::Optimizer, attr::MOI.RawOptimizerAttribute, value)
    model.options[attr.name] = value
    return nothing
end

"""
    MOI.get(::Optimizer, ::MOI.SolverName)

Return the name of the `Optimizer` with the value of
the `descent_state_type` option.
"""
function MOI.get(model::Optimizer, ::MOI.SolverName)
    return "Manopt with $(model.options[DESCENT_STATE_TYPE])"
end

"""
    MOI.supports_incremental_interface(::JuMP_Optimizer)

Return `true` indicating that `Manopt.JuMP_Optimizer` implements
`MOI.add_constrained_variables` and `MOI.set` for
`MOI.ObjectiveFunction` so it can be used with [`JuMP.direct_model`](https://jump.dev/JuMP.jl/stable/api/JuMP/#JuMP.direct_model)
and does not require a `MOI.Utilities.CachingOptimizer`.
See [`MOI.supports_incremental_interface`](https://jump.dev/JuMP.jl/stable/moi/reference/models/#MathOptInterface.supports_incremental_interface).
"""
MOI.supports_incremental_interface(::Optimizer) = true

"""
    MOI.copy_to(dest::Optimizer, src::MOI.ModelLike)

Because `supports_incremental_interface(dest)` is `true`, this simply
uses `MOI.Utilities.default_copy_to` and copies the variables with
`MOI.add_constrained_variables` and the objective sense with `MOI.set`.
"""
function MOI.copy_to(dest::Optimizer, src::MOI.ModelLike)
    return MOI.Utilities.default_copy_to(dest, src)
end

"""
    MOI.supports_add_constrained_variables(::JuMP_Optimizer, ::Type{<:VectorizedManifold})

Return `true` indicating that `Manopt.JuMP_Optimizer` support optimization on
variables constrained to belong in a vectorized manifold [`Manopt.JuMP_VectorizedManifold`](@ref).
"""
function MOI.supports_add_constrained_variables(::Optimizer, ::Type{<:VectorizedManifold})
    return true
end

"""
    MOI.add_constrained_variables(model::Optimizer, set::VectorizedManifold)

Add `MOI.dimension(set)` variables constrained in `set` and return the list
of variable indices that can be used to reference them as well a constraint
index for the constraint enforcing the membership of the variables in the
[`Manopt.JuMP_VectorizedManifold`](@ref) `set`.
"""
function MOI.add_constrained_variables(model::Optimizer, set::VectorizedManifold)
    F = MOI.VectorOfVariables
    if !isnothing(model.manifold)
        throw(
            MOI.AddConstraintNotAllowed{F,typeof(set)}(
                "Only one manifold allowed, variables in `$(model.manifold)` have already been added.",
            ),
        )
    end
    model.manifold = set.manifold
    model.problem = nothing
    model.state = nothing
    n = MOI.dimension(set)
    v = MOI.VariableIndex.(1:n)
    for _ in 1:n
        push!(model.variable_primal_start, nothing)
    end
    return v, MOI.ConstraintIndex{F,typeof(set)}(1)
end

"""
    MOI.is_valid(model::Optimizer, vi::MOI.VariableIndex)

Return whether `vi` is a valid variable index.
"""
function MOI.is_valid(model::Optimizer, vi::MOI.VariableIndex)
    return !isnothing(model.manifold) &&
           1 <= vi.value <= MOI.dimension(VectorizedManifold(model.manifold))
end

"""
    MOI.get(model::Optimizer, ::MOI.NumberOfVariables)

Return the number of variables added in the model, this corresponds
to the [`MOI.dimension`](@ref) of the [`Manopt.JuMP_VectorizedManifold`](@ref).
"""
function MOI.get(model::Optimizer, ::MOI.NumberOfVariables)
    if isnothing(model.manifold)
        return 0
    else
        return MOI.dimension(VectorizedManifold(model.manifold))
    end
end

"""
    MOI.supports(::Manopt.JuMP_Optimizer, attr::MOI.RawOptimizerAttribute)

Return `true` indicating that `Manopt.JuMP_Optimizer` supports starting values
for the variables.
"""
function MOI.supports(::Optimizer, ::MOI.VariablePrimalStart, ::Type{MOI.VariableIndex})
    return true
end

"""
    function MOI.set(
        model::Optimizer,
        ::MOI.VariablePrimalStart,
        vi::MOI.VariableIndex,
        value::Union{Real,Nothing},
    )

Set the starting value of the variable of index `vi` to `value`. Note that if
`value` is `nothing` then it essentially unset any previous starting values set
and hence `MOI.optimize!` unless another starting value is set.
"""
function MOI.set(
    model::Optimizer,
    ::MOI.VariablePrimalStart,
    vi::MOI.VariableIndex,
    value::Union{Real,Nothing},
)
    MOI.throw_if_not_valid(model, vi)
    model.variable_primal_start[vi.value] = value
    model.state = nothing
    return nothing
end

"""
    MOI.supports(::Optimizer, ::Union{MOI.ObjectiveSense,MOI.ObjectiveFunction})

Return `true` indicating that `Optimizer` supports being set the objective
sense (that is, min, max or feasibility) and the objective function.
"""
function MOI.supports(::Optimizer, ::Union{MOI.ObjectiveSense,MOI.ObjectiveFunction})
    return true
end

"""
    MOI.set(model::Optimizer, ::MOI.ObjectiveSense, sense::MOI.OptimizationSense)

Modify the objective sense to either `MOI.MAX_SENSE`, `MOI.MIN_SENSE` or
`MOI.FEASIBILITY_SENSE`.
"""
function MOI.set(model::Optimizer, ::MOI.ObjectiveSense, sense::MOI.OptimizationSense)
    model.sense = sense
    return nothing
end

"""
    MOI.get(model::Optimizer, ::MOI.ObjectiveSense)

Return the objective sense, defaults to `MOI.FEASIBILITY_SENSE` if no sense has
already been set.
"""
MOI.get(model::Optimizer, ::MOI.ObjectiveSense) = model.sense

# We could have it be a subtype of `AbstractManifoldGradientObjective{E,TC,TG}`
# but I wouldn't know what to do with `TC` and `TG` in this case.
# But we still implement an API similar to `get_cost` and `get_gradient!`
# so for consistency.
struct _EmbeddingObjective{E<:MOI.AbstractNLPEvaluator,T}
    evaluator::E
    # Used to store the vectorized point
    vectorized_point::Vector{Float64}
    # Used to store the vectorized tangent
    vectorized_tangent::Vector{Float64}
    # Used to store the tangent in the embedding space
    embedding_tangent::T
end

function _get_cost(M, objective::_EmbeddingObjective, p)
    _vectorize!(objective.vectorized_point, p, _point_shape(M))
    return MOI.eval_objective(objective.evaluator, objective.vectorized_point)
end

# We put all arguments
function _get_gradient!(M, gradient, objective::_EmbeddingObjective, p)
    _vectorize!(objective.vectorized_point, p, _point_shape(M))
    MOI.eval_objective_gradient(objective.evaluator, objective.vectorized_tangent, objective.vectorized_point)
    _reshape_vector!(objective.embedding_tangent, objective.vectorized_tangent, _tangent_shape(M))
    return ManifoldDiff.riemannian_gradient!(M, gradient, p, objective.embedding_tangent)
end

"""
    MOI.set(model::Optimizer, ::MOI.ObjectiveFunction{F}, func::F) where {F}

Set the objective function as `func` for `model`.
"""
function MOI.set(
    model::Optimizer, ::MOI.ObjectiveFunction, func::MOI.AbstractScalarFunction
)
    backend = MOI.Nonlinear.SparseReverseMode()
    vars = [MOI.VariableIndex(i) for i in eachindex(model.variable_primal_start)]
    nlp_model = MOI.Nonlinear.Model()
    nl = convert(MOI.ScalarNonlinearFunction, func)
    MOI.Nonlinear.set_objective(nlp_model, nl)
    evaluator = MOI.Nonlinear.Evaluator(nlp_model, backend, vars)
    MOI.initialize(evaluator, [:Grad])
<<<<<<< HEAD
    resize!(model.vectorized_point, length(_point_shape(model.manifold)))
    resize!(model.vectorized_tangent, length(_tangent_shape(model.manifold)))
    function eval_f_cb(M, X)
        _vectorize!(model.vectorized_point, X, _point_shape(M))
        return MOI.eval_objective(evaluator, model.vectorized_point)
    end
    function eval_grad_f_cb(M, X)
        _vectorize!(model.vectorized_point, X, _point_shape(M))
        MOI.eval_objective_gradient(evaluator, model.vectorized_tangent, model.vectorized_point)
        reshaped_grad_f = JuMP.reshape_vector(model.vectorized_tangent, _tangent_shape(model.manifold))
        return ManifoldDiff.riemannian_gradient(model.manifold, X, reshaped_grad_f)
=======
    objective = let
        # To avoid creating a closure capturing the `embedding_obj` object,
        # we use the `let` block trick detailed in:
        # https://docs.julialang.org/en/v1/manual/performance-tips/#man-performance-captured
        embedding_obj = _EmbeddingObjective(
            evaluator,
            zeros(length(_point_shape(model.manifold))),
            zeros(length(_tangent_shape(model.manifold))),
            _zero(_tangent_shape(model.manifold)),
        )
        RiemannianFunction(
            Manopt.ManifoldGradientObjective(
                (M, x) -> _get_cost(M, embedding_obj, x),
                (M, g, x) -> _get_gradient!(M, g, embedding_obj, x),
                evaluation = Manopt.InplaceEvaluation(),
            )
        )
>>>>>>> bf3b6780
    end
    MOI.set(model, MOI.ObjectiveFunction{typeof(objective)}(), objective)
    return nothing
end

function MOI.set(model::Optimizer, ::MOI.ObjectiveFunction, func::RiemannianFunction)
    model.objective = func.func
    model.problem = nothing
    model.state = nothing
    return nothing
end

# Name of the attribute for the type of the descent state to be used as follows:
# ```julia
# set_attribute(model, "descent_state_type", Manopt.TrustRegionsState)
# ```
const DESCENT_STATE_TYPE = "descent_state_type"

function MOI.optimize!(model::Optimizer)
    start = Float64[
        if isnothing(model.variable_primal_start[i])
            error("No starting value specified for `$i`th variable.")
        else
            model.variable_primal_start[i]
        end for i in eachindex(model.variable_primal_start)
    ]
    objective = model.objective
    if model.sense == MOI.FEASIBILITY_SENSE
        objective = Manopt.ManifoldGradientObjective(
            (_, _) -> 0.0, ManifoldsBase.zero_vector
        )
    elseif model.sense == MOI.MAX_SENSE
        objective = -objective
    end
    dmgo = decorate_objective!(model.manifold, objective)
    model.problem = DefaultManoptProblem(model.manifold, dmgo)
    reshaped_start = JuMP.reshape_vector(start, _point_shape(model.manifold))
    descent_state_type = model.options[DESCENT_STATE_TYPE]
    kws = Dict{Symbol,Any}(
        Symbol(key) => value for (key, value) in model.options if key != DESCENT_STATE_TYPE
    )
    s = descent_state_type(model.manifold; p=reshaped_start, kws...)
    model.state = decorate_state!(s)
    solve!(model.problem, model.state)
    return nothing
end

"""
    struct ArrayShape{N} <: JuMP.AbstractShape

Return a [`JuMP.AbstractShape`](@ref) that can be used to vectorize points
and tangent vectors of the manifold and reshape the vectorized representation
to the original objects of the manifold.
"""
struct ArrayShape{N} <: JuMP.AbstractShape
    size::NTuple{N,Int}
end

"""
    length(shape::ArrayShape)

Return the length of the vectors in the vectorized representation.
"""
Base.length(shape::ArrayShape) = prod(shape.size)

"""
<<<<<<< HEAD
    _vectorize!(res::Vector{T}, array::Array{T,N}, shape::ArrayShape{M}) where {T,N,M}

Inplace version of `res = JuMP.vectorize(array, shape)`.
"""
function _vectorize!(res::Vector{T}, array::Array{T,N}, ::ArrayShape{M}) where {T,N,M}
    copyto!(res, array)
end

function JuMP.vectorize(array::Array{T,N}, ::ArrayShape{M}) where {T,N,M}
=======
    _vectorize!(res::Vector{T}, array::Array{T,N}, shape::ArrayShape{N}) where {T,N}

Inplace version of `res = JuMP.vectorize(array, shape)`.
"""
function _vectorize!(res::Vector{T}, array::Array{T,N}, ::ArrayShape{N}) where {T,N,M}
    copyto!(res, array)
end

"""
    _reshape_vector!(res::Array{T,N}, vec::Vector{T}, ::ArrayShape{N}) where {T,N}

Inplace version of `res = JuMP.reshape_vector(vec, shape)`.
"""
function _reshape_vector!(res::Array{T,N}, vec::Vector{T}, ::ArrayShape{N}) where {T,N}
    copyto!(res, vec)
end

"""
    _zero(shape::ArrayShape)

Return a zero element of the shape `shape`.
"""
_zero(shape::ArrayShape{N}) where {N} = zeros(shape.size)

function JuMP.vectorize(array::Array{T,N}, ::ArrayShape{N}) where {T,N}
>>>>>>> bf3b6780
    return vec(array)
end

function JuMP.reshape_vector(vector::Vector, shape::ArrayShape)
    return reshape(vector, shape.size)
end

function JuMP.reshape_set(set::VectorizedManifold, shape::ArrayShape)
    return set.manifold
end

"""
    _tangent_shape(m::ManifoldsBase.AbstractManifold)

Return the shape of points of the manifold `m`.
"""
function _point_shape(m::ManifoldsBase.AbstractManifold)
    return ArrayShape(ManifoldsBase.representation_size(m))
end

"""
    _tangent_shape(m::ManifoldsBase.AbstractManifold)

Return the shape of points of the tangent space of the manifold `m`.
"""
function _tangent_shape(m::ManifoldsBase.AbstractManifold)
    return ArrayShape(ManifoldsBase.representation_size(m))
end

_in(mime::MIME"text/plain") = "in"
_in(mime::MIME"text/latex") = "\\in"

function JuMP.in_set_string(mime, set::ManifoldsBase.AbstractManifold)
    return _in(mime) * " " * string(set)
end

"""
    JuMP.build_variable(::Function, func, m::ManifoldsBase.AbstractManifold)

Build a `JuMP.VariablesConstrainedOnCreation` object containing variables
and the [`Manopt.JuMP_VectorizedManifold`](@ref) in which they should belong as well as the
`shape` that can be used to go from the vectorized MOI representation to the
shape of the manifold, that is, [`Manopt.JuMP_ArrayShape`](@ref).
"""
function JuMP.build_variable(::Function, func, m::ManifoldsBase.AbstractManifold)
    shape = _point_shape(m)
    return JuMP.VariablesConstrainedOnCreation(
        JuMP.vectorize(func, shape), VectorizedManifold(m), shape
    )
end

"""
    MOI.get(model::Optimizer, ::MOI.ResultCount)

Return `MOI.OPTIMIZE_NOT_CALLED` if `optimize!` hasn't been called yet and
`MOI.LOCALLY_SOLVED` otherwise indicating that the solver has solved the
problem to local optimality the value of `MOI.RawStatusString` for more
details on why the solver stopped.
"""
function MOI.get(model::Optimizer, ::MOI.TerminationStatus)
    if isnothing(model.state)
        return MOI.OPTIMIZE_NOT_CALLED
    else
        return MOI.LOCALLY_SOLVED
    end
end

"""
    MOI.get(model::Optimizer, ::MOI.ResultCount)

Return `0` if `optimize!` hasn't been called yet and
`1` otherwise indicating that one solution is available.
"""
function MOI.get(model::Optimizer, ::MOI.ResultCount)
    if isnothing(model.state)
        return 0
    else
        return 1
    end
end

"""
    MOI.get(model::Optimizer, ::MOI.PrimalStatus)

Return `MOI.NO_SOLUTION` if `optimize!` hasn't been called yet and
`MOI.FEASIBLE_POINT` otherwise indicating that a solution is available
to query with `MOI.VariablePrimalStart`.
"""
function MOI.get(model::Optimizer, ::MOI.PrimalStatus)
    if isnothing(model.state)
        return MOI.NO_SOLUTION
    else
        return MOI.FEASIBLE_POINT
    end
end

"""
    MOI.get(::Optimizer, ::MOI.DualStatus)

Returns `MOI.NO_SOLUTION` indicating that there is no dual solution
available.
"""
MOI.get(::Optimizer, ::MOI.DualStatus) = MOI.NO_SOLUTION

"""
    MOI.get(model::Optimizer, ::MOI.RawStatusString)

Return a `String` containing `Manopt.get_reason` without the ending newline
character.
"""
function MOI.get(model::Optimizer, ::MOI.RawStatusString)
    # `strip` removes the `\n` at the end and returns an `AbstractString`
    # Since MOI wants a `String`, pass it through `string`
    return string(strip(get_reason(model.state)))
end

"""
    MOI.get(model::Optimizer, attr::MOI.ObjectiveValue)

Return the value of the objective function evaluated at the solution.
"""
function MOI.get(model::Optimizer, attr::MOI.ObjectiveValue)
    MOI.check_result_index_bounds(model, attr)
    solution = Manopt.get_solver_return(model.state)
    value = get_cost(model.problem, solution)
    if model.sense == MOI.MAX_SENSE
        value = -value
    end
    return value
end

"""
    MOI.get(model::Optimizer, attr::MOI.VariablePrimal, vi::MOI.VariableIndex)

Return the value of the solution for the variable of index `vi`.
"""
function MOI.get(model::Optimizer, attr::MOI.VariablePrimal, vi::MOI.VariableIndex)
    MOI.check_result_index_bounds(model, attr)
    MOI.throw_if_not_valid(model, vi)
    solution = Manopt.get_solver_return(get_objective(model.problem), model.state)
    return solution[vi.value]
end

end # module<|MERGE_RESOLUTION|>--- conflicted
+++ resolved
@@ -357,19 +357,6 @@
     MOI.Nonlinear.set_objective(nlp_model, nl)
     evaluator = MOI.Nonlinear.Evaluator(nlp_model, backend, vars)
     MOI.initialize(evaluator, [:Grad])
-<<<<<<< HEAD
-    resize!(model.vectorized_point, length(_point_shape(model.manifold)))
-    resize!(model.vectorized_tangent, length(_tangent_shape(model.manifold)))
-    function eval_f_cb(M, X)
-        _vectorize!(model.vectorized_point, X, _point_shape(M))
-        return MOI.eval_objective(evaluator, model.vectorized_point)
-    end
-    function eval_grad_f_cb(M, X)
-        _vectorize!(model.vectorized_point, X, _point_shape(M))
-        MOI.eval_objective_gradient(evaluator, model.vectorized_tangent, model.vectorized_point)
-        reshaped_grad_f = JuMP.reshape_vector(model.vectorized_tangent, _tangent_shape(model.manifold))
-        return ManifoldDiff.riemannian_gradient(model.manifold, X, reshaped_grad_f)
-=======
     objective = let
         # To avoid creating a closure capturing the `embedding_obj` object,
         # we use the `let` block trick detailed in:
@@ -387,7 +374,6 @@
                 evaluation = Manopt.InplaceEvaluation(),
             )
         )
->>>>>>> bf3b6780
     end
     MOI.set(model, MOI.ObjectiveFunction{typeof(objective)}(), objective)
     return nothing
@@ -454,17 +440,6 @@
 Base.length(shape::ArrayShape) = prod(shape.size)
 
 """
-<<<<<<< HEAD
-    _vectorize!(res::Vector{T}, array::Array{T,N}, shape::ArrayShape{M}) where {T,N,M}
-
-Inplace version of `res = JuMP.vectorize(array, shape)`.
-"""
-function _vectorize!(res::Vector{T}, array::Array{T,N}, ::ArrayShape{M}) where {T,N,M}
-    copyto!(res, array)
-end
-
-function JuMP.vectorize(array::Array{T,N}, ::ArrayShape{M}) where {T,N,M}
-=======
     _vectorize!(res::Vector{T}, array::Array{T,N}, shape::ArrayShape{N}) where {T,N}
 
 Inplace version of `res = JuMP.vectorize(array, shape)`.
@@ -490,7 +465,6 @@
 _zero(shape::ArrayShape{N}) where {N} = zeros(shape.size)
 
 function JuMP.vectorize(array::Array{T,N}, ::ArrayShape{N}) where {T,N}
->>>>>>> bf3b6780
     return vec(array)
 end
 
