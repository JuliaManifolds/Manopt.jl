--- conflicted
+++ resolved
@@ -348,7 +348,6 @@
     MOI.Nonlinear.set_objective(nlp_model, nl)
     evaluator = MOI.Nonlinear.Evaluator(nlp_model, backend, vars)
     MOI.initialize(evaluator, [:Grad])
-<<<<<<< HEAD
     objective = let
         # To avoid creating a closure capturing the `embedding_obj` object,
         # we use the `let` block trick detailed in:
@@ -366,17 +365,6 @@
                 evaluation = Manopt.InplaceEvaluation(),
             )
         )
-=======
-    function eval_f_cb(M, x)
-        return MOI.eval_objective(evaluator, JuMP.vectorize(x, _shape(model.manifold)))
-    end
-    function eval_grad_f_cb(M, X)
-        x = JuMP.vectorize(X, _shape(model.manifold))
-        grad_f = zeros(length(x))
-        MOI.eval_objective_gradient(evaluator, grad_f, x)
-        reshaped_grad_f = JuMP.reshape_vector(grad_f, _shape(model.manifold))
-        return ManifoldDiff.riemannian_gradient(model.manifold, X, reshaped_grad_f)
->>>>>>> 6aed8f95
     end
     MOI.set(model, MOI.ObjectiveFunction{typeof(objective)}(), objective)
     return nothing
@@ -428,7 +416,6 @@
     size::NTuple{N,Int}
 end
 
-<<<<<<< HEAD
 """
     length(shape::ArrayShape)
 
@@ -462,9 +449,6 @@
 _zero(shape::ArrayShape{N}) where {N} = zeros(shape.size)
 
 function JuMP.vectorize(array::Array{T,N}, ::ArrayShape{N}) where {T,N}
-=======
-function JuMP.vectorize(array::Array{T,N}, ::ArrayShape{M}) where {T,N,M}
->>>>>>> 6aed8f95
     return vec(array)
 end
 
