module ManoptJuMPExt

using Manopt
using LinearAlgebra
using JuMP: JuMP
using ManifoldsBase
using ManifoldDiff
const MOI = JuMP.MOI

"""
    ManoptOptimizer <: MOI.AbstractOptimizer

Represent a solver from `Manopt.jl` within the [`MathOptInterface` (MOI)](@extref JuMP :std:label:`The-MOI-interface`) framework of [`JuMP.jl`](@extref JuMP :std:doc:`index`)

# Fields
* `problem::`[`AbstractManoptProblem`](@ref) a problem in manopt, especially
    containing the manifold and the objective function. It can be constructed as soon as
    the manifold and the objective are present.
* `manifold::`[`AbstractManifold`](@extref `ManifoldsBase.AbstractManifold`) the manifold on which the optimization is performed.
* `objective::`[`AbstractManifoldObjective`](@ref) the objective function to be optimized.
* `state::`[`AbstractManoptSolverState`](@ref) the state specifying the solver to use.
* `variable_primal_start::Vector{Union{Nothing,Float64}}` starting value for the solver,
    in a vectorized form that [`JuMP.jl`](@extref JuMP :std:doc:`index`) requires.
* `sense::`[`MOI.OptimizationSense`](@extref JuMP :jl:type:`MathOptInterface.OptimizationSense`) the sense of optimization,
  currently only minimization and maximization are supported.
* `options::Dict{String,Any}`: parameters specifying a solver before the `state`
  is initialized, so especially which [`AbstractManoptSolverState`](@ref) to use,
  when setting up the `state.
All types in brackets can also be `Nothing`, indicating they were not yet initialized.
"""
mutable struct ManoptOptimizer <: MOI.AbstractOptimizer
    problem::Union{Nothing, Manopt.AbstractManoptProblem}
    manifold::Union{Nothing, ManifoldsBase.AbstractManifold}
    objective::Union{Nothing, Manopt.AbstractManifoldObjective}
    state::Union{Nothing, Manopt.AbstractManoptSolverState}
    # Does this make sense to be elementwise Nothing? On a manifold a partial init is not possible
    variable_primal_start::Vector{Union{Nothing, Float64}}
    sense::MOI.OptimizationSense
    # Not sure what these are for? All parameters set should be reflected in the `state` parameter.
    options::Dict{String, Any}
    function ManoptOptimizer()
        return new(
            nothing,
            nothing,
            nothing,
            nothing,
            Union{Nothing, Float64}[],
            MOI.FEASIBILITY_SENSE,
            Dict{String, Any}(DESCENT_STATE_TYPE => Manopt.GradientDescentState),
        )
    end
end
"""
    Manopt.JuMP_Optimizer()

Represent a solver from `Manopt.jl` within the [`MathOptInterface` (MOI)](@extref JuMP :std:label:`The-MOI-interface`) framework.
See [`ManoptOptimizer`](@ref) for the fields and their meaning.
"""
function Manopt.JuMP_Optimizer(args...)
    return ManoptOptimizer(args...)
end

"""
    ManifoldSet{M<:ManifoldsBase.AbstractManifold} <: MOI.AbstractVectorSet

Model a manifold from [`ManifoldsBase.jl`](@extref) as a vectorial set in the
[`MathOptInterface` (MOI)](@extref JuMP :std:label:`The-MOI-interface`).
This is a slight misuse of notation, since the manifold itself might not be embedded,
but just be parametrized in a certain way.

# Fields

* `manifold::M`: The manifold in which the variables are constrained to lie.
  This is a [`ManifoldsBase.AbstractManifold`](@extref) object.
"""
struct ManifoldSet{M <: ManifoldsBase.AbstractManifold} <: MOI.AbstractVectorSet
    manifold::M
end

"""
    MOI.dimension(set::ManifoldSet)

Return the representation size of points on the (vectorized in representation) manifold.
As the MOI variables are real, this means if the [`representation_size`](@extref `ManifoldsBase.representation_size-Tuple{AbstractManifold}`)
yields (in product) `n`, this refers to the vectorized point / tangent vector  from (a subset of ``ℝ^n``).

Note that this is not the dimension of the manifold itself, but the
vector length of the vectorized representation of the manifold.
"""
function MOI.dimension(set::ManifoldSet)
    return length(_shape(set.manifold))
end

@doc """
    RiemannianFunction{MO<:Manopt.AbstractManifoldObjective} <: MOI.AbstractScalarFunction
A wrapper for a [`AbstractManifoldObjective`](@ref) that can be used
as a [`MOI.AbstractScalarFunction`](@extref JuMP :jl:type:`MathOptInterface.AbstractScalarFunction`).



# Fields
* `func::MO`: The [`AbstractManifoldObjective`](@ref) function to be wrapped.
"""
struct RiemannianFunction{MO <: Manopt.AbstractManifoldObjective} <:
    MOI.AbstractScalarFunction
    func::MO
end

@doc """
    JuMP.jump_function_type(::JuMP.AbstractModel, F::Type{<:RiemannianFunction})

The [`JuMP.jl`](@extref JuMP :std:doc:`index`) function type of a function of type [`RiemannianFunction`](@ref) for any [`AbstractModel`](@extref JuMP.AbstractModel)
is that function type itself
"""
function JuMP.jump_function_type(::JuMP.AbstractModel, F::Type{<:RiemannianFunction})
    return F
end

@doc """
    JuMP.jump_function(::JuMP.AbstractModel, F::Type{<:RiemannianFunction})

The [`JuMP.jl`](@extref JuMP :std:doc:`index`) function of a [`RiemannianFunction`](@ref) for any [`AbstractModel`](@extref JuMP.AbstractModel)
is that function itself.
"""
JuMP.jump_function(::JuMP.AbstractModel, f::RiemannianFunction) = f

#
# The string representation
# maybe not document this since it seems to be mainly for display reasons
JuMP.function_string(mime::MIME, f::RiemannianFunction) = string(f.func)

"""
    MOI.Utilities.map_indices(index_map::Function, func::RiemannianFunction)

The original docstring states something about substituting some variable indices
by their index map variants.
On a [`RiemannianFunction`](@ref) there is nothing to substitute,
"""
MOI.Utilities.map_indices(::Function, func::RiemannianFunction) = func

# We we don't support `MOI.modify` and `RiemannianFunction` is not mutable, no need to copy anything
Base.copy(func::RiemannianFunction) = func

# This is called for instance when the user does `@objective(model, Min, func)`.
# JuMP only accepts subtypes of `MOI.AbstractFunction` as objective so we wrap `func`.
# It will then be allowed to go through all the MOI layers because it is of the right type
# We will then receive it in `MOI.set(::ManoptOptimizer, ::MOI.ObjectiveFunction, RiemannianFunction)`
# where we will unwrap it and recover `func`.
@doc """
    JuMP.set_objective_function(model::JuMP.Model, obj::Manopt.AbstractManifoldObjective)

Set the objective function of a [`JuMP.Model`](@extref) `model` to an [`AbstractManifoldObjective`](@ref) `obj`.
This allows to use `@objective` with an objective from `Manopt.jl`.
"""
function JuMP.set_objective_function(
        model::JuMP.Model, func::Manopt.AbstractManifoldObjective
    )
    return JuMP.set_objective_function(model, RiemannianFunction(func))
end

"""
    MOI.get(::ManoptOptimizer, ::MOI.SolverVersion)

Return the version of the Manopt solver, it corresponds to the version of
Manopt.jl.
"""
MOI.get(::ManoptOptimizer, ::MOI.SolverVersion) = "Manopt.jl $(pkgversion(Manopt))"

function MOI.is_empty(model::ManoptOptimizer)
    return isnothing(model.manifold) &&
        isempty(model.variable_primal_start) &&
        isnothing(model.objective) &&
        model.sense == MOI.FEASIBILITY_SENSE
end

"""
    MOI.empty!(model::ManoptOptimizer)

Clear all model data from `model` but keep the `options` set.
"""
function MOI.empty!(model::ManoptOptimizer)
    model.manifold = nothing
    model.problem = nothing
    model.state = nothing
    empty!(model.variable_primal_start)
    model.sense = MOI.FEASIBILITY_SENSE
    model.objective = nothing
    return nothing
end

"""
    MOI.supports(::ManoptOptimizer, attr::MOI.RawOptimizerAttribute)

Return a `Bool` indicating whether `attr.name` is a valid option name
for `Manopt`.
"""
function MOI.supports(::ManoptOptimizer, ::MOI.RawOptimizerAttribute)
    @show @__LINE__
    # FIXME Ideally, this should only return `true` if it is a valid keyword argument for
    #       one of the `...DescentState()` constructors. Is there an easy way to check this ?
    #       Does it depend on the different solvers ?
    return true
end

"""
    MOI.get(model::ManoptOptimizer, attr::MOI.RawOptimizerAttribute)

Return last `value` set by [`set`](@extref `MathOptInterface.set`)`(model, attr, value)`.
"""
function MOI.get(model::ManoptOptimizer, attr::MOI.RawOptimizerAttribute)
    @show @__LINE__
    return model.options[attr.name]
end

"""
    MOI.get(model::ManoptOptimizer, attr::MOI.RawOptimizerAttribute)

Set the value for the keyword argument `attr.name` to give for the constructor
`model.options[DESCENT_STATE_TYPE]`.
"""
function MOI.set(model::ManoptOptimizer, attr::MOI.RawOptimizerAttribute, value)
    @show @__LINE__
    model.options[attr.name] = value
    return nothing
end

"""
    MOI.get(::ManoptOptimizer, ::MOI.SolverName)

Return the name of the [`ManoptOptimizer`](@ref) with the value of
the `descent_state_type` option.
"""
function MOI.get(model::ManoptOptimizer, ::MOI.SolverName)
    return "A Manopt.jl solver, namely $(model.options[DESCENT_STATE_TYPE])"
end

"""
    MOI.supports_incremental_interface(::ManoptOptimizer)

Return `true` indicating that [`ManoptOptimizer`](@ref) implements
[`add_constrained_variables`](@extref `MathOptInterface.add_constrained_variables`) and [`set`](@extref `MathOptInterface.set`) for
[`ObjectiveFunction`](@extref `MathOptInterface.ObjectiveFunction`) so it can be used with [`direct_model`](@extref `JuMP.direct_model`)
and does not require a [`CachingOptimizer`](@extref `MathOptInterface.Utilities.CachingOptimizer`).
See See [`supports_incremental_interface`](@extref `MathOptInterface.supports_incremental_interface`).
"""
MOI.supports_incremental_interface(::ManoptOptimizer) = true

"""
    MOI.copy_to(dest::ManoptOptimizer, src::MOI.ModelLike)

Because [`supports_incremental_interface`](@extref `MathOptInterface.supports_incremental_interface`)`(dest)` is `true`, this simply
uses [`default_copy_to`](@extref `MathOptInterface.Utilities.default_copy_to`) and copies the variables with
[`add_constrained_variables`](@extref `MathOptInterface.add_constrained_variables`) and the objective sense with [`set`](@extref `MathOptInterface.set`).
"""
function MOI.copy_to(dest::ManoptOptimizer, src::MOI.ModelLike)
    @show @__LINE__
    return MOI.Utilities.default_copy_to(dest, src)
end

"""
    MOI.supports_add_constrained_variables(::ManoptOptimizer, ::Type{<:ManifoldSet})

Return `true` indicating that [`ManoptOptimizer`](@ref) support optimization on
variables constrained to belong in a vectorized manifold.
"""
function MOI.supports_add_constrained_variables(::ManoptOptimizer, ::Type{<:ManifoldSet})
    return true
end

"""
    MOI.add_constrained_variables(model::ManoptOptimizer, set::ManifoldSet)

Add [`dimension`](@extref `MathOptInterface.dimension`)`(set)` variables constrained in `set` and return the list
of variable indices that can be used to reference them as well a constraint
index for the constraint enforcing the membership of the variables manifold as a set.
"""
function MOI.add_constrained_variables(model::ManoptOptimizer, set::ManifoldSet)
    F = MOI.VectorOfVariables
    if !isnothing(model.manifold)
        throw(
            MOI.AddConstraintNotAllowed{F, typeof(set)}(
                "Only one manifold allowed, variables in `$(model.manifold)` have already been added.",
            ),
        )
    end
    model.manifold = set.manifold
    model.problem = nothing
    model.state = nothing
    n = MOI.dimension(set)
    v = MOI.VariableIndex.(1:n)
    for _ in 1:n
        push!(model.variable_primal_start, nothing)
    end
    return v, MOI.ConstraintIndex{F, typeof(set)}(1)
end

"""
    MOI.is_valid(model::ManoptOptimizer, vi::MOI.VariableIndex)

Return whether `vi` is a valid variable index.
"""
function MOI.is_valid(model::ManoptOptimizer, vi::MOI.VariableIndex)
    return !isnothing(model.manifold) &&
        1 <= vi.value <= MOI.dimension(ManifoldSet(model.manifold))
end

"""
    MOI.get(model::ManoptOptimizer, ::MOI.NumberOfVariables)

Return the number of variables added in the model, this corresponds
to the [`dimension`](@extref JuMP :jl:function:`MathOptInterface.dimension`) of the [`ManifoldSet`](@ref).
"""
function MOI.get(model::ManoptOptimizer, ::MOI.NumberOfVariables)
    if isnothing(model.manifold)
        return 0
    else
        return MOI.dimension(ManifoldSet(model.manifold))
    end
end

"""
    MOI.supports(::ManoptOptimizer, attr::MOI.RawOptimizerAttribute)

Return `true` indicating that [`ManoptOptimizer`](@ref) supports starting values
for the variables.
"""
function MOI.supports(
        ::ManoptOptimizer, ::MOI.VariablePrimalStart, ::Type{MOI.VariableIndex}
    )
    return true
end

"""
    function MOI.set(
        model::ManoptOptimizer,
        ::MOI.VariablePrimalStart,
        vi::MOI.VariableIndex,
        value::Union{Real,Nothing},
    )

Set the starting value of the variable of index `vi` to `value`. Note that if
`value` is `nothing` then it essentially unset any previous starting values set
and hence `MOI.optimize!` unless another starting value is set.
"""
function MOI.set(
        model::ManoptOptimizer,
        ::MOI.VariablePrimalStart,
        vi::MOI.VariableIndex,
        value::Union{Real, Nothing},
    )
    MOI.throw_if_not_valid(model, vi)
    model.variable_primal_start[vi.value] = value
    model.state = nothing
    return nothing
end

"""
    MOI.supports(::ManoptOptimizer, ::Union{MOI.ObjectiveSense,MOI.ObjectiveFunction})

Return `true` indicating that `Optimizer` supports being set the objective
sense (that is, min, max or feasibility) and the objective function.
"""
function MOI.supports(::ManoptOptimizer, ::Union{MOI.ObjectiveSense, MOI.ObjectiveFunction})
    return true
end

"""
    MOI.set(model::ManoptOptimizer, ::MOI.ObjectiveSense, sense::MOI.OptimizationSense)

Modify the objective sense to either [`MAX_SENSE`](@extref), [`MIN_SENSE`](@extref) or
[`FEASIBILITY_SENSE`](@extref).
"""
function MOI.set(model::ManoptOptimizer, ::MOI.ObjectiveSense, sense::MOI.OptimizationSense)
    model.sense = sense
    return nothing
end

"""
    MOI.get(model::ManoptOptimizer, ::MOI.ObjectiveSense)

Return the objective sense, defaults to [`FEASIBILITY_SENSE`](@extref) if no sense has
already been set.
"""
MOI.get(model::ManoptOptimizer, ::MOI.ObjectiveSense) = model.sense

"""
    _EmbeddingObjective{E<:MOI.AbstractNLPEvaluator,T}

Objective where `evaluator` is a MathOptInterface evaluator for the objective
in the embedding. The fields `vectorized_point`, `vectorized_tangent`
and `embedding_tangent` are used as preallocated buffer so that the conversion
to Euclidean objective is allocation-free.
"""
struct _EmbeddingObjective{E<:MOI.AbstractNLPEvaluator,T}
    evaluator::E
    # Used to store the vectorized point
    vectorized_point::Vector{Float64}
    # Used to store the vectorized tangent
    vectorized_tangent::Vector{Float64}
    # Used to store the tangent in the embedding space
    embedding_tangent::T
end

"""
    _get_cost(M, objective::_EmbeddingObjective, p)

Convert the point `p` to its vectorization and then evaluate the objective
using `objective.evaluator`.
"""
function _get_cost(M, objective::_EmbeddingObjective, p)
    _vectorize!(objective.vectorized_point, p, _shape(M))
    return MOI.eval_objective(objective.evaluator, objective.vectorized_point)
end

"""
    _get_cost(M, objective::_EmbeddingObjective, p)

Convert the point `p` to its vectorization and then evaluate the gradient
using `objective.evaluator` to get the vectorized gradient. Then reshape the
gradient and convert it to the Riemannian gradient.
"""
function _get_gradient!(M, gradient, objective::_EmbeddingObjective, p)
    _vectorize!(objective.vectorized_point, p, _shape(M))
    MOI.eval_objective_gradient(
        objective.evaluator, objective.vectorized_tangent, objective.vectorized_point
    )
    _reshape_vector!(objective.embedding_tangent, objective.vectorized_tangent, _shape(M))
    return ManifoldDiff.riemannian_gradient!(M, gradient, p, objective.embedding_tangent)
end

"""
    MOI.set(model::ManoptOptimizer, ::MOI.ObjectiveFunction{F}, func::F) where {F}

Set the objective function as `func` for `model`.
"""
function MOI.set(
<<<<<<< HEAD
    model::ManoptOptimizer, ::MOI.ObjectiveFunction, func::MOI.AbstractScalarFunction
)
=======
        model::ManoptOptimizer, attr::MOI.ObjectiveFunction, func::MOI.AbstractScalarFunction
    )
>>>>>>> 8d5b9dbd
    backend = MOI.Nonlinear.SparseReverseMode()
    vars = [MOI.VariableIndex(i) for i in eachindex(model.variable_primal_start)]
    nlp_model = MOI.Nonlinear.Model()
    nl = convert(MOI.ScalarNonlinearFunction, func)
    MOI.Nonlinear.set_objective(nlp_model, nl)
    evaluator = MOI.Nonlinear.Evaluator(nlp_model, backend, vars)
    MOI.initialize(evaluator, [:Grad])
    objective = let                                             # COV_EXCL_LINE
        # To avoid creating a closure capturing the `embedding_obj` object,
        # we use the `let` block trick detailed in:
        # https://docs.julialang.org/en/v1/manual/performance-tips/#man-performance-captured
        embedding_obj = _EmbeddingObjective(
            evaluator,
            zeros(length(_shape(model.manifold))),
            zeros(length(_shape(model.manifold))),
            _zero(_shape(model.manifold)),
        )
        RiemannianFunction(
            Manopt.ManifoldGradientObjective(
                (M, x) -> _get_cost(M, embedding_obj, x),
                (M, g, x) -> _get_gradient!(M, g, embedding_obj, x);
                evaluation=Manopt.InplaceEvaluation(),
            ),
        )
    end
    MOI.set(model, MOI.ObjectiveFunction{typeof(objective)}(), objective)
    return nothing
end

function MOI.set(model::ManoptOptimizer, ::MOI.ObjectiveFunction, func::RiemannianFunction)
    model.objective = func.func
    model.problem = nothing
    model.state = nothing
    return nothing
end

# Name of the attribute for the type of the descent state to be used as follows:
# ```julia
# set_attribute(model, "descent_state_type", Manopt.TrustRegionsState)
# ```
const DESCENT_STATE_TYPE = "descent_state_type"

function MOI.optimize!(model::ManoptOptimizer)
    start = Float64[
        if isnothing(model.variable_primal_start[i])
                error("No starting value specified for `$i`th variable.")
        else
                model.variable_primal_start[i]
        end for i in eachindex(model.variable_primal_start)
    ]
    objective = model.objective
    if model.sense == MOI.FEASIBILITY_SENSE
        objective = Manopt.ManifoldGradientObjective(
            (_, _) -> 0.0, ManifoldsBase.zero_vector
        )
    elseif model.sense == MOI.MAX_SENSE
        objective = -objective
    end
    dmgo = decorate_objective!(model.manifold, objective)
    model.problem = DefaultManoptProblem(model.manifold, dmgo)
    reshaped_start = JuMP.reshape_vector(start, _shape(model.manifold))
    descent_state_type = model.options[DESCENT_STATE_TYPE]
    kws = Dict{Symbol, Any}(
        Symbol(key) => value for (key, value) in model.options if key != DESCENT_STATE_TYPE
    )
    s = descent_state_type(model.manifold; p = reshaped_start, kws...)
    model.state = decorate_state!(s)
    solve!(model.problem, model.state)
    return nothing
end

@doc """
    ManifoldPointArrayShape{N} <: JuMP.AbstractShape

Represent some generic `AbstractArray` of a certain size representing an point
on a manifold

# Fields

* `size::NTuple{N,Int}`: The size of the array
"""
struct ManifoldPointArrayShape{N} <: JuMP.AbstractShape
    size::NTuple{N, Int}
end

"""
    length(shape::ManifoldPointArrayShape)

Return the length of the vectors in the vectorized representation.
"""
Base.length(shape::ManifoldPointArrayShape) = prod(shape.size)

"""
    _vectorize!(res::Vector{T}, array::Array{T,N}, shape::ManifoldPointArrayShape{N}) where {T,N}

Inplace version of `res = JuMP.vectorize(array, shape)`.
"""
function _vectorize!(
    res::Vector{T}, array::Array{T,N}, ::ManifoldPointArrayShape{N}
) where {T,N}
    return copyto!(res, array)
end

"""
    _reshape_vector!(res::Array{T,N}, vec::Vector{T}, ::ManifoldPointArrayShape{N}) where {T,N}

Inplace version of `res = JuMP.reshape_vector(vec, shape)`.
"""
function _reshape_vector!(
    res::Array{T,N}, vec::Vector{T}, ::ManifoldPointArrayShape{N}
) where {T,N}
    return copyto!(res, vec)
end

"""
    _zero(shape::ManifoldPointArrayShape)

Return a zero element of the shape `shape`.
"""
_zero(shape::ManifoldPointArrayShape{N}) where {N} = zeros(shape.size)

"""
    JuMP.vectorize(p::Array{T,N}, shape::ManifoldPointArrayShape{N}) where {T,N}

Given a point `p` as an ``N``-dimensional array representing a point on a certain
manifold, reshape it to a vector, which is necessary within [`JuMP`](@extref JuMP :std:doc:`index`).
For the inverse see [`JuMP.reshape_vector`](@ref JuMP.reshape_vector(::Vector, ::ManifoldPointArrayShape)).
"""
<<<<<<< HEAD
function JuMP.vectorize(array::Array{T,N}, ::ManifoldPointArrayShape{N}) where {T,N}
=======
function JuMP.vectorize(array::Array{T, N}, ::ManifoldPointArrayShape{M}) where {T, N, M}
>>>>>>> 8d5b9dbd
    return vec(array)
end

"""
    JuMP.reshape_vector(vector::Vector, shape::ManifoldPointArrayShape)

Given some vector representation `vector` used within [`JuMP`](@extref JuMP :std:doc:`index`) of a point on a manifold represents points
by arrays, use the information from the `shape` to reshape it back into such an array.
For the inverse see [`JuMP.vectorize`](@ref JuMP.vectorize(::Array, ::ManifoldPointArrayShape)).
"""
function JuMP.reshape_vector(vector::Vector, shape::ManifoldPointArrayShape)
    return reshape(vector, shape.size)
end

function JuMP.reshape_set(set::ManifoldSet, shape::ManifoldPointArrayShape)
    return set.manifold
end

"""
    _shape(m::ManifoldsBase.AbstractManifold)

Return the shape of points of the manifold `m`.
At the moment, we only support manifolds for which the shape is a `Array`.
"""
function _shape(m::ManifoldsBase.AbstractManifold)
    return ManifoldPointArrayShape(ManifoldsBase.representation_size(m))
end

_in(mime::MIME"text/plain") = "in"
_in(mime::MIME"text/latex") = "\\in"

function JuMP.in_set_string(mime, set::ManifoldsBase.AbstractManifold)
    return _in(mime) * " " * string(set)
end

"""
    JuMP.build_variable(::Function, func, m::ManifoldsBase.AbstractManifold)

Build a `JuMP.VariablesConstrainedOnCreation` object containing variables
and the [`ManifoldSet`](@ref) in which they should belong as well as the
`shape` that can be used to go from the vectorized MOI representation to the
shape of the manifold, that is, [`ManifoldPointArrayShape`](@ref).
"""
function JuMP.build_variable(::Function, func, m::ManifoldsBase.AbstractManifold)
    shape = _shape(m)
    return JuMP.VariablesConstrainedOnCreation(
        JuMP.vectorize(func, shape), ManifoldSet(m), shape
    )
end

"""
    MOI.get(model::ManoptOptimizer, ::MOI.ResultCount)

Return [`OPTIMIZE_NOT_CALLED`](@extref `MathOptInterface.OPTIMIZE_NOT_CALLED`) if [`optimize!`](@extref `JuMP.optimize!`) hasn't been called yet and
[`LOCALLY_SOLVED`](@extref `MathOptInterface.LOCALLY_SOLVED`) otherwise indicating that the solver has solved the
problem to local optimality the value of [`RawStatusString`](@extref `MathOptInterface.RawStatusString`) for more
details on why the solver stopped.
"""
function MOI.get(model::ManoptOptimizer, ::MOI.TerminationStatus)
    if isnothing(model.state)
        return MOI.OPTIMIZE_NOT_CALLED
    else
        return MOI.LOCALLY_SOLVED
    end
end

"""
    MOI.get(model::ManoptOptimizer, ::MOI.ResultCount)

Return `0` if [`optimize!`](@extref `JuMP.optimize!`) hasn't been called yet and
`1` otherwise indicating that one solution is available.
"""
function MOI.get(model::ManoptOptimizer, ::MOI.ResultCount)
    if isnothing(model.state)
        return 0
    else
        return 1
    end
end

"""
    MOI.get(model::ManoptOptimizer, ::MOI.PrimalStatus)

Return [`MOI.NO_SOLUTION`](@extref JuMP :jl:constant:`MathOptInterface.NO_SOLUTION`) if `optimize!` hasn't been called yet and
[`MOI.FEASIBLE_POINT`](@extref `MathOptInterface.FEASIBLE_POINT`) if it is otherwise indicating that a solution is available
to query with [`VariablePrimalStart`](@extref `MathOptInterface.VariablePrimalStart`).
"""
function MOI.get(model::ManoptOptimizer, ::MOI.PrimalStatus)
    if isnothing(model.state)
        return MOI.NO_SOLUTION
    else
        return MOI.FEASIBLE_POINT
    end
end

"""
    MOI.get(::ManoptOptimizer, ::MOI.DualStatus)

Returns [`MOI.NO_SOLUTION`](@extref `MathOptInterface.NO_SOLUTION`) indicating that there is no dual solution
available.
"""
MOI.get(::ManoptOptimizer, ::MOI.DualStatus) = MOI.NO_SOLUTION

"""
    MOI.get(model::ManoptOptimizer, ::MOI.RawStatusString)

Return a `String` containing [`get_reason`](@ref) without the ending newline
character.
"""
function MOI.get(model::ManoptOptimizer, ::MOI.RawStatusString)
    # `strip` removes the `\n` at the end and returns an `AbstractString`
    # Since MOI wants a `String`, pass it through `string`
    return string(strip(get_reason(model.state)))
end

"""
    MOI.get(model::ManoptOptimizer, attr::MOI.ObjectiveValue)

Return the value of the objective function evaluated at the solution.
"""
function MOI.get(model::ManoptOptimizer, attr::MOI.ObjectiveValue)
    MOI.check_result_index_bounds(model, attr)
    solution = Manopt.get_solver_return(model.state)
    value = get_cost(model.problem, solution)
    if model.sense == MOI.MAX_SENSE
        value = -value
    end
    return value
end

"""
    MOI.get(model::ManoptOptimizer, attr::MOI.VariablePrimal, vi::MOI.VariableIndex)

Return the value of the solution for the variable of index `vi`.
"""
function MOI.get(model::ManoptOptimizer, attr::MOI.VariablePrimal, vi::MOI.VariableIndex)
    MOI.check_result_index_bounds(model, attr)
    MOI.throw_if_not_valid(model, vi)
    solution = Manopt.get_solver_return(get_objective(model.problem), model.state)
    return solution[vi.value]
end

end # module<|MERGE_RESOLUTION|>--- conflicted
+++ resolved
@@ -434,13 +434,8 @@
 Set the objective function as `func` for `model`.
 """
 function MOI.set(
-<<<<<<< HEAD
     model::ManoptOptimizer, ::MOI.ObjectiveFunction, func::MOI.AbstractScalarFunction
 )
-=======
-        model::ManoptOptimizer, attr::MOI.ObjectiveFunction, func::MOI.AbstractScalarFunction
-    )
->>>>>>> 8d5b9dbd
     backend = MOI.Nonlinear.SparseReverseMode()
     vars = [MOI.VariableIndex(i) for i in eachindex(model.variable_primal_start)]
     nlp_model = MOI.Nonlinear.Model()
@@ -569,11 +564,7 @@
 manifold, reshape it to a vector, which is necessary within [`JuMP`](@extref JuMP :std:doc:`index`).
 For the inverse see [`JuMP.reshape_vector`](@ref JuMP.reshape_vector(::Vector, ::ManifoldPointArrayShape)).
 """
-<<<<<<< HEAD
 function JuMP.vectorize(array::Array{T,N}, ::ManifoldPointArrayShape{N}) where {T,N}
-=======
-function JuMP.vectorize(array::Array{T, N}, ::ManifoldPointArrayShape{M}) where {T, N, M}
->>>>>>> 8d5b9dbd
     return vec(array)
 end
 
