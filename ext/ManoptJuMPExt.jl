--- conflicted
+++ resolved
@@ -60,9 +60,6 @@
     return ManoptOptimizer(args...)
 end
 
-<<<<<<< HEAD
-struct VectorizedManifold{M <: ManifoldsBase.AbstractManifold} <: MOI.AbstractVectorSet
-=======
 """
     ManifoldSet{M<:ManifoldsBase.AbstractManifold} <: MOI.AbstractVectorSet
 
@@ -77,7 +74,6 @@
   This is a [`ManifoldsBase.AbstractManifold`](@extref) object.
 """
 struct ManifoldSet{M<:ManifoldsBase.AbstractManifold} <: MOI.AbstractVectorSet
->>>>>>> feccfaa2
     manifold::M
 end
 
@@ -92,10 +88,6 @@
     return prod(ManifoldsBase.representation_size(set.manifold))
 end
 
-<<<<<<< HEAD
-struct RiemannianFunction{MO <: Manopt.AbstractManifoldObjective} <:
-    MOI.AbstractScalarFunction
-=======
 @doc """
     RiemannianFunction{MO<:Manopt.AbstractManifoldObjective} <: MOI.AbstractScalarFunction
 A wrapper for a [`AbstractManifoldObjective`](@ref) that can be used
@@ -108,7 +100,6 @@
 """
 struct RiemannianFunction{MO<:Manopt.AbstractManifoldObjective} <:
        MOI.AbstractScalarFunction
->>>>>>> feccfaa2
     func::MO
 end
 
@@ -164,37 +155,6 @@
     return JuMP.set_objective_function(model, RiemannianFunction(func))
 end
 
-<<<<<<< HEAD
-mutable struct Optimizer <: MOI.AbstractOptimizer
-    # Manifold in which all the decision variables leave
-    manifold::Union{Nothing, ManifoldsBase.AbstractManifold}
-    # Description of the problem in Manopt
-    problem::Union{Nothing, Manopt.AbstractManoptProblem}
-    # State of the optimizer
-    state::Union{Nothing, Manopt.AbstractManoptSolverState}
-    # Starting value for each variable
-    variable_primal_start::Vector{Union{Nothing, Float64}}
-    # Sense of the optimization, that is whether it is for example min, max or no objective
-    sense::MOI.OptimizationSense
-    # Objective function of the optimization
-    objective::Union{Nothing, Manopt.AbstractManifoldObjective}
-    # Solver parameters set with `MOI.RawOptimizerAttribute`
-    options::Dict{String, Any}
-    function Optimizer()
-        return new(
-            nothing,
-            nothing,
-            nothing,
-            Union{Nothing, Float64}[],
-            MOI.FEASIBILITY_SENSE,
-            nothing,
-            Dict{String, Any}(DESCENT_STATE_TYPE => Manopt.GradientDescentState),
-        )
-    end
-end
-
-=======
->>>>>>> feccfaa2
 """
     MOI.get(::ManoptOptimizer, ::MOI.SolverVersion)
 
@@ -334,11 +294,7 @@
 """
 function MOI.is_valid(model::ManoptOptimizer, vi::MOI.VariableIndex)
     return !isnothing(model.manifold) &&
-<<<<<<< HEAD
-        1 <= vi.value <= MOI.dimension(VectorizedManifold(model.manifold))
-=======
            1 <= vi.value <= MOI.dimension(ManifoldSet(model.manifold))
->>>>>>> feccfaa2
 end
 
 """
@@ -380,19 +336,11 @@
 and hence `MOI.optimize!` unless another starting value is set.
 """
 function MOI.set(
-<<<<<<< HEAD
-        model::Optimizer,
-        ::MOI.VariablePrimalStart,
-        vi::MOI.VariableIndex,
-        value::Union{Real, Nothing},
-    )
-=======
     model::ManoptOptimizer,
     ::MOI.VariablePrimalStart,
     vi::MOI.VariableIndex,
     value::Union{Real,Nothing},
 )
->>>>>>> feccfaa2
     MOI.throw_if_not_valid(model, vi)
     model.variable_primal_start[vi.value] = value
     model.state = nothing
@@ -405,11 +353,7 @@
 Return `true` indicating that `Optimizer` supports being set the objective
 sense (that is, min, max or feasibility) and the objective function.
 """
-<<<<<<< HEAD
-function MOI.supports(::Optimizer, ::Union{MOI.ObjectiveSense, MOI.ObjectiveFunction})
-=======
 function MOI.supports(::ManoptOptimizer, ::Union{MOI.ObjectiveSense,MOI.ObjectiveFunction})
->>>>>>> feccfaa2
     return true
 end
 
@@ -438,13 +382,8 @@
 Set the objective function as `func` for `model`.
 """
 function MOI.set(
-<<<<<<< HEAD
-        model::Optimizer, attr::MOI.ObjectiveFunction, func::MOI.AbstractScalarFunction
-    )
-=======
     model::ManoptOptimizer, attr::MOI.ObjectiveFunction, func::MOI.AbstractScalarFunction
 )
->>>>>>> feccfaa2
     backend = MOI.Nonlinear.SparseReverseMode()
     vars = [MOI.VariableIndex(i) for i in eachindex(model.variable_primal_start)]
     nlp_model = MOI.Nonlinear.Model()
@@ -511,13 +450,6 @@
     return nothing
 end
 
-<<<<<<< HEAD
-struct ArrayShape{N} <: JuMP.AbstractShape
-    size::NTuple{N, Int}
-end
-
-function JuMP.vectorize(array::Array{T, N}, ::ArrayShape{M}) where {T, N, M}
-=======
 @doc """
     ManifoldPointArrayShape{N} <: JuMP.AbstractShape
 
@@ -540,7 +472,6 @@
 For the inverse see [`JuMP.reshape_vector`](@ref JuMP.reshape_vector(::Vector, ::ManifoldPointArrayShape)).
 """
 function JuMP.vectorize(array::Array{T,N}, ::ManifoldPointArrayShape{M}) where {T,N,M}
->>>>>>> feccfaa2
     return vec(array)
 end
 
