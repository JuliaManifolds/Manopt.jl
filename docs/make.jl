<<<<<<< HEAD
using Manopt, Manifolds, Documenter, Literate, Pluto, PlutoStaticHTML, Pkg
=======
using Documenter: DocMeta, HTML, MathJax3, deploydocs, makedocs
using Manopt, Manifolds, Literate, Pluto, PlutoStaticHTML
>>>>>>> 6d4bcf57
# Load an unregistered package (for now) to update exports of Pluto notebooks

# generate examples using Literate
tutorialsInputPath = joinpath(@__DIR__, "..", "src/tutorials")
tutorialsRelativePath = "tutorials/"
tutorialsOutputPath = joinpath(@__DIR__, "src/" * tutorialsRelativePath)
tutorials = [
    "MeanAndMedian",
    "Benchmark",
    "GeodesicRegression",
    "HowToRecord",
    "StochasticGradientDescent",
    "BezierCurves",
    "GradientOfSecondOrderDifference",
    "JacobiFields",
]
menuEntries = [
    "get Started: Optimize!",
    "speed up! using `gradF!`",
    "Do Geodesic regression",
    "Record values",
    "do stochastic gradient descent",
    "work with Bézier curves",
    "see the gradient of ``d_2``",
    "use Jacobi Fields",
]
TutorialMenu = Array{Pair{String,String},1}()
for (i, tutorial) in enumerate(tutorials)
    global TutorialMenu
    sourceFile = joinpath(tutorialsInputPath, tutorial * ".jl")
    targetFile = joinpath(tutorialsOutputPath, tutorial * "md")
    Literate.markdown(sourceFile, tutorialsOutputPath; name=tutorial, credit=false)
    push!(TutorialMenu, menuEntries[i] => joinpath(tutorialsRelativePath, tutorial * ".md"))
end

#
#
# Generate Pluto Tutorial HTMLs

# First tutorial with AD
pluto_src_folder = joinpath(@__DIR__, "..", "pluto/")
pluto_output_folder = joinpath(@__DIR__, "src/", "pluto/")
pluto_relative_path = "pluto/"
mkpath(pluto_output_folder)
#
#
# Please do not use the same name as for a(n old) literate Tutorial
pluto_files = ["AutomaticDifferentiation"]
pluto_heights = [370] # for now, lazyness, in rem
pluto_titles = ["AD in Manopt"]
for (i, f) in enumerate(pluto_files)
    global TutorialMenu
    @info "Building Pluto Notebook $f.jl"
    pluto_file = pluto_src_folder * f * ".jl"
    html = notebook2html(pluto_file)
    write(
        pluto_output_folder * f * ".md",
        """
        ```@meta
        EditURL = "$(pluto_src_folder)$(f).jl"
        ```

        ```@raw html
        <link rel="stylesheet" href="https://cdn.jsdelivr.net/gh/fonsp/Pluto.jl@0.16.4/frontend/treeview.css" type="text/css" />
        <style>
        div.markdown {
            padding-top: 1rem;
            padding-bottom: 2rem;
        }
        /* move output up to its input, remove border (see class add JS below) */
        body .content pre.pre-output {
            border: 0px;
            margin-top: -1.1em;
            padding: .4rem .5rem;
            font-size: 80%;
        }
        </style>
        $html
        <script type="text/javascript">
            require({}, ['jquery'], function() {
                \$('code.code-output').parent('pre').addClass('pre-output');
            });
        </script>
        ```
        """,
    )
    push!(TutorialMenu, pluto_titles[i] => joinpath(pluto_relative_path, f * ".md"))
end
Pkg.activate(@__DIR__)
generated_path = joinpath(@__DIR__, "src")
base_url = "https://github.com/JuliaManifolds/Manopt.jl/blob/master/"
isdir(generated_path) || mkdir(generated_path)
open(joinpath(generated_path, "contributing.md"), "w") do io
    # Point to source license file
    println(
        io,
        """
        ```@meta
        EditURL = "$(base_url)CONTRIBUTING.md"
        ```
        """,
    )
    # Write the contents out below the meta block
    for line in eachline(joinpath(dirname(@__DIR__), "CONTRIBUTING.md"))
        println(io, line)
    end
end

makedocs(;
    format=HTML(; mathengine=MathJax3(), prettyurls=get(ENV, "CI", nothing) == "true"),
    modules=[Manopt],
    sitename="Manopt.jl",
    pages=[
        "Home" => "index.md",
        "About" => "about.md",
        "How to..." => TutorialMenu,
        "Plans" => "plans/index.md",
        "Solvers" => [
            "Introduction" => "solvers/index.md",
            "Alternating Gradient Descent" => "solvers/alternating_gradient_descent.md",
            "Chambolle-Pock" => "solvers/ChambollePock.md",
            "Conjugate gradient descent" => "solvers/conjugate_gradient_descent.md",
            "Cyclic Proximal Point" => "solvers/cyclic_proximal_point.md",
            "Douglas–Rachford" => "solvers/DouglasRachford.md",
            "Gradient Descent" => "solvers/gradient_descent.md",
            "Nelder–Mead" => "solvers/NelderMead.md",
            "Particle Swarm Optimization" => "solvers/particle_swarm.md",
            "Quasi-Newton" => "solvers/quasi_Newton.md",
            "Stochastic Gradient Descent" => "solvers/stochastic_gradient_descent.md",
            "Subgradient method" => "solvers/subgradient.md",
            "Steihaug-Toint TCG Method" => "solvers/truncated_conjugate_gradient_descent.md",
            "Trust-Regions Solver" => "solvers/trust_regions.md",
        ],
        "Functions" => [
            "Introduction" => "functions/index.md",
            "Bézier curves" => "functions/bezier.md",
            "Cost functions" => "functions/costs.md",
            "Differentials" => "functions/differentials.md",
            "Adjoint Differentials" => "functions/adjointdifferentials.md",
            "Gradients" => "functions/gradients.md",
            "Jacobi Fields" => "functions/Jacobi_fields.md",
            "Proximal Maps" => "functions/proximal_maps.md",
            "Specific Manifold Functions" => "functions/manifold.md",
        ],
        "Helpers" => [
            "Data" => "helpers/data.md",
            "Error Measures" => "helpers/errorMeasures.md",
            "Exports" => "helpers/exports.md",
        ],
        "Contributing to Manopt.jl" => "contributing.md",
        "Notation" => "notation.md",
        "Function Index" => "list.md",
    ],
)
deploydocs(; repo="github.com/JuliaManifolds/Manopt.jl", push_preview=true)<|MERGE_RESOLUTION|>--- conflicted
+++ resolved
@@ -1,9 +1,5 @@
-<<<<<<< HEAD
-using Manopt, Manifolds, Documenter, Literate, Pluto, PlutoStaticHTML, Pkg
-=======
 using Documenter: DocMeta, HTML, MathJax3, deploydocs, makedocs
-using Manopt, Manifolds, Literate, Pluto, PlutoStaticHTML
->>>>>>> 6d4bcf57
+using Manopt, Manifolds, Literate, Pluto, PlutoStaticHTML, Pkg
 # Load an unregistered package (for now) to update exports of Pluto notebooks
 
 # generate examples using Literate
