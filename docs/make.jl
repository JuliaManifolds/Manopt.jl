using Documenter: DocMeta, HTML, MathJax3, deploydocs, makedocs
using Manopt, Manifolds, Literate, Pluto, PlutoStaticHTML, Pkg
# Load an unregistered package (for now) to update exports of Pluto notebooks

tutorial_menu = Array{Pair{String,String},1}()

#
# Generate Pluto Tutorial HTMLs
tutorial_src_folder = joinpath(@__DIR__, "..", "tutorials/")
tutorial_output_folder = joinpath(@__DIR__, "src/", "tutorials/")
tutorial_relative_path = "tutorials/"
mkpath(tutorial_output_folder)
#
# Tutorials
@info " \n      Rendering Tutorials\n "
tutorials = [
    Dict(:file => "Optimize!", :title => "Get started: Optimize!"),
    Dict(:file => "AutomaticDifferentiation", :title => "Use AD in Manopt"),
    Dict(:file => "HowToRecord", :title => "Record values"),
    Dict(:file => "GeodesicRegression", :title => "Do Geodesic regression"),
    Dict(:file => "Bezier", :title => "Use Bezier Curves"),
    Dict(:file => "SecondOrderDifference", :title => "Compute a second order difference"),
    Dict(:file => "StochasticGradientDescent", :title => "Do stochastic gradient descent"),
    Dict(:file => "Benchmark", :title => "speed up! using `gradF!`"),
    Dict(:file => "JacobiFields", :title => "Illustrate Jacobi Fields"),
]
# build menu and write files myself - tp set edit url correctly.
for t in tutorials
    global tutorial_menu
    rendered = build_notebooks( #though not really parallel here
        BuildOptions(
            tutorial_src_folder;
            output_format=documenter_output,
            write_files=false,
            use_distributed=true,
        ),
        ["$(t[:file]).jl"],
    )
    write(
        tutorial_output_folder * t[:file] * ".md",
        """
        ```@meta
        EditURL = "$(tutorial_src_folder)$(t[:file]).jl"
        ```
        $(rendered["$(t[:file]).jl"][1])
        """,
    )
    push!(tutorial_menu, t[:title] => joinpath(tutorial_relative_path, t[:file] * ".md"))
end

example_menu = Array{Pair{String,String},1}()

examples_src_folder = joinpath(@__DIR__, "..", "examples/")
examples_output_folder = joinpath(@__DIR__, "src/", "examples/")
examples_relative_path = "examples/"
mkpath(examples_output_folder)
examples = [
    Dict(:file => "robustPCA", :title => "Robust PCA"),
    Dict(:file => "smallestEigenvalue", :title => "Rayleigh quotient"),
    Dict(
        :file => "FrankWolfeSPDMean", :title => "Frank Wolfe for Riemannian Center of Mass"
    ),
]
@info " \n      Rendering Examples\n "
# build menu and write files myself - tp set edit url correctly.
for e in examples
    global example_menu
    rendered = build_notebooks( #though not really parallel here
        BuildOptions(
            examples_src_folder;
            output_format=documenter_output,
            write_files=false,
            use_distributed=true,
        ),
        ["$(e[:file]).jl"],
    )
    write(
        examples_output_folder * e[:file] * ".md",
        """
        ```@meta
        EditURL = "$(examples_src_folder)$(e[:file]).jl"
        ```
        $(rendered["$(e[:file]).jl"][1])
        """,
    )
    push!(example_menu, e[:title] => joinpath(examples_relative_path, e[:file] * ".md"))
end

generated_path = joinpath(@__DIR__, "src")
base_url = "https://github.com/JuliaManifolds/Manopt.jl/blob/master/"
isdir(generated_path) || mkdir(generated_path)
open(joinpath(generated_path, "contributing.md"), "w") do io
    # Point to source license file
    println(
        io,
        """
        ```@meta
        EditURL = "$(base_url)CONTRIBUTING.md"
        ```
        """,
    )
    # Write the contents out below the meta block
    for line in eachline(joinpath(dirname(@__DIR__), "CONTRIBUTING.md"))
        println(io, line)
    end
end

@info " \n      Rendering Documentation\n "
makedocs(;
    format=HTML(; mathengine=MathJax3(), prettyurls=get(ENV, "CI", nothing) == "true"),
    modules=[Manopt],
    sitename="Manopt.jl",
    pages=[
        "Home" => "index.md",
        "About" => "about.md",
        "How to..." => tutorial_menu,
        "Solvers" => [
            "Introduction" => "solvers/index.md",
            "Alternating Gradient Descent" => "solvers/alternating_gradient_descent.md",
            "Augmented Lagrangian method" => "solvers/augmented_Lagrangian_method.md",
            "Chambolle-Pock" => "solvers/ChambollePock.md",
            "Conjugate gradient descent" => "solvers/conjugate_gradient_descent.md",
            "Cyclic Proximal Point" => "solvers/cyclic_proximal_point.md",
            "Douglas–Rachford" => "solvers/DouglasRachford.md",
<<<<<<< HEAD
            "Exact Penalty Method" => "solvers/exact_penalty_method.md",
=======
            "Frank-Wolfe" => "solvers/FrankWolfe.md",
>>>>>>> bc3b66ba
            "Gradient Descent" => "solvers/gradient_descent.md",
            "Nelder–Mead" => "solvers/NelderMead.md",
            "Particle Swarm Optimization" => "solvers/particle_swarm.md",
            "Primal-dual Riemannian semismooth Newton" => "solvers/primal_dual_semismooth_Newton.md",
            "Quasi-Newton" => "solvers/quasi_Newton.md",
            "Stochastic Gradient Descent" => "solvers/stochastic_gradient_descent.md",
            "Subgradient method" => "solvers/subgradient.md",
            "Steihaug-Toint TCG Method" => "solvers/truncated_conjugate_gradient_descent.md",
            "Trust-Regions Solver" => "solvers/trust_regions.md",
        ],
        "Examples" => example_menu,
        "Plans" => [
            "Specify a Solver" => "plans/index.md",
            "Problem" => "plans/problem.md",
            "Options" => "plans/options.md",
            "Stepsize" => "plans/stepsize.md",
            "Stopping Criteria" => "plans/stopping_criteria.md",
            "Debug Output" => "plans/debug.md",
            "Recording values" => "plans/record.md",
        ],
        "Functions" => [
            "Introduction" => "functions/index.md",
            "Bézier curves" => "functions/bezier.md",
            "Cost functions" => "functions/costs.md",
            "Differentials" => "functions/differentials.md",
            "Adjoint Differentials" => "functions/adjointdifferentials.md",
            "Gradients" => "functions/gradients.md",
            "Jacobi Fields" => "functions/Jacobi_fields.md",
            "Proximal Maps" => "functions/proximal_maps.md",
            "Specific Manifold Functions" => "functions/manifold.md",
        ],
        "Helpers" => [
            "Checks" => "helpers/checks.md",
            "Data" => "helpers/data.md",
            "Error Measures" => "helpers/errorMeasures.md",
            "Exports" => "helpers/exports.md",
        ],
        "Contributing to Manopt.jl" => "contributing.md",
        "Notation" => "notation.md",
        "Function Index" => "list.md",
    ],
)
deploydocs(; repo="github.com/JuliaManifolds/Manopt.jl", push_preview=true)<|MERGE_RESOLUTION|>--- conflicted
+++ resolved
@@ -122,11 +122,8 @@
             "Conjugate gradient descent" => "solvers/conjugate_gradient_descent.md",
             "Cyclic Proximal Point" => "solvers/cyclic_proximal_point.md",
             "Douglas–Rachford" => "solvers/DouglasRachford.md",
-<<<<<<< HEAD
             "Exact Penalty Method" => "solvers/exact_penalty_method.md",
-=======
             "Frank-Wolfe" => "solvers/FrankWolfe.md",
->>>>>>> bc3b66ba
             "Gradient Descent" => "solvers/gradient_descent.md",
             "Nelder–Mead" => "solvers/NelderMead.md",
             "Particle Swarm Optimization" => "solvers/particle_swarm.md",
