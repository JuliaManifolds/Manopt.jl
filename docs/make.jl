--- conflicted
+++ resolved
@@ -71,11 +71,4 @@
 )
 deploydocs(
     repo   = "github.com/kellertuer/Manopt.jl",
-<<<<<<< HEAD
-    devbranch = "development",
-    versions = [
-    "stable" => "v^"
-    ]
-=======
->>>>>>> fec4a245
 )