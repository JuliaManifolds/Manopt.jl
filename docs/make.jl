--- conflicted
+++ resolved
@@ -35,11 +35,7 @@
 # (a) setup the tutorials menu – check whether all files exist
 tutorials_menu =
     "How to..." => [
-<<<<<<< HEAD
-        "🏔️ Get started with Manopt.jl." => "tutorials/Optimize.md",
-=======
         "🏔️ Get started with Manopt.jl" => "tutorials/getstarted.md",
->>>>>>> c0f89f36
         "Speedup using in-place computations" => "tutorials/InplaceGradient.md",
         "Use automatic differentiation" => "tutorials/AutomaticDifferentiation.md",
         "Define objectives in the embedding" => "tutorials/EmbeddingObjectives.md",
