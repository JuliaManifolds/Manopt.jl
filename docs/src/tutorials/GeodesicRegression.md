# How to perform Geodesic Regression
Ronny Bergmann

Geodesic regression generalizes [linear regression](https://en.wikipedia.org/wiki/Linear_regression)
to Riemannian manifolds. Let’s first phrase it informally as follows:

> For given data points $d_1,\ldots,d_n$ on a Riemannian manifold $\mathcal M$, find
> the geodesic that “best explains” the data.

The meaning of “best explain” has still to be clarified. We distinguish two cases: time labelled data and unlabelled data

``` julia
    using Manopt, ManifoldDiff, Manifolds, Random, Colors
    using LinearAlgebra: svd
    Random.seed!(42);
```

We use the following data, where we want to highlight one of the points.

``` julia
n = 7
σ = π / 8
S = Sphere(2)
base = 1 / sqrt(2) * [1.0, 0.0, 1.0]
dir = [-0.75, 0.5, 0.75]
data_orig = [exp(S, base, dir, t) for t in range(-0.5, 0.5; length=n)]
# add noise to the points on the geodesic
data = map(p -> exp(S, p, rand(S; vector_at=p, σ=σ)), data_orig)
highlighted = 4;
```

![The given data](img/regression/regression_data.png)

## Time Labeled Data

If for each data item $d_i$ we are also given a time point $t_i\in\mathbb R$, which are pairwise different,
then we can use the least squares error to state the objetive function as (Fletcher, 2013)

``` math
F(p,X) = \frac{1}{2}\sum_{i=1}^n d_{\mathcal M}^2(γ_{p,X}(t_i), d_i),
```

where $d_{\mathcal M}$ is the Riemannian distance and $γ_{p,X}$ is the geodesic
with $γ(0) = p$ and $\dot\gamma(0) = X$.

For the real-valued case $\mathcal M = \mathbb R^m$ the solution $(p^*, X^*)$ is given in closed form
as follows: with $d^* = \frac{1}{n}\displaystyle\sum_{i=1}^{n}d_i$ and $t^* = \frac{1}{n}\displaystyle\sum_{i=1}^n t_i$
we get

``` math
 X^* = \frac{\sum_{i=1}^n (d_i-d^*)(t-t^*)}{\sum_{i=1}^n (t_i-t^*)^2}
\quad\text{ and }\quad
p^* = d^* - t^*X^*
```

and hence the linear regression result is the line $γ_{p^*,X^*}(t) = p^* + tX^*$.

On a Riemannian manifold we can phrase this as an optimization problem on the [tangent bundle](https://en.wikipedia.org/wiki/Tangent_bundle),
i.e. the disjoint union of all tangent spaces, as

``` math
\operatorname*{arg\,min}_{(p,X) \in \mathrm{T}\mathcal M} F(p,X)
```

Due to linearity, the gradient of $F(p,X)$ is the sum of the single gradients of

``` math
 \frac{1}{2}d_{\mathcal M}^2\bigl(γ_{p,X}(t_i),d_i\bigr)
 = \frac{1}{2}d_{\mathcal M}^2\bigl(\exp_p(t_iX),d_i\bigr)
 ,\quad i∈\{1,\ldots,n\}
```

which can be computed using a chain rule of the squared distance and the exponential map,
see for example (Bergmann and Gousenbourger, 2018) for details or Equations (7) and (8) of (Fletcher, 2013):
““”

``` julia
M = TangentBundle(S)
struct RegressionCost{T,S}
    data::T
    times::S
end
RegressionCost(data::T, times::S) where {T,S} = RegressionCost{T,S}(data, times)
function (a::RegressionCost)(M, x)
    pts = [geodesic(M.manifold, x[M, :point], x[M, :vector], ti) for ti in a.times]
    return 1 / 2 * sum(distance.(Ref(M.manifold), pts, a.data) .^ 2)
end
struct RegressionGradient!{T,S}
    data::T
    times::S
end
function RegressionGradient!(data::T, times::S) where {T,S}
    return RegressionGradient!{T,S}(data, times)
end
function (a::RegressionGradient!)(M, Y, x)
    pts = [geodesic(M.manifold, x[M, :point], x[M, :vector], ti) for ti in a.times]
    gradients = grad_distance.(Ref(M.manifold), a.data, pts)
    Y[M, :point] .= sum(
        ManifoldDiff.adjoint_differential_exp_basepoint.(
            Ref(M.manifold),
            Ref(x[M, :point]),
            [ti * x[M, :vector] for ti in a.times],
            gradients,
        ),
    )
    Y[M, :vector] .= sum(
        ManifoldDiff.adjoint_differential_exp_argument.(
            Ref(M.manifold),
            Ref(x[M, :point]),
            [ti * x[M, :vector] for ti in a.times],
            gradients,
        ),
    )
    return Y
end
```

For the Euclidean case, the result is given by the first principal component of a principal component analysis,
see [PCR](https://en.wikipedia.org/wiki/Principal_component_regression), i.e. with $p^* = \frac{1}{n}\displaystyle\sum_{i=1}^n d_i$
the direction $X^*$ is obtained by defining the zero mean data matrix

``` math
D = \bigl(d_1-p^*, \ldots, d_n-p^*\bigr) \in \mathbb R^{m,n}
```

and taking $X^*$ as an eigenvector to the largest eigenvalue of $D^{\mathrm{T}}D$.

We can do something similar, when considering the tangent space at the (Riemannian) mean
of the data and then do a PCA on the coordinate coefficients with respect to a basis.

``` julia
m = mean(S, data)
A = hcat(
    map(x -> get_coordinates(S, m, log(S, m, x), DefaultOrthonormalBasis()), data)...
)
pca1 = get_vector(S, m, svd(A).U[:, 1], DefaultOrthonormalBasis())
x0 = ArrayPartition(m, pca1)
```

<<<<<<< HEAD
    ProductRepr with 2 submanifold components:
     Component 1 =
      3-element Vector{Float64}:
        0.6998621681746481
       -0.013681674945026638
        0.7141468737791822
     Component 2 =
      3-element Vector{Float64}:
        0.5931302057517893
       -0.5459465115717783
       -0.5917254139611094
=======
    ([0.6998621681746481, -0.013681674945026638, 0.7141468737791822], [0.5931302057517893, -0.5459465115717783, -0.5917254139611094])
>>>>>>> 700a12a4

The optimal “time labels” are then just the projections $t_i = ⟨d_i,X^*⟩$, $i=1,\ldots,n$.

``` julia
t = map(d -> inner(S, m, pca1, log(S, m, d)), data)
```

    7-element Vector{Float64}:
      1.0763904949888323
      0.4594060193318443
     -0.5030195874833682
      0.02135686940521725
     -0.6158692507563633
     -0.24431652575028764
     -0.2259012492666664

And we can call the gradient descent. Note that since `gradF!` works in place of `Y`, we have to set the
`evalutation` type accordingly.

``` julia
y = gradient_descent(
    M,
    RegressionCost(data, t),
    RegressionGradient!(data, t),
    x0;
    evaluation=InplaceEvaluation(),
    stepsize=ArmijoLinesearch(
        M;
        initial_stepsize=1.0,
        contraction_factor=0.990,
        sufficient_decrease=0.05,
        stop_when_stepsize_less=1e-9,
    ),
    stopping_criterion=StopAfterIteration(200) |
                        StopWhenGradientNormLess(1e-8) |
                        StopWhenStepsizeLess(1e-9),
    debug=[:Iteration, " | ", :Cost, "\n", :Stop, 50],
)
```

    Initial  | F(x): 0.142862
    # 50     | F(x): 0.141113
    # 100    | F(x): 0.141113
    # 150    | F(x): 0.141113
    # 200    | F(x): 0.141113
    The algorithm reached its maximal number of iterations (200).

<<<<<<< HEAD
    ProductRepr with 2 submanifold components:
     Component 1 =
      3-element Vector{Float64}:
       0.7119768725361988
       0.009463059143003981
       0.7021391482357537
     Component 2 =
      3-element Vector{Float64}:
        0.590008151835008
       -0.5543272518659472
       -0.5908038715512287
=======
    ([0.7119768725361988, 0.009463059143003981, 0.7021391482357537], [0.590008151835008, -0.5543272518659472, -0.5908038715512287])
>>>>>>> 700a12a4

For the result, we can generate and plot all involved geodesics

``` julia
dense_t = range(-0.5, 0.5; length=100)
geo = geodesic(S, y[M, :point], y[M, :vector], dense_t)
init_geo = geodesic(S, x0[M, :point], x0[M, :vector], dense_t)
geo_pts = geodesic(S, y[M, :point], y[M, :vector], t)
geo_conn_highlighted = shortest_geodesic(
    S, data[highlighted], geo_pts[highlighted], 0.5 .+ dense_t
);
```

![Result of Geodesic Regression](img/regression/regression_result1.png)

In this image, together with the blue data points, you see the geodesic of the initialization in black
(evaluated on $[-\frac{1}{2},\frac{1}{2}]$),
the final point on the tangent bundle in orange, as well as the resulting regression geodesic in teal,
(on the same interval as the start) as well as small teal points indicating the time points on the geodesic corresponding to the data.
Additionally, a thin blue line indicates the geodesic between a data point and its corresponding data point on the geodesic.
While this would be the closest point in Euclidean space and hence the two directions (along the geodesic vs. to the data point) orthogonal, here we have

``` julia
inner(
    S,
    geo_pts[highlighted],
    log(S, geo_pts[highlighted], geo_pts[highlighted + 1]),
    log(S, geo_pts[highlighted], data[highlighted]),
)
```

    0.002487393068917863

But we also started with one of the best scenarios, i.e. equally spaced points on a geodesic obstructed by noise.

This gets worse if you start with less evenly distributed data

``` julia
data2 = [exp(S, base, dir, t) for t in [-0.5, -0.49, -0.48, 0.1, 0.48, 0.49, 0.5]]
data2 = map(p -> exp(S, p, rand(S; vector_at=p, σ=σ / 2)), data2)
m2 = mean(S, data2)
A2 = hcat(
    map(x -> get_coordinates(S, m, log(S, m, x), DefaultOrthonormalBasis()), data2)...
)
pca2 = get_vector(S, m, svd(A2).U[:, 1], DefaultOrthonormalBasis())
x1 = ArrayPartition(m, pca2)
t2 = map(d -> inner(S, m2, pca2, log(S, m2, d)), data2)
```

    7-element Vector{Float64}:
      0.8226008307680276
      0.470952643700004
      0.7974195537403082
      0.01533949241264346
     -0.6546705405852389
     -0.8913273825362389
     -0.5775954445730889

then we run again

``` julia
y2 = gradient_descent(
    M,
    RegressionCost(data2, t2),
    RegressionGradient!(data2, t2),
    x1;
    evaluation=InplaceEvaluation(),
    stepsize=ArmijoLinesearch(
        M;
        initial_stepsize=1.0,
        contraction_factor=0.990,
        sufficient_decrease=0.05,
        stop_when_stepsize_less=1e-9,
    ),
    stopping_criterion=StopAfterIteration(200) |
                        StopWhenGradientNormLess(1e-8) |
                        StopWhenStepsizeLess(1e-9),
    debug=[:Iteration, " | ", :Cost, "\n", :Stop, 3],
);
```

    Initial  | F(x): 0.089844
    # 3      | F(x): 0.085364
    # 6      | F(x): 0.085364
    # 9      | F(x): 0.085364
    # 12     | F(x): 0.085364
    # 15     | F(x): 0.085364
    # 18     | F(x): 0.085364
    # 21     | F(x): 0.085364
    # 24     | F(x): 0.085364
    # 27     | F(x): 0.085364
    # 30     | F(x): 0.085364
    # 33     | F(x): 0.085364
    # 36     | F(x): 0.085364
    # 39     | F(x): 0.085364
    # 42     | F(x): 0.085364
    # 45     | F(x): 0.085364
    # 48     | F(x): 0.085364
    # 51     | F(x): 0.085364
    # 54     | F(x): 0.085364
    # 57     | F(x): 0.085364
    # 60     | F(x): 0.085364
    # 63     | F(x): 0.085364
    # 66     | F(x): 0.085364
    # 69     | F(x): 0.085364
    # 72     | F(x): 0.085364
    # 75     | F(x): 0.085364
    # 78     | F(x): 0.085364
    # 81     | F(x): 0.085364
    # 84     | F(x): 0.085364
    # 87     | F(x): 0.085364
    # 90     | F(x): 0.085364
    # 93     | F(x): 0.085364
    # 96     | F(x): 0.085364
    # 99     | F(x): 0.085364
    # 102    | F(x): 0.085364
    # 105    | F(x): 0.085364
    # 108    | F(x): 0.085364
    # 111    | F(x): 0.085364
    # 114    | F(x): 0.085364
    # 117    | F(x): 0.085364
    # 120    | F(x): 0.085364
    # 123    | F(x): 0.085364
    # 126    | F(x): 0.085364
    # 129    | F(x): 0.085364
    # 132    | F(x): 0.085364
    # 135    | F(x): 0.085364
    # 138    | F(x): 0.085364
    # 141    | F(x): 0.085364
    # 144    | F(x): 0.085364
    # 147    | F(x): 0.085364
    # 150    | F(x): 0.085364
    # 153    | F(x): 0.085364
    # 156    | F(x): 0.085364
    # 159    | F(x): 0.085364
    # 162    | F(x): 0.085364
    # 165    | F(x): 0.085364
    # 168    | F(x): 0.085364
    # 171    | F(x): 0.085364
    # 174    | F(x): 0.085364
    # 177    | F(x): 0.085364
    # 180    | F(x): 0.085364
    # 183    | F(x): 0.085364
    # 186    | F(x): 0.085364
    # 189    | F(x): 0.085364
    # 192    | F(x): 0.085364
    # 195    | F(x): 0.085364
    # 198    | F(x): 0.085364
    The algorithm reached its maximal number of iterations (200).

For plotting we again generate all data

``` julia
geo2 = geodesic(S, y2[M, :point], y2[M, :vector], dense_t)
init_geo2 = geodesic(S, x1[M, :point], x1[M, :vector], dense_t)
geo_pts2 = geodesic(S, y2[M, :point], y2[M, :vector], t2)
geo_conn_highlighted2 = shortest_geodesic(
    S, data2[highlighted], geo_pts2[highlighted], 0.5 .+ dense_t
);
```

![A second result with different time points](img/regression/regression_result2.png)

## Unlabeled Data

If we are not given time points $t_i$, then the optimization problem extends – informally speaking –
to also finding the “best fitting” (in the sense of smallest error).
To formalize, the objective function here reads

``` math
F(p, X, t) = \frac{1}{2}\sum_{i=1}^n d_{\mathcal M}^2(γ_{p,X}(t_i), d_i),
```

where $t = (t_1,\ldots,t_n) \in \mathbb R^n$ is now an additional parameter of the objective function.
We write $F_1(p, X)$ to refer to the function on the tangent bundle for fixed values of $t$ (as the one in the last part)
and $F_2(t)$ for the function $F(p, X, t)$ as a function in $t$ with fixed values $(p, X)$.

For the Euclidean case, there is no neccessity to optimize with respect to $t$, as we saw
above for the initialization of the fixed time points.

On a Riemannian manifold this can be stated as a problem on the product manifold $\mathcal N = \mathrm{T}\mathcal M \times \mathbb R^n$, i.e.

``` julia
N = M × Euclidean(length(t2))
```

    ProductManifold with 2 submanifolds:
     TangentBundle(Sphere(2, ℝ))
     Euclidean(7; field = ℝ)

``` math
  \operatorname*{arg\,min}_{\bigl((p,X),t\bigr)\in\mathcal N} F(p, X, t).
```

In this tutorial we present an approach to solve this using an alternating gradient descent scheme.
To be precise, we define the cost funcion now on the product manifold

``` julia
struct RegressionCost2{T}
    data::T
end
RegressionCost2(data::T) where {T} = RegressionCost2{T}(data)
function (a::RegressionCost2)(N, x)
    TM = N[1]
    pts = [
        geodesic(TM.manifold, x[N, 1][TM, :point], x[N, 1][TM, :vector], ti) for
        ti in x[N, 2]
    ]
    return 1 / 2 * sum(distance.(Ref(TM.manifold), pts, a.data) .^ 2)
end
```

The gradient in two parts, namely (a) the same gradient as before w.r.t. $(p,X) ∈ T\mathcal M$,
just now with a fixed `t` in mind for the second component of the product manifold $\mathcal N$

``` julia
struct RegressionGradient2a!{T}
    data::T
end
RegressionGradient2a!(data::T) where {T} = RegressionGradient2a!{T}(data)
function (a::RegressionGradient2a!)(N, Y, x)
    TM = N[1]
    p = x[N, 1]
    pts = [geodesic(TM.manifold, p[TM, :point], p[TM, :vector], ti) for ti in x[N, 2]]
    gradients = Manopt.grad_distance.(Ref(TM.manifold), a.data, pts)
    Y[TM, :point] .= sum(
        ManifoldDiff.adjoint_differential_exp_basepoint.(
            Ref(TM.manifold),
            Ref(p[TM, :point]),
            [ti * p[TM, :vector] for ti in x[N, 2]],
            gradients,
        ),
    )
    Y[TM, :vector] .= sum(
        ManifoldDiff.adjoint_differential_exp_argument.(
            Ref(TM.manifold),
            Ref(p[TM, :point]),
            [ti * p[TM, :vector] for ti in x[N, 2]],
            gradients,
        ),
    )
    return Y
end
```

Finally, we addionally look for a fixed point $x=(p,X) ∈ \mathrm{T}\mathcal M$ at
the gradient with respect to $t∈\mathbb R^n$, i.e. the second component, which is given by

``` math
  (\operatorname{grad}F_2(t))_i
  = - ⟨\dot γ_{p,X}(t_i), \log_{γ_{p,X}(t_i)}d_i⟩_{γ_{p,X}(t_i)}, i = 1, \ldots, n.
```

``` julia
struct RegressionGradient2b!{T}
    data::T
end
RegressionGradient2b!(data::T) where {T} = RegressionGradient2b!{T}(data)
function (a::RegressionGradient2b!)(N, Y, x)
    TM = N[1]
    p = x[N, 1]
    pts = [geodesic(TM.manifold, p[TM, :point], p[TM, :vector], ti) for ti in x[N, 2]]
    logs = log.(Ref(TM.manifold), pts, a.data)
    pt = map(
        d -> vector_transport_to(TM.manifold, p[TM, :point], p[TM, :vector], d), pts
    )
    Y .= -inner.(Ref(TM.manifold), pts, logs, pt)
    return Y
end
```

We can reuse the computed initial values from before, just that now we are on a product manifold

``` julia
x2 = ArrayPartition(x1, t2)
F3 = RegressionCost2(data2)
gradF3_vector = [RegressionGradient2a!(data2), RegressionGradient2b!(data2)];
```

and we run the algorithm

``` julia
y3 = alternating_gradient_descent(
    N,
    F3,
    gradF3_vector,
    x2;
    evaluation=InplaceEvaluation(),
    debug=[:Iteration, " | ", :Cost, "\n", :Stop, 50],
<<<<<<< HEAD
    stepsize=ArmijoLinesearch(
        M;
        contraction_factor=0.999,
        sufficient_decrease=0.066,
        stop_when_stepsize_less=1e-11,
        retraction_method=ProductRetraction(SasakiRetraction(2), ExponentialRetraction()),
    ),
=======
    stepsize=ArmijoLinesearch(M; contraction_factor=0.999, sufficient_decrease=0.066, stop_when_stepsize_less=1e-11, retraction_method=ProductRetraction(SasakiRetraction(2), ExponentialRetraction())),
>>>>>>> 700a12a4
    inner_iterations=1,
)
```

    Initial  | F(x): 0.089844
    # 50     | F(x): 0.091097
    # 100    | F(x): 0.091097
    The algorithm reached its maximal number of iterations (100).

<<<<<<< HEAD
    ProductRepr with 2 submanifold components:
     Component 1 =
      ProductRepr with 2 submanifold components:
       Component 1 =
        3-element Vector{Float64}:
         0.750222090700214
         0.031464227399200885
         0.6604368380243274
       Component 2 =
        3-element Vector{Float64}:
          0.6636489079535082
         -0.3497538263293046
         -0.737208025444054
     Component 2 =
      7-element Vector{Float64}:
        0.7965909273713889
        0.43402264218923514
        0.755822122896529
        0.001059348203453764
       -0.6421135044471217
       -0.8635572995105818
       -0.5546338813212247
=======
    (ArrayPartition{Float64, Tuple{Vector{Float64}, Vector{Float64}}}(([0.750222090700214, 0.031464227399200885, 0.6604368380243274], [0.6636489079535082, -0.3497538263293046, -0.737208025444054])), [0.7965909273713889, 0.43402264218923514, 0.755822122896529, 0.001059348203453764, -0.6421135044471217, -0.8635572995105818, -0.5546338813212247])
>>>>>>> 700a12a4

which we render can collect into an image creating the geodesics again

``` julia
geo3 = geodesic(S, y3[N, 1][M, :point], y3[N, 1][M, :vector], dense_t)
init_geo3 = geodesic(S, x1[M, :point], x1[M, :vector], dense_t)
geo_pts3 = geodesic(S, y3[N, 1][M, :point], y3[N, 1][M, :vector], y3[N, 2])
t3 = y3[N, 2]
geo_conns = shortest_geodesic.(Ref(S), data2, geo_pts3, Ref(0.5 .+ 4*dense_t));
```

which yields

![The third result](img/regression/regression_result3.png)

Note that the geodesics from the data to the regression geodesic meet at a nearly orthogonal angle.

**Acknowledgement.** Parts of this tutorial are based on the bachelor thesis of
[Jeremias Arf](https://orcid.org/0000-0003-3765-0130).

## Literature

Bergmann, R. and Gousenbourger, P.-Y. (2018) “A variational model for data fitting on manifolds by minimizing the acceleration of a Bézier curve,” *Frontiers in Applied Mathematics and Statistics*, 4. Available at: <https://doi.org/10.3389/fams.2018.00059>.

Fletcher, P.T. (2013) “Geodesic regression and the theory of least squares on Riemannian manifolds,” *International Journal of Computer Vision*, 105(2), pp. 171–185. Available at: <https://doi.org/10.1007/s11263-012-0591-y>.<|MERGE_RESOLUTION|>--- conflicted
+++ resolved
@@ -137,21 +137,7 @@
 x0 = ArrayPartition(m, pca1)
 ```
 
-<<<<<<< HEAD
-    ProductRepr with 2 submanifold components:
-     Component 1 =
-      3-element Vector{Float64}:
-        0.6998621681746481
-       -0.013681674945026638
-        0.7141468737791822
-     Component 2 =
-      3-element Vector{Float64}:
-        0.5931302057517893
-       -0.5459465115717783
-       -0.5917254139611094
-=======
     ([0.6998621681746481, -0.013681674945026638, 0.7141468737791822], [0.5931302057517893, -0.5459465115717783, -0.5917254139611094])
->>>>>>> 700a12a4
 
 The optimal “time labels” are then just the projections $t_i = ⟨d_i,X^*⟩$, $i=1,\ldots,n$.
 
@@ -199,21 +185,7 @@
     # 200    | F(x): 0.141113
     The algorithm reached its maximal number of iterations (200).
 
-<<<<<<< HEAD
-    ProductRepr with 2 submanifold components:
-     Component 1 =
-      3-element Vector{Float64}:
-       0.7119768725361988
-       0.009463059143003981
-       0.7021391482357537
-     Component 2 =
-      3-element Vector{Float64}:
-        0.590008151835008
-       -0.5543272518659472
-       -0.5908038715512287
-=======
     ([0.7119768725361988, 0.009463059143003981, 0.7021391482357537], [0.590008151835008, -0.5543272518659472, -0.5908038715512287])
->>>>>>> 700a12a4
 
 For the result, we can generate and plot all involved geodesics
 
@@ -503,7 +475,6 @@
     x2;
     evaluation=InplaceEvaluation(),
     debug=[:Iteration, " | ", :Cost, "\n", :Stop, 50],
-<<<<<<< HEAD
     stepsize=ArmijoLinesearch(
         M;
         contraction_factor=0.999,
@@ -511,9 +482,6 @@
         stop_when_stepsize_less=1e-11,
         retraction_method=ProductRetraction(SasakiRetraction(2), ExponentialRetraction()),
     ),
-=======
-    stepsize=ArmijoLinesearch(M; contraction_factor=0.999, sufficient_decrease=0.066, stop_when_stepsize_less=1e-11, retraction_method=ProductRetraction(SasakiRetraction(2), ExponentialRetraction())),
->>>>>>> 700a12a4
     inner_iterations=1,
 )
 ```
@@ -523,32 +491,7 @@
     # 100    | F(x): 0.091097
     The algorithm reached its maximal number of iterations (100).
 
-<<<<<<< HEAD
-    ProductRepr with 2 submanifold components:
-     Component 1 =
-      ProductRepr with 2 submanifold components:
-       Component 1 =
-        3-element Vector{Float64}:
-         0.750222090700214
-         0.031464227399200885
-         0.6604368380243274
-       Component 2 =
-        3-element Vector{Float64}:
-          0.6636489079535082
-         -0.3497538263293046
-         -0.737208025444054
-     Component 2 =
-      7-element Vector{Float64}:
-        0.7965909273713889
-        0.43402264218923514
-        0.755822122896529
-        0.001059348203453764
-       -0.6421135044471217
-       -0.8635572995105818
-       -0.5546338813212247
-=======
     (ArrayPartition{Float64, Tuple{Vector{Float64}, Vector{Float64}}}(([0.750222090700214, 0.031464227399200885, 0.6604368380243274], [0.6636489079535082, -0.3497538263293046, -0.737208025444054])), [0.7965909273713889, 0.43402264218923514, 0.755822122896529, 0.001059348203453764, -0.6421135044471217, -0.8635572995105818, -0.5546338813212247])
->>>>>>> 700a12a4
 
 which we render can collect into an image creating the geodesics again
 
