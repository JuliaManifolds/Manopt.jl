--- conflicted
+++ resolved
@@ -3,15 +3,14 @@
 The Riemannian Chambolle–Pock is a generalization of the Chambolle–Pock algorithm [ChambollePock:2011](@citet*)
 It is also known as primal-dual hybrid gradient (PDHG) or primal-dual proximal splitting (PDPS) algorithm.
 
-<<<<<<< HEAD
 In order to minimize over ``p∈\mathcal M`` the cost function consisting of
-=======
-In order to minimize over $p∈\mathcal M$ the cost function consisting of
->>>>>>> 7563b32d
+In order to minimize a cost function consisting of
 
 ```math
 F(p) + G(Λ(p)),
 ```
+
+ over ``p∈\mathcal M``
 
 where ``F:\mathcal M → \overline{ℝ}``, ``G:\mathcal N → \overline{ℝ}``, and
 ``Λ:\mathcal M →\mathcal N``.
