--- conflicted
+++ resolved
@@ -10,128 +10,9 @@
 \end{align*}
 ```
 
-<<<<<<< HEAD
-on the tangent space ``T_p\mathcal M`` of a Riemannian manifold ``\mathcal M`` by using
-the Steihaug-Toint truncated conjugate-gradient (tCG) method,
+on the tangent space ``T_p\mathcal M`` of a Riemannian manifold ``\mathcal M`` by using the Steihaug-Toint truncated conjugate-gradient (tCG) method,
 see [AbsilBakerGallivan:2006](@cite), Algorithm 2, and [ConnGouldToint:2000](@cite).
 Here ``\mathcal H_p`` is either the Hessian ``\operatorname{Hess} f(p)`` or a linear symmetric operator on the tangent space approximating the Hessian.
-=======
-```math
-\text{s.t.} \; ⟨η, η⟩_{x} \leq {Δ}^2
-```
-
-on a manifold by using the Steihaug-Toint truncated conjugate-gradient method,
-abbreviated tCG-method.
-All terms involving the trust-region radius use an inner product w.r.t. the
-preconditioner; this is because the iterates grow in length w.r.t. the
-preconditioner, guaranteeing that we do not re-enter the trust-region.
-
-## Initialization
-
-Initialize ``η_0 = η`` if using randomized approach and
-``η`` the zero tangent vector otherwise, ``r_0 = \operatorname{grad}F(x)``,
-``z_0 = \operatorname{P}(r_0)``, ``δ_0 = z_0`` and ``k=0``
-
-## Iteration
-
-Repeat until a convergence criterion is reached
-
-1. Set ``α =\frac{⟨r_k, z_k⟩_x}{⟨δ_k, \mathcal{H}[δ_k]⟩_x}`` and
-    ``⟨η_k, η_k⟩_{x}^* = ⟨η_k, \operatorname{P}(η_k)⟩_x +
-    2α ⟨η_k, \operatorname{P}(δ_k)⟩_{x} +  {α}^2
-    ⟨δ_k, \operatorname{P}(δ_k)⟩_{x}``.
-2. If ``⟨δ_k, \mathcal{H}[δ_k]⟩_x ≤ 0`` or ``⟨η_k, η_k⟩_x^* ≥ Δ^2``
-    return ``η_{k+1} = η_k + τ δ_k`` and stop.
-3. Set ``η_{k}^*= η_k + α δ_k``, if
-    ``⟨η_k, η_k⟩_{x} + \frac{1}{2} ⟨η_k,
-    \operatorname{Hess}[F] (η_k)_{x}⟩_{x} ≤ ⟨η_k^*,
-    η_k^*⟩_{x} + \frac{1}{2} ⟨η_k^*,
-    \operatorname{Hess}[F] (η_k)_ {x}⟩_{x}``
-    set ``η_{k+1} = η_k`` else set ``η_{k+1} = η_{k}^*``.
-4. Set ``r_{k+1} = r_k + α \mathcal{H}[δ_k]``,
-     ``z_{k+1} = \operatorname{P}(r_{k+1})``,
-     ``β = \frac{⟨r_{k+1},  z_{k+1}⟩_{x}}{⟨r_k, z_k
-   ⟩_{x}}`` and ``δ_{k+1} = -z_{k+1} + β δ_k``.
-5. Set ``k=k+1``.
-
-## Result
-
-The result is given by the last computed ``η_k``.
-
-## Remarks
-
-The ``\operatorname{P}(⋅)`` denotes the symmetric, positive deﬁnite
-preconditioner. It is required if a randomized approach is used i.e. using
-a random tangent vector ``η_0`` as the initial
-vector. The idea behind it is to avoid saddle points. Preconditioning is
-simply a rescaling of the variables and thus a redefinition of the shape of
-the trust region. Ideally ``\operatorname{P}(⋅)`` is a cheap, positive
-approximation of the inverse of the Hessian of ``F`` at ``x``. On
-default, the preconditioner is just the identity.
-
-To step number 2: obtain ``τ`` from the positive root of
-``\left\lVert η_k + τ δ_k \right\rVert_{\operatorname{P}, x} = Δ``
-what becomes after the conversion of the equation to
-
-````math
- τ = \frac{-⟨η_k, \operatorname{P}(δ_k)⟩_{x} +
- \sqrt{⟨η_k, \operatorname{P}(δ_k)⟩_{x}^{2} +
- ⟨δ_k, \operatorname{P}(δ_k)⟩_{x} ( Δ^2 -
- ⟨η_k, \operatorname{P}(η_k)⟩_{x})}}
- {⟨δ_k, \operatorname{P}(δ_k)⟩_{x}}.
-````
-
-It can occur that ``⟨δ_k, \operatorname{Hess}[F] (δ_k)_{x}⟩_{x}
-= κ ≤ 0`` at iteration ``k``. In this case, the model is not strictly
-convex, and the stepsize ``α =\frac{⟨r_k, z_k⟩_{x}}
-{κ}`` computed in step 1. does not give a reduction in the model function
-``m_x(⋅)``. Indeed, ``m_x(⋅)`` is unbounded from below along the
-line ``η_k + α δ_k``. If our aim is to minimize the model within
-the trust-region, it makes far more sense to reduce ``m_x(⋅)`` along
-``η_k + α δ_k`` as much as we can while staying within the
-trust-region, and this means moving to the trust-region boundary along this
-line. Thus, when ``κ ≤ 0`` at iteration k, we replace
-``α = \frac{⟨r_k, z_k⟩_{x}}{κ}`` with ``τ`` described as above.
-The other possibility is that ``η_{k+1}`` would lie outside the trust-region at
-iteration k (i.e. ``⟨η_k, η_k⟩_{x}^{* } ≥ {Δ}^2``
-that can be identified with the norm of ``η_{k+1}``). In
-particular, when ``\operatorname{Hess}[F] (⋅)_{x}`` is positive deﬁnite
-and ``η_{k+1}`` lies outside the trust region, the solution to the
-trust-region problem must lie on the trust-region boundary. Thus, there
-is no reason to continue with the conjugate gradient iteration, as it
-stands, as subsequent iterates will move further outside the trust-region
-boundary. A sensible strategy, just as in the case considered above, is to
-move to the trust-region boundary by finding ``τ``.
-
-Although it is virtually impossible in practice to know how many iterations are
-necessary to provide a good estimate ``η_{k}`` of the trust-region subproblem,
-the method stops after a certain number of iterations, which is realised by
-[`StopAfterIteration`](@ref). In order to increase the convergence rate of
-the underlying trust-region method, see
-[`trust_regions`](@ref), a typical stopping criterion
-is to stop as soon as an iteration ``k`` is reached for which
-
-```math
-  \Vert r_k \Vert_x \leqq \Vert r_0 \Vert_x \min \left( \Vert r_0 \Vert^{θ}_x, κ \right)
-```
-
-holds, where ``0 < κ < 1`` and ``θ > 0`` are chosen in advance. This is
-realized in this method by [`StopWhenResidualIsReducedByFactorOrPower`](@ref).
-It can be shown that under appropriate conditions the iterates ``x_k``
-of the underlying trust-region method converge to nondegenerate critical
-points with an order of convergence of at least ``\min \left( θ + 1, 2 \right)``,
-see [Absil, Mahony, Sepulchre, Princeton University Press, 2008](@cite AbsilMahonySepulchre:2008).
-The method also aborts if the curvature of the model is negative, i.e. if
-``\langle \delta_k, \mathcal{H}[δ_k] \rangle_x \leqq 0``, which is realised by
-[`StopWhenCurvatureIsNegative`](@ref). If the next possible approximate
-solution ``η_{k}^{*}`` calculated in iteration ``k`` lies outside the
-trust region, i.e. if ``\lVert η_{k}^{*} \rVert_x \geq Δ``, then the method
-aborts, which is realised by [`StopWhenTrustRegionIsExceeded`](@ref).
-Furthermore, the method aborts if the new model value evaluated at ``η_{k}^{*}``
-is greater than the previous model value evaluated at ``η_{k}``, which
-is realised by [`StopWhenModelIncreased`](@ref).
-
->>>>>>> 48f5ab0a
 
 ## Interface
 
