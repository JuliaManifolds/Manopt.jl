--- conflicted
+++ resolved
@@ -1,31 +1,12 @@
-<<<<<<< HEAD
-using Manopt, Manifolds, Random
-
-M = SymmetricPositiveDefinite(3)
-=======
 using Manopt, Manifolds, Random, QuadraticModels, RipQP
 #M=ℝ^3
 M = Hyperbolic(4)
 #M = SymmetricPositiveDefinite(3)
->>>>>>> b9ea77bf
 Random.seed!(42)
 data = [rand(M; σ=0.4) for i in 1:100]
 
 F(M, y) = sum(1 / (2 * length(data)) * distance.(Ref(M), data, Ref(y)) .^ 2)
 gradF(M, y) = sum(1 / length(data) * grad_distance.(Ref(M), data, Ref(y)))
-<<<<<<< HEAD
-@time b_mean = bundle_method(M, F, gradF, data[1]; stopping_criterion=StopAfterIteration(100), debug = [:Iteration, :Cost, "\n"])
-@time m_mean = mean(M, data)
-mean_dist = distance(M, b_mean, m_mean)
-println("Distance between means: $mean_dist")
-
-F2(M, y) = sum(1 / (2 * length(data)) * distance.(Ref(M), Ref(y), data))
-gradF2(M, y) = sum(1 / (2*length(data)) * grad_distance.(Ref(M), data, Ref(y), 1))
-@time b_median = bundle_method(M, F2, gradF2, data[1]; stopping_criterion=StopAfterIteration(100), debug = [:Iteration, :Cost, "\n"])
-@time m_median = median(M, data)
-median_dist = distance(M, b_median, m_median)
-println("Distance between medians: $median_dist")
-=======
 @time b_mean = bundle_method(
     M, F, gradF, data[1]; stopping_criterion=StopAfterIteration(100)
 )#, debug = [:Iteration, :Cost, "\n"])
@@ -42,5 +23,4 @@
 @time m_median = median(M, data)
 median_dist = distance(M, b_median, m_median)
 println("Distance between medians: $median_dist")
-println("F2($b_median) = $(F2(M, b_median))")
->>>>>>> b9ea77bf
+println("F2($b_median) = $(F2(M, b_median))")