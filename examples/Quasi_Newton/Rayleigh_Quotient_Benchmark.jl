--- conflicted
+++ resolved
@@ -14,15 +14,11 @@
         ∇F,
         x;
         memory_size=-1,
-<<<<<<< HEAD
         stopping_criterion=StopWhenAny(
         StopAfterIteration(max(10000)), StopWhenGradientNormLess(
             10^(-6)
         )),
         debug=[:Iteration, " ", :Cost, "\n", 1, :Stop]
-=======
-        stopping_criterion=StopWhenGradientNormLess(norm(M, x, ∇F(x)) * 10^(-6)),
->>>>>>> 7c1c4afd
     )
 end
 io = IOBuffer()
