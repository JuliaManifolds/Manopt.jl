### A Pluto.jl notebook ###
<<<<<<< HEAD
# v0.18.1
=======
# v0.18.4
>>>>>>> 16058660

using Markdown
using InteractiveUtils

# ╔═╡ 856f336c-e232-4f1f-b1ac-759b4558acd1
using Manifolds, Manopt, Random, LinearAlgebra

# ╔═╡ b0769dfa-28cf-440e-9ba2-1ef488f171a9
using FiniteDiff, ReverseDiff

# ╔═╡ 0213d26a-18ac-11ec-03fd-ada5992bcea8
md"""
# Using (Euclidean) AD in Manopt.jl
"""

# ╔═╡ f3bc91ee-5871-4cba-ac89-190deb71ad0f
md"""
Since [Manifolds.jl](https://juliamanifolds.github.io/Manifolds.jl/latest/) 0.7 the support of automatic differentiation support has been extended.

This tutorial explains how to use Euclidean tools to derive a gradient for a real-valued function ``F\colon \mathcal M → ℝ``. We will consider two methods: an intrinsic variant and a variant employing the embedding. These gradients can then be used within any gradient based optimisation algorithm in [Manopt.jl](https://manoptjl.org).

While by default we use [FiniteDifferences.jl](https://juliadiff.org/FiniteDifferences.jl/latest/), you can also use [FiniteDiff.jl](https://github.com/JuliaDiff/FiniteDiff.jl), [ForwardDiff.jl](https://juliadiff.org/ForwardDiff.jl/stable/), [ReverseDiff.jl](https://juliadiff.org/ReverseDiff.jl/), or  [Zygote.jl](https://fluxml.ai/Zygote.jl/).
"""

# ╔═╡ d9be6c2f-65fd-4685-9005-da22bf985e28
md"""
In this Notebook we will take a look at a few possibilities to approximate or derive the gradient of a function ``f:\mathcal M \to ℝ`` on a Riemannian manifold, without computing it yourself. There is mainly two different philosophies:

1. Working _instrinsically_, i.e. stay on the manifold and in the tangent spaces. Here, we will consider approximating the gradient by forward differences.

2. Working in an embedding – there we can use all tools from functions on Euclidean spaces – finite differences or automatic differenciation – and then compute the corresponding Riemannian gradient from there.

Let's first load all packages we need.
"""

# ╔═╡ 18d7459f-eed6-489b-a096-ac77ccd781af
md"""
## 1. (Intrinsic) Forward Differences

A first idea is to generalise (multivariate) finite differences to Riemannian manifolds. Let ``X_1,\ldots,X_d ∈ T_p\mathcal M`` denote an orthonormal basis of the tangent space ``T_p\mathcal M`` at the point ``p∈\mathcal M`` on the Riemannian manifold.

We can generalise the notion of a directional derivative, i.e. for the “direction” ``Y∈T_p\mathcal M`` let ``c\colon [-ε,ε]``, ``ε>0``, be a curve with ``c(0) = p``, ``\dot c(0) = Y`` and we obtain

```math
	Df(p)[Y] = \frac{\mathrm{d}}{\mathrm{d}t} f(c(t)) = \lim_{h \to 0} \frac{1}{h}(f(\exp_p(hY))-f(p))
```

We can approximate ``Df(p)[X]`` by a finite difference scheme for an ``h>0`` as

```math
DF(p)[Y] ≈ G_h(Y) := \frac{1}{h}(f(\exp_p(hY))-f(p))
```

Furthermore the gradient ``\operatorname{grad}f`` is the Riesz representer of the differential, ie.

```math
	Df(p)[Y] = g_p(\operatorname{grad}f(p), Y),\qquad \text{ for all } Y ∈ T_p\mathcal M
```

and since it is a tangent vector, we can write it in terms of a basis as

```math
	\operatorname{grad}f(p) = \sum_{i=1}^{d} g_p(\operatorname{grad}f(p),X_i)X_i
	= \sum_{i=1}^{d} Df(p)[X_i]X_i
```

and perform the approximation from above to obtain
```math
	\operatorname{grad}f(p) ≈ \sum_{i=1}^{d} G_h(X_i)X_i
```
for some suitable step size ``h``.This comes at the cost of ``d+1`` function evaluations and ``d`` exponential maps.
"""

# ╔═╡ a3df142e-94df-48d2-be08-d1f1f3854c76
md"""
This is the first variant we can use. An advantage is, that it is _intrinsic_ in the sense that it does not require any embedding of the manifold.
"""

# ╔═╡ 9a030ac6-1f44-4fa6-8bc9-1c0278e97fe2
md""" ### An Example: The Rayleigh Quotient

The Rayleigh quotient is concerned with finding Eigenvalues (and Eigenvectors) of a symmetric matrix $A\in ℝ^{(n+1)×(n+1)}$. The optimisation problem reads

```math
F\colon ℝ^{n+1} \to ℝ,\quad F(\mathbf x) = \frac{\mathbf x^\mathrm{T}A\mathbf x}{\mathbf x^\mathrm{T}\mathbf x}
```

Minimizing this function yields the smallest eigenvalue ``\lambda_1`` as a value and the corresponding minimizer ``\mathbf x^*`` is a corresponding eigenvector.

Since the length of an eigenvector is irrelevant, there is an ambiguity in the cost function. It can be better phrased on the sphere ``𝕊^n`` of unit vectors in ``\mathbb R^{n+1}``, i.e.

```math
\operatorname*{arg\,min}_{p \in 𝕊^n} f(p) = \operatorname*{arg\,min}_{p \in 𝕊^n} p^\mathrm{T}Ap
```

We can compute the Riemannian gradient exactly as

```math
\operatorname{grad} f(p) = 2(Ap - pp^\mathrm{T}Ap)
```

so we can compare it to the approximation by finite differences.
"""

# ╔═╡ 19747159-d383-4547-9315-0ed2494904a6
begin
    Random.seed!(42)
    n = 200
    A = randn(n + 1, n + 1)
    A = Symmetric(A)
    M = Sphere(n)
    nothing
end

# ╔═╡ 41c204dd-6e4e-4a70-8f06-209a469e0680
f1(p) = p' * A'p

# ╔═╡ 2e33de5e-ffaa-422a-91d9-61f588ed1211
gradf1(p) = 2 * (A * p - p * p' * A * p)

# ╔═╡ bbd9a010-1981-45b3-bf7d-c04bcd2c2128
md"""Manifolds provides a finite difference scheme in Tangent spaces, that you can introduce to use an existing framework (if the wrapper is implemented) form Euclidean space. Here we use `FiniteDiff.jl`."""

# ╔═╡ 08456b40-74ec-4319-93e7-130b5cf70ac3
r_backend = Manifolds.TangentDiffBackend(Manifolds.FiniteDiffBackend())

# ╔═╡ 12327b62-7e79-4381-b6a7-f85b08a8251b
gradf1_FD(p) = Manifolds.gradient(M, f1, p, r_backend)

# ╔═╡ 07f9a630-e53d-45ea-b109-3d4de190723d
begin
    p = zeros(n + 1)
    p[1] = 1.0
    X1 = gradf1(p)
    X2 = gradf1_FD(p)
    norm(M, p, X1 - X2)
end

# ╔═╡ 8e5f677d-dafa-49b9-b678-3f129be31dcf
md"We obtain quite a good approximation of the gradient."

# ╔═╡ 77769eab-54dd-41dc-8125-0382e5ef0bf1
md"""
## 2. Conversion of an Euclidean Gradient in the Embedding to a Riemannian Gradient of an (not necessarily isometrically) embedded Manifold

Let ``\tilde f\colon\mathbb R^m \to \mathbb R`` be a function in the embedding of an ``n``-dimensional manifold ``\mathcal M \subset \mathbb R^m`` and ``f\colon \mathcal M \to \mathbb R`` denote the restriction of ``\tilde f`` to the manifold ``\mathcal M``.

Since we can use the push forward of the embedding to also embed the tangent space ``T_p\mathcal M``, ``p\in \mathcal M``, we can similarly obtain the differential ``Df(p)\colon T_p\mathcal M \to \mathbb R`` by restricting the differential ``D\tilde f(p)`` to the tangent space.

If both ``T_p\mathcal M`` and ``T_p\mathcal R^m`` have the same inner product, or in other words the manifold is isometrically embedded in ``R^m`` (like for example the sphere ``\mathbb S^n\subset\mathbb R^{m+1}`` then this restriction of the differential directly translates to a projection of the gradient, i.e.

```math
\operatorname{grad}f(p) = \operatorname{Proj}_{T_p\mathcal M}(\operatorname{grad} \tilde f(p))
```

More generally we might have to take a change of the metric into account, i.e.

```math
\langle  \operatorname{Proj}_{T_p\mathcal M}(\operatorname{grad} \tilde f(p)), X \rangle
= Df(p)[X] = g_p(\operatorname{grad}f(p), X)
```

or in words: we have to change the Riesz representer of the (restricted/projected) differential of ``f`` (``\tilde f``) to the one with respect to the Riemannian metric. This is done using [`change_representer`](https://juliamanifolds.github.io/Manifolds.jl/latest/manifolds/metric.html#Manifolds.change_representer-Tuple{AbstractManifold,%20AbstractMetric,%20Any,%20Any}).
"""

# ╔═╡ 57cda07f-e432-46af-b771-5e5a3067feac
md"""
### A continued Example
We continue with the Rayleigh Quotient from before, now just starting with the defintion of the Euclidean case in the embedding, the function ``F``.
"""

# ╔═╡ c3f3aeba-2849-4715-94e2-0c44613a2ce9
F(x) = x' * A * x / (x' * x);

# ╔═╡ 786fce04-53ef-448d-9657-31208b35fb7e
md"The cost function is the same by restriction"

# ╔═╡ c1341fef-adec-4574-a642-a1a8a9c1fee5
f2(M, p) = F(p);

# ╔═╡ 0818a62f-1bef-44f7-a33f-1ab0054e853c
md"The gradient is now computed combining our gradient scheme with ReverseDiff."

# ╔═╡ 89cd6b4b-f9ef-47ac-afd3-cf9aacf43256
function grad_f2_AD(M, p)
    return Manifolds.gradient(
        M, F, p, RiemannianProjectionBackend(Manifolds.ReverseDiffBackend())
    )
end

# ╔═╡ 7c5a8a17-6f63-4587-a94a-6936bdd3cec6
X3 = grad_f2_AD(M, p)

# ╔═╡ b3e7f57f-d87a-47c5-b8ad-48b6d205fa73
norm(M, p, X1 - X3)

# ╔═╡ 893db402-283f-4e3e-8bf7-c6f22e485efb
md"""
### An Example for a nonisometrically embedded Manifold

on the manifold ``\mathcal P(3)`` of symmetric positive definite matrices.
"""

# ╔═╡ 8494a0d6-dbf2-4eb0-a555-f00e446fbe38
md"""
The following function computes (half) the distance squared (with respect to the linear affine metric) on the manifold ``\mathcal P(3)`` to the identity, i.e. $I_3$. denoting the unit matrix we consider the function

```math
	G(q) = \frac{1}{2}d^2_{\mathcal P(3)}(q,I_3) = \lVert \operatorname{Log}(q) \rVert_F^2,
```
where $\operatorname{Log}$ denotes the matrix logarithm and ``\lVert \cdot \rVert_F`` is the Frobenius norm.
This can be computed for symmetric positive definite matrices by summing the squares of the ``\log``arithms of the eigenvalues of ``q`` and divide by two:
"""

# ╔═╡ c93eb2da-89df-4751-b086-62be604d41e6
G(q) = sum(log.(eigvals(Symmetric(q))) .^ 2) / 2

# ╔═╡ e2bf6f55-7235-4d75-8bee-a325434e32ad
md"""
We can also interpret this as a function on the space of matrices and apply the Euclidean finite differences machinery; in this way we can easily derive the Euclidean gradient. But when computing the Riemannian gradient, we have to change the representer (see again [`change_representer`](https://juliamanifolds.github.io/Manifolds.jl/latest/manifolds/metric.html#Manifolds.change_representer-Tuple{AbstractManifold,%20AbstractMetric,%20Any,%20Any})) after projecting onto the tangent space ``T_p\mathcal P(n)`` at ``p``.

Let's first define a point and the manifold ``N=\mathcal P(3)``.
"""

# ╔═╡ 153378ca-703d-4a84-bc63-22347399a160
rotM(α) = [1.0 0.0 0.0; 0.0 cos(α) sin(α); 0.0 -sin(α) cos(α)]

# ╔═╡ 699f0177-2c5b-434b-9eca-b6fc573e497f
q = rotM(π / 6) * [1.0 0.0 0.0; 0.0 2.0 0.0; 0.0 0.0 3.0] * transpose(rotM(π / 6))

# ╔═╡ 9b52d05c-4cba-4922-85a4-1a2a3c74823e
N = SymmetricPositiveDefinite(3)

# ╔═╡ cb3fe7aa-1262-48f2-9ebc-3e959c72a33e
is_point(N, q)

# ╔═╡ 13712c64-48fd-4f2a-9ee4-1949e51d316f
md"""We could first just compute the gradient using `FiniteDiff.jl`, but this yields the Euclidean gradient:"""

# ╔═╡ 64beb3dd-9507-4792-be02-ae1405704690
FiniteDiff.finite_difference_gradient(G, q)

# ╔═╡ 2be4f9e8-0331-44ac-839f-7bb71d9edef9
md"""Instead, we use the [`RiemannianProjectedBackend`](https://juliamanifolds.github.io/Manifolds.jl/latest/features/differentiation.html#Manifolds.RiemannianProjectionBackend) of `Manifolds.jl`, which in this case internally uses `FiniteDiff.jl` to compute a Euclidean gradient but then uses the conversion explained above to derive the Riemannian gradient.

We define this here again as a function `grad_G_FD` that could be used in the `Manopt.jl` framework within a gradient based optimisation.
"""

# ╔═╡ 6f1d748f-27ce-496b-8561-f16972da50cc
function grad_G_FD(N, q)
    return Manifolds.gradient(
        N, G, q, RiemannianProjectionBackend(Manifolds.FiniteDiffBackend())
    )
end

# ╔═╡ 7dd656ea-08de-4172-8a92-87ad2228ce69
G1 = grad_G_FD(N, q)

# ╔═╡ 219573d2-283f-456c-a5c3-fadd734fc157
md"""
Now, we can agaon compare this to the (known) solution of the gradient, namely the gradient of (a half) the distance suqared, i.e. ``G(q) = \frac{1}{2}d^2_{\mathcal P(3)}(q,I_3)`` is given by ``\operatorname{grad} G(q) = -\operatorname{log}_q I_3``, where ``\operatorname{log}`` is the [logarithmic map](https://juliamanifolds.github.io/Manifolds.jl/latest/manifolds/symmetricpositivedefinite.html#Base.log-Tuple{SymmetricPositiveDefinite,%20Vararg{Any,%20N}%20where%20N}) on the manifold.
"""

# ╔═╡ e28a2752-877c-4ab4-a253-8d26fa9a73c2
G2 = -log(N, q, Matrix{Float64}(I, 3, 3))

# ╔═╡ 25c65878-1be6-4fec-b65e-9c1741320a41
md"""Both terms agree up to ``1.2×10^{-10}``:"""

# ╔═╡ 9a66d4f3-508d-4285-9a93-df1323575202
norm(G1 - G2)

# ╔═╡ c07fb3d0-d12f-44d7-bcab-7a0d39e6af8d
isapprox(M, q, G1, G2; atol=2 * 1e-10)

# ╔═╡ f47c70b6-ca05-498f-9e10-58c3839ca427
md""" In this case we can not use `ReverseDiff.jl`, since it can not handle the `eigvals!` function that is called internally."""

# ╔═╡ 32d8d025-3993-4d31-9eea-3463e0af1c12
md"""
## Summary

This tutorial illustrates how to use tools from Euclidean spaces, finite differences or automatic differentiation, to compute gradients on Riemannian manifolds. The scheme allows to use _any_ differentiation framework within the embedding to derive a Riemannian gradient.
"""

# ╔═╡ 00000000-0000-0000-0000-000000000001
PLUTO_PROJECT_TOML_CONTENTS = """
[deps]
FiniteDiff = "6a86dc24-6348-571c-b903-95158fe2bd41"
LinearAlgebra = "37e2e46d-f89d-539d-b4ee-838fcccc9c8e"
Manifolds = "1cead3c2-87b3-11e9-0ccd-23c62b72b94e"
Manopt = "0fc0a36d-df90-57f3-8f93-d78a9fc72bb5"
Random = "9a3f8284-a2c9-5f02-9a11-845980a1fd5c"
ReverseDiff = "37e2e3b7-166d-5795-8a7a-e32c996b4267"

[compat]
FiniteDiff = "~2.8.1"
Manifolds = "~0.7.1"
Manopt = "~0.3.14"
ReverseDiff = "~1.10.0"
"""

# ╔═╡ 00000000-0000-0000-0000-000000000002
PLUTO_MANIFEST_TOML_CONTENTS = """
# This file is machine-generated - editing it directly is not advised

julia_version = "1.7.2"
manifest_format = "2.0"

[[deps.AbstractFFTs]]
deps = ["LinearAlgebra"]
git-tree-sha1 = "485ee0867925449198280d4af84bdb46a2a404d0"
uuid = "621f4979-c628-5d54-868e-fcf4e3e8185c"
version = "1.0.1"

[[deps.ArgTools]]
uuid = "0dad84c5-d112-42e6-8d28-ef12dabb789f"

[[deps.ArnoldiMethod]]
deps = ["LinearAlgebra", "Random", "StaticArrays"]
git-tree-sha1 = "62e51b39331de8911e4a7ff6f5aaf38a5f4cc0ae"
uuid = "ec485272-7323-5ecc-a04f-4719b315124d"
version = "0.2.0"

[[deps.ArrayInterface]]
deps = ["Compat", "IfElse", "LinearAlgebra", "Requires", "SparseArrays", "Static"]
git-tree-sha1 = "265b06e2b1f6a216e0e8f183d28e4d354eab3220"
uuid = "4fba245c-0d91-5ea0-9b3e-6abc04ee57a9"
version = "3.2.1"

[[deps.Artifacts]]
uuid = "56f22d72-fd6d-98f1-02f0-08ddc0907c33"

[[deps.Base64]]
uuid = "2a0f44e3-6c83-55bd-87e4-b1978d98bd5f"

[[deps.ChainRulesCore]]
deps = ["Compat", "LinearAlgebra", "SparseArrays"]
git-tree-sha1 = "f885e7e7c124f8c92650d61b9477b9ac2ee607dd"
uuid = "d360d2e6-b24c-11e9-a2a3-2a2ae2dbcce4"
version = "1.11.1"

[[deps.ChangesOfVariables]]
deps = ["LinearAlgebra", "Test"]
git-tree-sha1 = "9a1d594397670492219635b35a3d830b04730d62"
uuid = "9e997f8a-9a97-42d5-a9f1-ce6bfc15e2c0"
version = "0.1.1"

[[deps.ColorSchemes]]
deps = ["ColorTypes", "Colors", "FixedPointNumbers", "Random"]
git-tree-sha1 = "a851fec56cb73cfdf43762999ec72eff5b86882a"
uuid = "35d6a980-a343-548e-a6ea-1d62b119f2f4"
version = "3.15.0"

[[deps.ColorTypes]]
deps = ["FixedPointNumbers", "Random"]
git-tree-sha1 = "024fe24d83e4a5bf5fc80501a314ce0d1aa35597"
uuid = "3da002f7-5984-5a60-b8a6-cbb66c0b333f"
version = "0.11.0"

[[deps.Colors]]
deps = ["ColorTypes", "FixedPointNumbers", "Reexport"]
git-tree-sha1 = "417b0ed7b8b838aa6ca0a87aadf1bb9eb111ce40"
uuid = "5ae59095-9a9b-59fe-a467-6f913c188581"
version = "0.12.8"

[[deps.CommonSubexpressions]]
deps = ["MacroTools", "Test"]
git-tree-sha1 = "7b8a93dba8af7e3b42fecabf646260105ac373f7"
uuid = "bbf7d656-a473-5ed7-a52c-81e309532950"
version = "0.3.0"

[[deps.Compat]]
deps = ["Base64", "Dates", "DelimitedFiles", "Distributed", "InteractiveUtils", "LibGit2", "Libdl", "LinearAlgebra", "Markdown", "Mmap", "Pkg", "Printf", "REPL", "Random", "SHA", "Serialization", "SharedArrays", "Sockets", "SparseArrays", "Statistics", "Test", "UUIDs", "Unicode"]
git-tree-sha1 = "dce3e3fea680869eaa0b774b2e8343e9ff442313"
uuid = "34da2185-b29b-5c13-b0c7-acf172513d20"
version = "3.40.0"

[[deps.CompilerSupportLibraries_jll]]
deps = ["Artifacts", "Libdl"]
uuid = "e66e0078-7015-5450-92f7-15fbd957f2ae"

[[deps.CovarianceEstimation]]
deps = ["LinearAlgebra", "Statistics", "StatsBase"]
git-tree-sha1 = "bc3930158d2be029e90b7c40d1371c4f54fa04db"
uuid = "587fd27a-f159-11e8-2dae-1979310e6154"
version = "0.2.6"

[[deps.DataAPI]]
git-tree-sha1 = "cc70b17275652eb47bc9e5f81635981f13cea5c8"
uuid = "9a962f9c-6df0-11e9-0e5d-c546b8b5ee8a"
version = "1.9.0"

[[deps.DataStructures]]
deps = ["Compat", "InteractiveUtils", "OrderedCollections"]
git-tree-sha1 = "7d9d316f04214f7efdbb6398d545446e246eff02"
uuid = "864edb3b-99cc-5e75-8d2d-829cb0a9cfe8"
version = "0.18.10"

[[deps.Dates]]
deps = ["Printf"]
uuid = "ade2ca70-3891-5945-98fb-dc099432e06a"

[[deps.DelimitedFiles]]
deps = ["Mmap"]
uuid = "8bb1440f-4735-579b-a4ab-409b98df4dab"

[[deps.DensityInterface]]
deps = ["InverseFunctions", "Test"]
git-tree-sha1 = "80c3e8639e3353e5d2912fb3a1916b8455e2494b"
uuid = "b429d917-457f-4dbc-8f4c-0cc954292b1d"
version = "0.4.0"

[[deps.DiffResults]]
deps = ["StaticArrays"]
git-tree-sha1 = "c18e98cba888c6c25d1c3b048e4b3380ca956805"
uuid = "163ba53b-c6d8-5494-b064-1a9d43ac40c5"
version = "1.0.3"

[[deps.DiffRules]]
deps = ["LogExpFunctions", "NaNMath", "Random", "SpecialFunctions"]
git-tree-sha1 = "d8f468c5cd4d94e86816603f7d18ece910b4aaf1"
uuid = "b552c78f-8df3-52c6-915a-8e097449b14b"
version = "1.5.0"

[[deps.Distributed]]
deps = ["Random", "Serialization", "Sockets"]
uuid = "8ba89e20-285c-5b6f-9357-94700520ee1b"

[[deps.Distributions]]
deps = ["ChainRulesCore", "DensityInterface", "FillArrays", "LinearAlgebra", "PDMats", "Printf", "QuadGK", "Random", "SparseArrays", "SpecialFunctions", "Statistics", "StatsBase", "StatsFuns", "Test"]
git-tree-sha1 = "7f3bec11f4bcd01bc1f507ebce5eadf1b0a78f47"
uuid = "31c24e10-a181-5473-b8eb-7969acd0382f"
version = "0.25.34"

[[deps.DocStringExtensions]]
deps = ["LibGit2"]
git-tree-sha1 = "b19534d1895d702889b219c382a6e18010797f0b"
uuid = "ffbed154-4ef7-542d-bbb7-c09d3a79fcae"
version = "0.8.6"

[[deps.Downloads]]
deps = ["ArgTools", "LibCURL", "NetworkOptions"]
uuid = "f43a241f-c20a-4ad4-852c-f6b1247861c6"

[[deps.Einsum]]
deps = ["Compat"]
git-tree-sha1 = "4a6b3eee0161c89700b6c1949feae8b851da5494"
uuid = "b7d42ee7-0b51-5a75-98ca-779d3107e4c0"
version = "0.4.1"

[[deps.FillArrays]]
deps = ["LinearAlgebra", "Random", "SparseArrays", "Statistics"]
git-tree-sha1 = "8756f9935b7ccc9064c6eef0bff0ad643df733a3"
uuid = "1a297f60-69ca-5386-bcde-b61e274b549b"
version = "0.12.7"

[[deps.FiniteDiff]]
deps = ["ArrayInterface", "LinearAlgebra", "Requires", "SparseArrays", "StaticArrays"]
git-tree-sha1 = "8b3c09b56acaf3c0e581c66638b85c8650ee9dca"
uuid = "6a86dc24-6348-571c-b903-95158fe2bd41"
version = "2.8.1"

[[deps.FixedPointNumbers]]
deps = ["Statistics"]
git-tree-sha1 = "335bfdceacc84c5cdf16aadc768aa5ddfc5383cc"
uuid = "53c48c17-4a7d-5ca2-90c5-79b7896eea93"
version = "0.8.4"

[[deps.ForwardDiff]]
deps = ["CommonSubexpressions", "DiffResults", "DiffRules", "LinearAlgebra", "LogExpFunctions", "NaNMath", "Preferences", "Printf", "Random", "SpecialFunctions", "StaticArrays"]
git-tree-sha1 = "6406b5112809c08b1baa5703ad274e1dded0652f"
uuid = "f6369f11-7733-5829-9624-2563aa707210"
version = "0.10.23"

[[deps.FunctionWrappers]]
git-tree-sha1 = "241552bc2209f0fa068b6415b1942cc0aa486bcc"
uuid = "069b7b12-0de2-55c6-9aab-29f3d0a68a2e"
version = "1.1.2"

[[deps.Graphs]]
deps = ["ArnoldiMethod", "DataStructures", "Distributed", "Inflate", "LinearAlgebra", "Random", "SharedArrays", "SimpleTraits", "SparseArrays", "Statistics"]
git-tree-sha1 = "92243c07e786ea3458532e199eb3feee0e7e08eb"
uuid = "86223c79-3864-5bf0-83f7-82e725a168b6"
version = "1.4.1"

[[deps.HybridArrays]]
deps = ["LinearAlgebra", "Requires", "StaticArrays"]
git-tree-sha1 = "c1d5b1dcdf2140644e1c6beb9ca09fbed601c241"
uuid = "1baab800-613f-4b0a-84e4-9cd3431bfbb9"
version = "0.4.9"

[[deps.IfElse]]
git-tree-sha1 = "debdd00ffef04665ccbb3e150747a77560e8fad1"
uuid = "615f187c-cbe4-4ef1-ba3b-2fcf58d6d173"
version = "0.1.1"

[[deps.Inflate]]
git-tree-sha1 = "f5fc07d4e706b84f72d54eedcc1c13d92fb0871c"
uuid = "d25df0c9-e2be-5dd7-82c8-3ad0b3e990b9"
version = "0.1.2"

[[deps.InteractiveUtils]]
deps = ["Markdown"]
uuid = "b77e0a4c-d291-57a0-90e8-8db25a27a240"

[[deps.InverseFunctions]]
deps = ["Test"]
git-tree-sha1 = "a7254c0acd8e62f1ac75ad24d5db43f5f19f3c65"
uuid = "3587e190-3f89-42d0-90ee-14403ec27112"
version = "0.1.2"

[[deps.IrrationalConstants]]
git-tree-sha1 = "7fd44fd4ff43fc60815f8e764c0f352b83c49151"
uuid = "92d709cd-6900-40b7-9082-c6be49f344b6"
version = "0.1.1"

[[deps.JLLWrappers]]
deps = ["Preferences"]
git-tree-sha1 = "642a199af8b68253517b80bd3bfd17eb4e84df6e"
uuid = "692b3bcd-3c85-4b1f-b108-f13ce0eb3210"
version = "1.3.0"

[[deps.Kronecker]]
deps = ["LinearAlgebra", "NamedDims", "SparseArrays", "StatsBase"]
git-tree-sha1 = "a51f46415c844dee694cb8b20a3fcbe6dba342c2"
uuid = "2c470bb0-bcc8-11e8-3dad-c9649493f05e"
version = "0.5.1"

[[deps.LibCURL]]
deps = ["LibCURL_jll", "MozillaCACerts_jll"]
uuid = "b27032c2-a3e7-50c8-80cd-2d36dbcbfd21"

[[deps.LibCURL_jll]]
deps = ["Artifacts", "LibSSH2_jll", "Libdl", "MbedTLS_jll", "Zlib_jll", "nghttp2_jll"]
uuid = "deac9b47-8bc7-5906-a0fe-35ac56dc84c0"

[[deps.LibGit2]]
deps = ["Base64", "NetworkOptions", "Printf", "SHA"]
uuid = "76f85450-5226-5b5a-8eaa-529ad045b433"

[[deps.LibSSH2_jll]]
deps = ["Artifacts", "Libdl", "MbedTLS_jll"]
uuid = "29816b5a-b9ab-546f-933c-edad1886dfa8"

[[deps.Libdl]]
uuid = "8f399da3-3557-5675-b5ff-fb832c97cbdb"

[[deps.LinearAlgebra]]
deps = ["Libdl", "libblastrampoline_jll"]
uuid = "37e2e46d-f89d-539d-b4ee-838fcccc9c8e"

[[deps.LogExpFunctions]]
deps = ["ChainRulesCore", "ChangesOfVariables", "DocStringExtensions", "InverseFunctions", "IrrationalConstants", "LinearAlgebra"]
git-tree-sha1 = "be9eef9f9d78cecb6f262f3c10da151a6c5ab827"
uuid = "2ab3a3ac-af41-5b50-aa03-7779005ae688"
version = "0.3.5"

[[deps.Logging]]
uuid = "56ddb016-857b-54e1-b83d-db4d58db5568"

[[deps.MacroTools]]
deps = ["Markdown", "Random"]
git-tree-sha1 = "3d3e902b31198a27340d0bf00d6ac452866021cf"
uuid = "1914dd2f-81c6-5fcd-8719-6d5c9610ff09"
version = "0.5.9"

[[deps.Manifolds]]
deps = ["Colors", "Distributions", "Einsum", "Graphs", "HybridArrays", "Kronecker", "LinearAlgebra", "ManifoldsBase", "Markdown", "Random", "RecipesBase", "RecursiveArrayTools", "Requires", "SimpleWeightedGraphs", "SpecialFunctions", "StaticArrays", "Statistics", "StatsBase"]
git-tree-sha1 = "3811935fd2549b0f5f9b365d6e7173fcdb98ec9a"
uuid = "1cead3c2-87b3-11e9-0ccd-23c62b72b94e"
version = "0.7.1"

[[deps.ManifoldsBase]]
deps = ["LinearAlgebra", "Markdown"]
git-tree-sha1 = "77a5949567437d185ee929c405e3c6c0768118ea"
uuid = "3362f125-f0bb-47a3-aa74-596ffd7ef2fb"
version = "0.12.9"

[[deps.Manopt]]
deps = ["ColorSchemes", "ColorTypes", "Colors", "DataStructures", "Dates", "LinearAlgebra", "ManifoldsBase", "Markdown", "Random", "Requires", "SparseArrays", "StaticArrays", "Statistics", "Test"]
git-tree-sha1 = "e87c818e19f79444fff1c77880cdb43b51974dfe"
uuid = "0fc0a36d-df90-57f3-8f93-d78a9fc72bb5"
version = "0.3.14"

[[deps.Markdown]]
deps = ["Base64"]
uuid = "d6f4376e-aef5-505a-96c1-9c027394607a"

[[deps.MbedTLS_jll]]
deps = ["Artifacts", "Libdl"]
uuid = "c8ffd9c3-330d-5841-b78e-0817d7145fa1"

[[deps.Missings]]
deps = ["DataAPI"]
git-tree-sha1 = "bf210ce90b6c9eed32d25dbcae1ebc565df2687f"
uuid = "e1d29d7a-bbdc-5cf2-9ac0-f12de2c33e28"
version = "1.0.2"

[[deps.Mmap]]
uuid = "a63ad114-7e13-5084-954f-fe012c677804"

[[deps.MozillaCACerts_jll]]
uuid = "14a3606d-f60d-562e-9121-12d972cd8159"

[[deps.NaNMath]]
git-tree-sha1 = "bfe47e760d60b82b66b61d2d44128b62e3a369fb"
uuid = "77ba4419-2d1f-58cd-9bb1-8ffee604a2e3"
version = "0.3.5"

[[deps.NamedDims]]
deps = ["AbstractFFTs", "ChainRulesCore", "CovarianceEstimation", "LinearAlgebra", "Pkg", "Requires", "Statistics"]
git-tree-sha1 = "4f34e3ff2fa7f2a1c03fb2c4fdd637380d760bbc"
uuid = "356022a1-0364-5f58-8944-0da4b18d706f"
version = "0.2.42"

[[deps.NetworkOptions]]
uuid = "ca575930-c2e3-43a9-ace4-1e988b2c1908"

[[deps.OpenBLAS_jll]]
deps = ["Artifacts", "CompilerSupportLibraries_jll", "Libdl"]
uuid = "4536629a-c528-5b80-bd46-f80d51c5b363"

[[deps.OpenLibm_jll]]
deps = ["Artifacts", "Libdl"]
uuid = "05823500-19ac-5b8b-9628-191a04bc5112"

[[deps.OpenSpecFun_jll]]
deps = ["Artifacts", "CompilerSupportLibraries_jll", "JLLWrappers", "Libdl", "Pkg"]
git-tree-sha1 = "13652491f6856acfd2db29360e1bbcd4565d04f1"
uuid = "efe28fd5-8261-553b-a9e1-b2916fc3738e"
version = "0.5.5+0"

[[deps.OrderedCollections]]
git-tree-sha1 = "85f8e6578bf1f9ee0d11e7bb1b1456435479d47c"
uuid = "bac558e1-5e72-5ebc-8fee-abe8a469f55d"
version = "1.4.1"

[[deps.PDMats]]
deps = ["LinearAlgebra", "SparseArrays", "SuiteSparse"]
git-tree-sha1 = "ee26b350276c51697c9c2d88a072b339f9f03d73"
uuid = "90014a1f-27ba-587c-ab20-58faa44d9150"
version = "0.11.5"

[[deps.Pkg]]
deps = ["Artifacts", "Dates", "Downloads", "LibGit2", "Libdl", "Logging", "Markdown", "Printf", "REPL", "Random", "SHA", "Serialization", "TOML", "Tar", "UUIDs", "p7zip_jll"]
uuid = "44cfe95a-1eb2-52ea-b672-e2afdf69b78f"

[[deps.Preferences]]
deps = ["TOML"]
git-tree-sha1 = "00cfd92944ca9c760982747e9a1d0d5d86ab1e5a"
uuid = "21216c6a-2e73-6563-6e65-726566657250"
version = "1.2.2"

[[deps.Printf]]
deps = ["Unicode"]
uuid = "de0858da-6303-5e67-8744-51eddeeeb8d7"

[[deps.QuadGK]]
deps = ["DataStructures", "LinearAlgebra"]
git-tree-sha1 = "78aadffb3efd2155af139781b8a8df1ef279ea39"
uuid = "1fd47b50-473d-5c70-9696-f719f8f3bcdc"
version = "2.4.2"

[[deps.REPL]]
deps = ["InteractiveUtils", "Markdown", "Sockets", "Unicode"]
uuid = "3fa0cd96-eef1-5676-8a61-b3b8758bbffb"

[[deps.Random]]
deps = ["SHA", "Serialization"]
uuid = "9a3f8284-a2c9-5f02-9a11-845980a1fd5c"

[[deps.RecipesBase]]
git-tree-sha1 = "6bf3f380ff52ce0832ddd3a2a7b9538ed1bcca7d"
uuid = "3cdcf5f2-1ef4-517c-9805-6587b60abb01"
version = "1.2.1"

[[deps.RecursiveArrayTools]]
deps = ["ArrayInterface", "ChainRulesCore", "DocStringExtensions", "FillArrays", "LinearAlgebra", "RecipesBase", "Requires", "StaticArrays", "Statistics", "ZygoteRules"]
git-tree-sha1 = "c944fa4adbb47be43376359811c0a14757bdc8a8"
uuid = "731186ca-8d62-57ce-b412-fbd966d074cd"
version = "2.20.0"

[[deps.Reexport]]
git-tree-sha1 = "45e428421666073eab6f2da5c9d310d99bb12f9b"
uuid = "189a3867-3050-52da-a836-e630ba90ab69"
version = "1.2.2"

[[deps.Requires]]
deps = ["UUIDs"]
git-tree-sha1 = "4036a3bd08ac7e968e27c203d45f5fff15020621"
uuid = "ae029012-a4dd-5104-9daa-d747884805df"
version = "1.1.3"

[[deps.ReverseDiff]]
deps = ["ChainRulesCore", "DiffResults", "DiffRules", "ForwardDiff", "FunctionWrappers", "LinearAlgebra", "MacroTools", "NaNMath", "Random", "SpecialFunctions", "StaticArrays", "Statistics"]
git-tree-sha1 = "14b09b7d28378e6e8be334edc0ade781b5c65e85"
uuid = "37e2e3b7-166d-5795-8a7a-e32c996b4267"
version = "1.10.0"

[[deps.Rmath]]
deps = ["Random", "Rmath_jll"]
git-tree-sha1 = "bf3188feca147ce108c76ad82c2792c57abe7b1f"
uuid = "79098fc4-a85e-5d69-aa6a-4863f24498fa"
version = "0.7.0"

[[deps.Rmath_jll]]
deps = ["Artifacts", "JLLWrappers", "Libdl", "Pkg"]
git-tree-sha1 = "68db32dff12bb6127bac73c209881191bf0efbb7"
uuid = "f50d1b31-88e8-58de-be2c-1cc44531875f"
version = "0.3.0+0"

[[deps.SHA]]
uuid = "ea8e919c-243c-51af-8825-aaa63cd721ce"

[[deps.Serialization]]
uuid = "9e88b42a-f829-5b0c-bbe9-9e923198166b"

[[deps.SharedArrays]]
deps = ["Distributed", "Mmap", "Random", "Serialization"]
uuid = "1a1011a3-84de-559e-8e89-a11a2f7dc383"

[[deps.SimpleTraits]]
deps = ["InteractiveUtils", "MacroTools"]
git-tree-sha1 = "5d7e3f4e11935503d3ecaf7186eac40602e7d231"
uuid = "699a6c99-e7fa-54fc-8d76-47d257e15c1d"
version = "0.9.4"

[[deps.SimpleWeightedGraphs]]
deps = ["Graphs", "LinearAlgebra", "Markdown", "SparseArrays", "Test"]
git-tree-sha1 = "a6f404cc44d3d3b28c793ec0eb59af709d827e4e"
uuid = "47aef6b3-ad0c-573a-a1e2-d07658019622"
version = "1.2.1"

[[deps.Sockets]]
uuid = "6462fe0b-24de-5631-8697-dd941f90decc"

[[deps.SortingAlgorithms]]
deps = ["DataStructures"]
git-tree-sha1 = "b3363d7460f7d098ca0912c69b082f75625d7508"
uuid = "a2af1166-a08f-5f64-846c-94a0d3cef48c"
version = "1.0.1"

[[deps.SparseArrays]]
deps = ["LinearAlgebra", "Random"]
uuid = "2f01184e-e22b-5df5-ae63-d93ebab69eaf"

[[deps.SpecialFunctions]]
deps = ["ChainRulesCore", "IrrationalConstants", "LogExpFunctions", "OpenLibm_jll", "OpenSpecFun_jll"]
git-tree-sha1 = "f0bccf98e16759818ffc5d97ac3ebf87eb950150"
uuid = "276daf66-3868-5448-9aa4-cd146d93841b"
version = "1.8.1"

[[deps.Static]]
deps = ["IfElse"]
git-tree-sha1 = "e7bc80dc93f50857a5d1e3c8121495852f407e6a"
uuid = "aedffcd0-7271-4cad-89d0-dc628f76c6d3"
version = "0.4.0"

[[deps.StaticArrays]]
deps = ["LinearAlgebra", "Random", "Statistics"]
git-tree-sha1 = "3c76dde64d03699e074ac02eb2e8ba8254d428da"
uuid = "90137ffa-7385-5640-81b9-e52037218182"
version = "1.2.13"

[[deps.Statistics]]
deps = ["LinearAlgebra", "SparseArrays"]
uuid = "10745b16-79ce-11e8-11f9-7d13ad32a3b2"

[[deps.StatsAPI]]
git-tree-sha1 = "0f2aa8e32d511f758a2ce49208181f7733a0936a"
uuid = "82ae8749-77ed-4fe6-ae5f-f523153014b0"
version = "1.1.0"

[[deps.StatsBase]]
deps = ["DataAPI", "DataStructures", "LinearAlgebra", "LogExpFunctions", "Missings", "Printf", "Random", "SortingAlgorithms", "SparseArrays", "Statistics", "StatsAPI"]
git-tree-sha1 = "2bb0cb32026a66037360606510fca5984ccc6b75"
uuid = "2913bbd2-ae8a-5f71-8c99-4fb6c76f3a91"
version = "0.33.13"

[[deps.StatsFuns]]
deps = ["ChainRulesCore", "InverseFunctions", "IrrationalConstants", "LogExpFunctions", "Reexport", "Rmath", "SpecialFunctions"]
git-tree-sha1 = "bedb3e17cc1d94ce0e6e66d3afa47157978ba404"
uuid = "4c63d2b9-4356-54db-8cca-17b64c39e42c"
version = "0.9.14"

[[deps.SuiteSparse]]
deps = ["Libdl", "LinearAlgebra", "Serialization", "SparseArrays"]
uuid = "4607b0f0-06f3-5cda-b6b1-a6196a1729e9"

[[deps.TOML]]
deps = ["Dates"]
uuid = "fa267f1f-6049-4f14-aa54-33bafae1ed76"

[[deps.Tar]]
deps = ["ArgTools", "SHA"]
uuid = "a4e569a6-e804-4fa4-b0f3-eef7a1d5b13e"

[[deps.Test]]
deps = ["InteractiveUtils", "Logging", "Random", "Serialization"]
uuid = "8dfed614-e22c-5e08-85e1-65c5234f0b40"

[[deps.UUIDs]]
deps = ["Random", "SHA"]
uuid = "cf7118a7-6976-5b1a-9a39-7adc72f591a4"

[[deps.Unicode]]
uuid = "4ec0a83e-493e-50e2-b9ac-8f72acf5a8f5"

[[deps.Zlib_jll]]
deps = ["Libdl"]
uuid = "83775a58-1f1d-513f-b197-d71354ab007a"

[[deps.ZygoteRules]]
deps = ["MacroTools"]
git-tree-sha1 = "8c1a8e4dfacb1fd631745552c8db35d0deb09ea0"
uuid = "700de1a5-db45-46bc-99cf-38207098b444"
version = "0.2.2"

[[deps.libblastrampoline_jll]]
deps = ["Artifacts", "Libdl", "OpenBLAS_jll"]
uuid = "8e850b90-86db-534c-a0d3-1478176c7d93"

[[deps.nghttp2_jll]]
deps = ["Artifacts", "Libdl"]
uuid = "8e850ede-7688-5339-a07c-302acd2aaf8d"

[[deps.p7zip_jll]]
deps = ["Artifacts", "Libdl"]
uuid = "3f19e933-33d8-53b3-aaab-bd5110c3b7a0"
"""

# ╔═╡ Cell order:
# ╟─0213d26a-18ac-11ec-03fd-ada5992bcea8
# ╟─f3bc91ee-5871-4cba-ac89-190deb71ad0f
# ╟─d9be6c2f-65fd-4685-9005-da22bf985e28
# ╠═856f336c-e232-4f1f-b1ac-759b4558acd1
# ╠═b0769dfa-28cf-440e-9ba2-1ef488f171a9
# ╟─18d7459f-eed6-489b-a096-ac77ccd781af
# ╟─a3df142e-94df-48d2-be08-d1f1f3854c76
# ╟─9a030ac6-1f44-4fa6-8bc9-1c0278e97fe2
# ╠═19747159-d383-4547-9315-0ed2494904a6
# ╠═41c204dd-6e4e-4a70-8f06-209a469e0680
# ╠═2e33de5e-ffaa-422a-91d9-61f588ed1211
# ╟─bbd9a010-1981-45b3-bf7d-c04bcd2c2128
# ╠═08456b40-74ec-4319-93e7-130b5cf70ac3
# ╠═12327b62-7e79-4381-b6a7-f85b08a8251b
# ╠═07f9a630-e53d-45ea-b109-3d4de190723d
# ╟─8e5f677d-dafa-49b9-b678-3f129be31dcf
# ╟─77769eab-54dd-41dc-8125-0382e5ef0bf1
# ╟─57cda07f-e432-46af-b771-5e5a3067feac
# ╠═c3f3aeba-2849-4715-94e2-0c44613a2ce9
# ╟─786fce04-53ef-448d-9657-31208b35fb7e
# ╠═c1341fef-adec-4574-a642-a1a8a9c1fee5
# ╟─0818a62f-1bef-44f7-a33f-1ab0054e853c
# ╠═89cd6b4b-f9ef-47ac-afd3-cf9aacf43256
# ╠═7c5a8a17-6f63-4587-a94a-6936bdd3cec6
# ╠═b3e7f57f-d87a-47c5-b8ad-48b6d205fa73
# ╟─893db402-283f-4e3e-8bf7-c6f22e485efb
# ╟─8494a0d6-dbf2-4eb0-a555-f00e446fbe38
# ╠═c93eb2da-89df-4751-b086-62be604d41e6
# ╟─e2bf6f55-7235-4d75-8bee-a325434e32ad
# ╠═153378ca-703d-4a84-bc63-22347399a160
# ╠═699f0177-2c5b-434b-9eca-b6fc573e497f
# ╠═9b52d05c-4cba-4922-85a4-1a2a3c74823e
# ╠═cb3fe7aa-1262-48f2-9ebc-3e959c72a33e
# ╟─13712c64-48fd-4f2a-9ee4-1949e51d316f
# ╠═64beb3dd-9507-4792-be02-ae1405704690
# ╟─2be4f9e8-0331-44ac-839f-7bb71d9edef9
# ╠═6f1d748f-27ce-496b-8561-f16972da50cc
# ╠═7dd656ea-08de-4172-8a92-87ad2228ce69
# ╟─219573d2-283f-456c-a5c3-fadd734fc157
# ╠═e28a2752-877c-4ab4-a253-8d26fa9a73c2
# ╟─25c65878-1be6-4fec-b65e-9c1741320a41
# ╠═9a66d4f3-508d-4285-9a93-df1323575202
# ╠═c07fb3d0-d12f-44d7-bcab-7a0d39e6af8d
# ╟─f47c70b6-ca05-498f-9e10-58c3839ca427
# ╟─32d8d025-3993-4d31-9eea-3463e0af1c12
# ╟─00000000-0000-0000-0000-000000000001
# ╟─00000000-0000-0000-0000-000000000002<|MERGE_RESOLUTION|>--- conflicted
+++ resolved
@@ -1,9 +1,5 @@
 ### A Pluto.jl notebook ###
-<<<<<<< HEAD
-# v0.18.1
-=======
 # v0.18.4
->>>>>>> 16058660
 
 using Markdown
 using InteractiveUtils
