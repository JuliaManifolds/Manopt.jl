--- conflicted
+++ resolved
@@ -1,25 +1,5 @@
 using Aqua, Manopt, Test
 
 @testset "Aqua.jl" begin
-<<<<<<< HEAD
-    Aqua.test_all(Manopt; ambiguities=(exclude=[
-    #Manopt.truncated_conjugate_gradient_descent!, # will be fixed by removing deprecated methods
-], broken=false))
-=======
-    Aqua.test_all(
-        Manopt;
-        ambiguities=(
-            exclude=[#For now: exclude some high-level functions, since in their
-                # different call schemes some ambiguities appear
-                # These should be carefully checked -> see also https://github.com/JuliaManifolds/Manopt.jl/issues/381
-                Manopt.truncated_conjugate_gradient_descent, # ambiguity corresponds a problem with p and the Hessian and both being positional
-                Manopt.difference_of_convex_proximal_point, # should be fixed
-                Manopt.particle_swarm, # should be fixed
-                Manopt.stochastic_gradient_descent, # should be fixed
-                Manopt.truncated_conjugate_gradient_descent!, # should be fixed when removing deprecated methods
-            ],
-            broken=false,
-        ),
-    )
->>>>>>> 2943e0d7
+    Aqua.test_all(Manopt, broken=false)
 end