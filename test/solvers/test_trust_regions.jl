--- conflicted
+++ resolved
@@ -93,18 +93,6 @@
             M, f, rgrad, rhess, p, X; trust_region_radius=0.5
         )
         @test Y != X
-<<<<<<< HEAD
-        Y2 = truncated_conjugate_gradient_descent( # with approximate Hessian
-            M,
-            f,
-            rgrad,
-            p,
-            X;
-            trust_region_radius=0.5,
-        )
-        @test_broken isapprox(M, p, Y, Y2)
-=======
->>>>>>> 02d06d18
         # random point -> different result
         Y2 = truncated_conjugate_gradient_descent( #random point and vector
             M,
