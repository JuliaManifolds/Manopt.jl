s = joinpath(@__DIR__, "..", "ManoptTestSuite.jl")
!(s in LOAD_PATH) && (push!(LOAD_PATH, s))

using Manopt, Manifolds, Test, ManifoldDiff, ManoptTestSuite

@testset "The Proximal Gradient Method" begin
    M = Hyperbolic(2)
    p = [0.0, 0.0, 1.0]
    p0 = [1.0, 0.0, √2]
    pgms = ProximalGradientMethodState(
        M;
        p=p0,
        stepsize=Manopt.ProximalGradientMethodBacktrackingStepsize(
            M; initial_stepsize=1.0, strategy=:convex
        ),
        stopping_criterion=StopAfterIteration(200),
    )
    @test get_iterate(pgms) == p0

    pgms.X = [1.0, 0.0, 0.0]
    @testset "Special Stopping Criterion" begin
        sc1 = StopWhenGradientMappingNormLess(1e-8)
        @test startswith(repr(sc1), "StopWhenGradientMappingNormLess(1.0e-8)\n")
        @test get_reason(sc1) == ""
        # Trigger manually
        sc1.at_iteration = 2
        @test length(get_reason(sc1)) > 0
    end
    @testset "Proximal Gradient Backtracking" begin
        pgb = Manopt.ProximalGradientMethodBacktrackingStepsize(M)
        @test get_initial_stepsize(pgb) == 1.0
        @test startswith(repr(pgb), "ProximalGradientMethodBacktrackingStepsize(;\n")
    end
    @testset "Allocating Evaluation" begin
        g(M, q) = distance(M, q, p)^2
        grad_g(M, q) = -2 * log(M, q, p)
        h(M, q) = distance(M, q, p)
        prox_h(M, λ, q) = ManifoldDiff.prox_distance(M, λ, p, q, 1)
        f(M, q) = g(M, q) + h(M, q)
        ob = ManifoldProximalGradientObjective(f, g, grad_g, prox_h)
        mp = DefaultManoptProblem(M, ob)
        X = zero_vector(M, p)
        Y = get_gradient(mp, p)
        get_gradient!(mp, X, p)
        @test isapprox(M, p, X, Y)
        # @test_throws Error 
        oR = solve!(mp, pgms)
        # xHat = get_solver_result(oR)
        # Check Fallbacks of Problem
        @test get_cost(mp, p) == 0.0
        @test get_cost_smooth(M, ob, p) == g(M, p)
        @test norm(M, p, get_gradient(mp, p)) == 0
        @test_throws MethodError get_gradient(mp, 1.0, pgms.p)
        @test_throws MethodError get_proximal_map(mp, 1.0, pgms.p, 1)
        pgm = proximal_gradient_method(
            M,
            f,
            g,
            grad_g,
            p0;
            prox_nonsmooth=prox_h,
            stopping_criterion=StopAfterIteration(10),
            return_state=true,
            debug=[],
            stepsize=ProximalGradientMethodBacktracking(;
                initial_stepsize=1.0, strategy=:convex
            ),
        )
        p_star2 = get_solver_result(pgm)
        @test f(M, p_star2) <= f(M, p0)
        set_iterate!(pgm, M, p)
        @test get_iterate(pgm) == p
        @test pgm.last_stepsize ≤ 1.0
        st = Manopt.ProximalGradientMethodBacktrackingStepsize(
            M; initial_stepsize=1.0, strategy=:convex, stop_when_stepsize_less=2.0
        )
        @test_logs (:warn,) st(mp, pgms, 1)
<<<<<<< HEAD
        @test get_initial_stepsize(st) == 1.0
        pr = prox_h(M, 1.0, p0)
        @test get_proximal_map(M, ob, 1.0, p0) == pr
        # Test subsolver with subgradient
        ∂h(M, q) = ManifoldDiff.subgrad_distance(M, p, q, 1; atol=1e-8)
        # pgnc = ProximalGradientNonsmoothCost(h, 0.1, p)
        # pgng = ProximalGradientNonsmoothSubgradient(∂h, 0.1, p)
        # sub_ob = ManifoldSubgradientObjective(pgnc, pgng)
        # sub_problem = DefaultManoptProblem(M, sub_ob)
        # sub_state = SubGradientMethodState(
        #     M; 
        #     p=p0, 
        #     stepsize=Manopt.DecreasingStepsize(
        #         M; 
        #         exponent=1, factor=1, subtrahend=0, length=1, shift=0, type=:absolute
        #     ),
        #     stopping_criterion=StopWhenAny(
        #         StopAfterIteration(10),
        #         StopWhenSubgradientNormLess(1e-8),
        #     ),
        # )
        sub_pgm = proximal_gradient_method(
            M,
            f,
            g,
            grad_g,
            p0;
            cost_nonsmooth=h,
            subgradient_nonsmooth=∂h,
            stopping_criterion=StopAfterIteration(10),
        )
=======

        # prox pass through with dummy objective deco
        dob = ManoptTestSuite.DummyDecoratedObjective(ob)
        @test get_proximal_map(M, ob, 0.1, p) == get_proximal_map(M, dob, 0.1, p)
        q1 = copy(M, p)
        q2 = copy(M, p)
        get_proximal_map!(M, q1, ob, 0.1, p)
        get_proximal_map!(M, q2, dob, 0.1, p)
        @test q1 == q2

        # Acceleration
        pgma = Manopt.ProximalGradientMethodAcceleration(M; p=copy(M, p0))
        # Since this is experimental, we for now just check that it does not error,
        # but we can not yet verify the result
        pgma(mp, pgms2, 1)
        @test startswith(repr(pgma), "ProximalGradientMethodAcceleration with parameters\n")
>>>>>>> dbe9e267
    end
    @testset "Inplace Evaluation" begin
        g(M, q) = distance(M, q, p)^2
        function grad_g!(M, X, q)
            X .= -2 * log(M, q, p)
            return X
        end
        h(M, q) = distance(M, q, p)
        prox_h!(M, a, λ, q) = ManifoldDiff.prox_distance!(M, a, λ, p, q, 1)
        f(M, q) = g(M, q) + h(M, q)
        ieob = ManifoldProximalGradientObjective(
            f, g, grad_g!, prox_h!; evaluation=InplaceEvaluation()
        )
        mp = DefaultManoptProblem(M, ieob)
        X = zero_vector(M, p)
        Y = get_gradient(mp, p)
        get_gradient!(mp, X, p)
        @test isapprox(M, p, X, Y)
        sr = solve!(mp, pgms)
        xHat = get_solver_result(sr)
        # Test Fallbacks of Problem
        @test get_cost(mp, p) == 0.0
        @test norm(M, p, get_gradient(mp, p)) == 0
        @test_throws MethodError get_gradient(mp, 1.0, pgms.p)
        @test isapprox(M, get_proximal_map(mp, 1.0, pgms.p), pgms.p)
        s2 = proximal_gradient_method(
            M,
            f,
            g,
            grad_g!,
            copy(p0);
            prox_nonsmooth=prox_h!,
            stepsize=ProximalGradientMethodBacktracking(;
                initial_stepsize=1.0, strategy=:convex
            ),
            stopping_criterion=StopAfterIteration(200),
            evaluation=InplaceEvaluation(),
            return_state=true,
            debug=[],
        )
        p_star2 = get_solver_result(s2)
        @test f(M, p_star2) <= f(M, p0)
        a = copy(p0)
        prox_h!(M, a, 1.0, p)
        @test get_proximal_map(M, ieob, 1.0, p) == a
    end
    @testset "A mean run" begin
        M = Sphere(2)
        p1 = [1.0, 0.0, 0.0]
        p2 = 1 / sqrt(2) .* [1.0, 1.0, 0.0]
        p3 = 1 / sqrt(2) .* [1.0, 0.0, 1.0]
        data = [p1, p2, p3]
        f(M, p) = sum(1 / 2length(data) * distance(M, p, di)^2 for di in data)
        g(M, p) = f(M, p)
        grad_g(M, p) = sum(
            1 / length(data) *
            ManifoldDiff.subgrad_distance.(Ref(M), data, Ref(p), 2; atol=1e-8),
        )
        h(M, p) = 0
        prox_h(M, λ, p) = p
        p0 = p1
        pbm_s = proximal_gradient_method(
            M, f, g, grad_g; prox_nonsmooth=prox_h, return_state=true
        )
        @test startswith(
            repr(pbm_s), "# Solver state for `Manopt.jl`s Proximal Gradient Method\n"
        )
        q = get_solver_result(pbm_s)
        # with default parameters for both median and proximal gradient, this is not very precise
        m = mean(M, data)
        @test distance(M, q, m) < 2 * 1e-2
        p_size = copy(p0)
        function grad_g!(M, X, p)
            X = sum(
                1 / length(data) *
                ManifoldDiff.subgrad_distance.(Ref(M), data, Ref(p), 2; atol=1e-8),
            )
            return X
        end
        function prox_h!(M, a, λ, p)
            copyto!(M, a, p)
            return a
        end
        # Cover acceleration
        proximal_gradient_method!(
            M,
            f,
            g,
            grad_g!,
            p_size;
            prox_nonsmooth=prox_h!,
            acceleration=Manopt.ProximalGradientMethodAcceleration(M; p=p_size),
            evaluation=InplaceEvaluation(),
            stopping_criterion=StopAfterIteration(200),
        )
    end
end<|MERGE_RESOLUTION|>--- conflicted
+++ resolved
@@ -75,7 +75,6 @@
             M; initial_stepsize=1.0, strategy=:convex, stop_when_stepsize_less=2.0
         )
         @test_logs (:warn,) st(mp, pgms, 1)
-<<<<<<< HEAD
         @test get_initial_stepsize(st) == 1.0
         pr = prox_h(M, 1.0, p0)
         @test get_proximal_map(M, ob, 1.0, p0) == pr
@@ -107,9 +106,8 @@
             subgradient_nonsmooth=∂h,
             stopping_criterion=StopAfterIteration(10),
         )
-=======
-
-        # prox pass through with dummy objective deco
+
+ 		# prox pass through with dummy objective deco
         dob = ManoptTestSuite.DummyDecoratedObjective(ob)
         @test get_proximal_map(M, ob, 0.1, p) == get_proximal_map(M, dob, 0.1, p)
         q1 = copy(M, p)
@@ -124,7 +122,6 @@
         # but we can not yet verify the result
         pgma(mp, pgms2, 1)
         @test startswith(repr(pgma), "ProximalGradientMethodAcceleration with parameters\n")
->>>>>>> dbe9e267
     end
     @testset "Inplace Evaluation" begin
         g(M, q) = distance(M, q, p)^2
