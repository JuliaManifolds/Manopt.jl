--- conflicted
+++ resolved
@@ -31,13 +31,8 @@
         j = argmin([f(M, y) for y in p1])
         g0 = deepcopy(p1[j])
         @test f(M, g) <= f(M, g0) # global did not get worse
-<<<<<<< HEAD
-        for (p, q) in zip(o.p, p1)
-            @test f(M, p) <= f(M, q) # non-increasing
-=======
         for (p, q) in zip(o.positional_best, p1)
-            @test f(M, p) <= f(M, q) # nonincreased
->>>>>>> 88516194
+            @test f(M, p) <= f(M, q) # non-increased
             # the cost of g is not greater than the cost of any p[i]
             @test f(M, g) <= f(M, p)
         end
@@ -50,23 +45,13 @@
         X_start = [rand(M; vector_at=y) for y in p_start]
         p = DefaultManoptProblem(M, ManifoldCostObjective(f))
         o = ParticleSwarmState(M, zero.(p_start), X_start)
-<<<<<<< HEAD
-        # test `set_iterate`
-        set_iterate!(o, p_start)
-        @test sum(norm.(get_iterate(o) .- p_start)) == 0
-        initialize_solver!(p, o)
-        step_solver!(p, o, 1)
-        for (p, v) in zip(o.x, o.velocity)
-            # verify that the new particle locations are on the manifold
-=======
-        # test set_iterate
+        # test `set_iterate``
         Manopt.set_manopt_parameter!(o, :Population, p_start)
         @test sum(norm.(Manopt.get_manopt_parameter(o, :Population) .- p_start)) == 0
         initialize_solver!(p, o)
         step_solver!(p, o, 1)
         for (p, v) in zip(o.swarm, o.velocity)
-            # check that the new particle locations are on the manifold
->>>>>>> 88516194
+            # verify that the new particle locations are on the manifold
             @test is_point(M, p, true)
             # verify that the new velocities are tangent vectors of the original particle locations
             @test is_vector(M, p, v, true; atol=2e-15)
