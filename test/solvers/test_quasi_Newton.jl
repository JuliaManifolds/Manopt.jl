using Manopt, Manifolds, LinearAlgebra, Test, Random
Random.seed!(42)

@testset "Riemannian quasi-Newton Methods" begin
    # Mean of 3 matrices
    A = [18.0 0.0 0.0 0.0; 0.0 0.0 0.0 0.0; 0.0 0.0 0.0 0.0; 0.0 0.0 0.0 0.0]
    B = [0.0 0.0 0.0 0.009; 0.0 0.0 0.0 0.0; 0.0 0.0 0.0 0.0; 0.0 0.0 0.0 0.0]
    C = [0.0 0.0 0.0 0.0; 0.0 0.0 0.0 0.0; 0.0 0.0 0.0 0.0; -5.0 0.0 0.0 0.0]
    ABC = [A, B, C]
    x_solution = mean(ABC)
    F(x) = 0.5 * norm(A - x)^2 + 0.5 * norm(B - x)^2 + 0.5 * norm(C - x)^2
    ∇F(x) = -A - B - C + 3 * x
    M = Euclidean(4, 4)
    x = [0.0 0.0 0.0 0.0; 0.0 0.0 0.0 0.0; 0.0 0.0 0.0 0.0; 0.0 0.0 0.0 0.0]
    x_lrbfgs = quasi_Newton(
<<<<<<< HEAD
        M,
        F,
        ∇F,
        x
        )
=======
        M, F, ∇F, x; stopping_criterion=StopWhenGradientNormLess(10^(-6))
    )
>>>>>>> 7c1c4afd
    x_clrbfgs = quasi_Newton(
        M,
        F,
        ∇F,
        x;
<<<<<<< HEAD
        cautious_update = true,
        )
    x_rbfgs = quasi_Newton(
        M,
        F,
        ∇F,
        x;
        memory_size=-1,
        )
=======
        cautious_update=true,
        stopping_criterion=StopWhenGradientNormLess(10^(-6)),
    )
    x_rbfgs = quasi_Newton(
        M, F, ∇F, x; memory_size=-1, stopping_criterion=StopWhenGradientNormLess(10^(-6))
    )
>>>>>>> 7c1c4afd
    x_crbfgs = quasi_Newton(
        M,
        F,
        ∇F,
        x;
        memory_size=-1,
<<<<<<< HEAD
        cautious_update = true,
        )
=======
        cautious_update=true,
        stopping_criterion=StopWhenGradientNormLess(10^(-6)),
    )
>>>>>>> 7c1c4afd

    @test norm(x_lrbfgs - x_solution) ≈ 0 atol = 10.0^(-14)
    @test norm(x_clrbfgs - x_solution) ≈ 0 atol = 10.0^(-14)
    @test norm(x_rbfgs - x_solution) ≈ 0 atol = 10.0^(-14)
    @test norm(x_crbfgs - x_solution) ≈ 0 atol = 10.0^(-14)
<<<<<<< HEAD
    
    # Rayleigh Quotient minimization
    A_Ray = randn(300,300)
    A_Ray = (A_Ray + A_Ray') / 2
    F_Ray(X::Array{Float64,1}) = X' * A_Ray * X
    ∇F_Ray(X::Array{Float64,1}) = 2 * (A_Ray * X - X * X' * A_Ray * X)
    M_Ray = Sphere(299)
    x_Ray = random_point(M_Ray)
    x_solution_Ray = abs.(eigvecs(A_Ray)[:,1])

    x_lrbfgs_Ray = quasi_Newton(
        M_Ray,
        F_Ray,
        ∇F_Ray,
        x_Ray
        )
    x_clrbfgs_Ray = quasi_Newton(
        M_Ray,
        F_Ray,
        ∇F_Ray,
        x_Ray;
        cautious_update = true,
        )
    x_rbfgs_Ray = quasi_Newton(
        M_Ray,
        F_Ray,
        ∇F_Ray,
        x_Ray;
        memory_size=-1,
        )
    x_crbfgs_Ray = quasi_Newton(
       M_Ray,
        F_Ray,
        ∇F_Ray,
        x_Ray;
        memory_size=-1,
        cautious_update = true,
        )

    @test norm(abs.(x_lrbfgs_Ray) - x_solution_Ray) ≈ 0 atol = 10.0^(-14)
    @test norm(abs.(x_clrbfgs_Ray) - x_solution_Ray) ≈ 0 atol = 10.0^(-14)
    @test norm(abs.(x_rbfgs_Ray) - x_solution_Ray) ≈ 0 atol = 10.0^(-14)
    @test norm(abs.(x_crbfgs_Ray) - x_solution_Ray) ≈ 0 atol = 10.0^(-14)
=======
>>>>>>> 7c1c4afd
end<|MERGE_RESOLUTION|>--- conflicted
+++ resolved
@@ -13,59 +13,33 @@
     M = Euclidean(4, 4)
     x = [0.0 0.0 0.0 0.0; 0.0 0.0 0.0 0.0; 0.0 0.0 0.0 0.0; 0.0 0.0 0.0 0.0]
     x_lrbfgs = quasi_Newton(
-<<<<<<< HEAD
-        M,
-        F,
-        ∇F,
-        x
-        )
-=======
         M, F, ∇F, x; stopping_criterion=StopWhenGradientNormLess(10^(-6))
     )
->>>>>>> 7c1c4afd
     x_clrbfgs = quasi_Newton(
         M,
         F,
         ∇F,
         x;
-<<<<<<< HEAD
-        cautious_update = true,
-        )
-    x_rbfgs = quasi_Newton(
-        M,
-        F,
-        ∇F,
-        x;
-        memory_size=-1,
-        )
-=======
         cautious_update=true,
         stopping_criterion=StopWhenGradientNormLess(10^(-6)),
     )
     x_rbfgs = quasi_Newton(
         M, F, ∇F, x; memory_size=-1, stopping_criterion=StopWhenGradientNormLess(10^(-6))
     )
->>>>>>> 7c1c4afd
     x_crbfgs = quasi_Newton(
         M,
         F,
         ∇F,
         x;
         memory_size=-1,
-<<<<<<< HEAD
-        cautious_update = true,
-        )
-=======
         cautious_update=true,
         stopping_criterion=StopWhenGradientNormLess(10^(-6)),
     )
->>>>>>> 7c1c4afd
 
     @test norm(x_lrbfgs - x_solution) ≈ 0 atol = 10.0^(-14)
     @test norm(x_clrbfgs - x_solution) ≈ 0 atol = 10.0^(-14)
     @test norm(x_rbfgs - x_solution) ≈ 0 atol = 10.0^(-14)
     @test norm(x_crbfgs - x_solution) ≈ 0 atol = 10.0^(-14)
-<<<<<<< HEAD
     
     # Rayleigh Quotient minimization
     A_Ray = randn(300,300)
@@ -109,6 +83,4 @@
     @test norm(abs.(x_clrbfgs_Ray) - x_solution_Ray) ≈ 0 atol = 10.0^(-14)
     @test norm(abs.(x_rbfgs_Ray) - x_solution_Ray) ≈ 0 atol = 10.0^(-14)
     @test norm(abs.(x_crbfgs_Ray) - x_solution_Ray) ≈ 0 atol = 10.0^(-14)
-=======
->>>>>>> 7c1c4afd
 end