--- conflicted
+++ resolved
@@ -1,14 +1,8 @@
 using Manifolds, Manopt, LinearAlgebra, Random
 
-<<<<<<< HEAD
 # Random.seed!(42)
 # A = -Symmetric(rand(3,3))
 A = -[1.0 0.0 0.0; 0.0 1.0 0.0; 0.0 0.0 2.0]
-=======
-#Random.seed!(42)
-A = -Symmetric(rand(3, 3))
-# A = [2.0 -1.0 0.0; -1.0 2-0 -1.0; 0.0 -1.0 2.0]
->>>>>>> 1c879702
 
 f(M, p) = 0.5 * p' * A * p
 grad_f(M, p) = (I - p * p') * A * p
