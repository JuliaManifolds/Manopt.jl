--- conflicted
+++ resolved
@@ -1,12 +1,8 @@
 using Manifolds, Manopt, LinearAlgebra, Random
 
-<<<<<<< HEAD
+Random.seed!(42)
 A = Symmetric(rand(3,3))
-=======
-Random.seed!(42)
-A = Symmetric(rand(3, 3))
 # A = [2.0 -1.0 0.0; -1.0 2-0 -1.0; 0.0 -1.0 2.0]
->>>>>>> 360bc994
 
 f(M, p) = 0.5 * p' * A * p
 grad_f(M, p) = (I - p * p') * A * p
@@ -33,28 +29,11 @@
     p_0;
     g=g,
     grad_g=grad_g,
-<<<<<<< HEAD
-    stop=StopAfterIteration(500) | StopWhenChangeLess(1e-6),
-    debug=[:Iteration, " | ", :Cost, " | ", :Stepsize, " | ", :Change, " ", :GradientNorm, "\n", :Stop],
-=======
     stop=StopAfterIteration(200) | StopWhenChangeLess(1e-6),
     stepsize=ArmijoLinesearch(
-        M; retraction_method=default_retraction_method(M), initial_stepsize=1.0
+        M, retraction_method=default_retraction_method(M), initial_stepsize=1.0
     ),
-    debug=[
-        :Iteration,
-        " | ",
-        :Cost,
-        " | ",
-        :Stepsize,
-        " | ",
-        :Change,
-        " ",
-        :GradientNorm,
-        "\n",
-        :Stop,
-    ],
->>>>>>> 360bc994
+    debug=[:Iteration, " | ", :Cost, " | ", :Stepsize, " | ", :Change, " ", :GradientNorm, "\n", :Stop],
     record=record,
     return_state=true,
 )
