using Test
using LinearAlgebra
using Manifolds
using Manopt
using JuMP

function _test_allocs(problem::Manopt.AbstractManoptProblem, x, g)
    Manopt.get_cost(problem, x) # Compilation
    @test 0 == @allocated Manopt.get_cost(problem, x)
    Manopt.get_gradient!(problem, g, x) # Compilation
    @test 0 == @allocated Manopt.get_gradient!(problem, g, x)
end

_test_allocs(optimizer, x, g) = _test_allocs(optimizer.problem, x, g)

function _test_sphere_sum(model, obj_sign)
    @test MOI.get(unsafe_backend(model), MOI.ResultCount()) == 0
    optimize!(model)
    @test MOI.get(unsafe_backend(model), MOI.NumberOfVariables()) == 3
    @test termination_status(model) == MOI.LOCALLY_SOLVED
    @test primal_status(model) == MOI.FEASIBLE_POINT
    @test primal_status(model) == MOI.FEASIBLE_POINT
    @test dual_status(model) == MOI.NO_SOLUTION
    @test objective_value(model) ≈ obj_sign * √3
    @test value.(model[:x]) ≈ obj_sign * inv(√3) * ones(3) rtol = 1.0e-2
    @test raw_status(model) isa String
<<<<<<< HEAD
    @test raw_status(model)[end] != '\n'
    return _test_allocs(unsafe_backend(model), zeros(3), zeros(3))
=======
    return @test raw_status(model)[end] != '\n'
>>>>>>> 8d5b9dbd
end

function test_sphere()
    model = Model(Manopt.JuMP_Optimizer)
    start = normalize(1:3)
    @variable(model, x[i = 1:3] in Sphere(2), start = start[i])

    objective = let
        # We create `grad_f` here to avoid having an allocation in `eval_grad_sum_cb`
        # so that we can easily test that the rest is allocation-free by testing that
        # `@allocated` returns 0 the whole call to `get_gradient!`.
        # To avoid creating a closure capturing the `grad_f` object,
        # we use the `let` block trick detailed in:
        # https://docs.julialang.org/en/v1/manual/performance-tips/#man-performance-captured
        grad_f = ones(3)

        function eval_sum_cb(M, x)
            return sum(x)
        end

        function eval_grad_sum_cb(M, g, X)
            return Manopt.riemannian_gradient!(M, g, X, grad_f)
        end

        Manopt.ManifoldGradientObjective(
            eval_sum_cb, eval_grad_sum_cb; evaluation=Manopt.InplaceEvaluation()
        )
    end

    @testset "$obj_sense" for (obj_sense, obj_sign) in
        [(MOI.MIN_SENSE, -1), (MOI.MAX_SENSE, 1)]
        @testset "JuMP objective" begin
            @objective(model, obj_sense, sum(x))
            _test_sphere_sum(model, obj_sign)
        end

        @testset "Manopt objective" begin
            @objective(model, obj_sense, objective)
            _test_sphere_sum(model, obj_sign)
        end
    end
    @test contains(
        sprint(show, model),
        "Vector{VariableRef} in ManoptJuMPExt.ManifoldSet{Sphere{ManifoldsBase.TypeParameter{Tuple{2}}, ℝ}}: 1",
    )
    @test contains(sprint(print, model), "[x[1], x[2], x[3]] in Sphere(2, ℝ)")
    @test contains(
        JuMP.model_string(MIME("text/latex"), model),
        "[x_{1}, x_{2}, x_{3}] \\in Sphere(2, ℝ)",
    )

    @objective(model, Min, sum(xi^4 for xi in x))
    set_start_value.(x, start)
    optimize!(model)
    @test objective_value(model) ≈ 1 / 3 rtol = 1.0e-4
    @test value.(x) ≈ inv(√3) * ones(3) rtol = 1.0e-2
    @test raw_status(model) isa String
    @test raw_status(model)[end] != '\n'

    set_objective_sense(model, MOI.FEASIBILITY_SENSE)
    optimize!(model)
    @test sum(value.(x) .^ 2) ≈ 1

    set_start_value(x[3], nothing)
    err = ErrorException("No starting value specified for `3`th variable.")
    @test_throws err optimize!(model)
    set_start_value(x[3], 1.0)

    @variable(model, [1:2, 1:2] in Stiefel(2, 2))
    return @test_throws MOI.AddConstraintNotAllowed optimize!(model)
end

<<<<<<< HEAD
=======
function _test_stiefel(solver)
    A = [
        1 -1
        -1 1
    ]
    # Use `add_bridges = false` to test `copy_to`
    model = Model(Manopt.JuMP_Optimizer; add_bridges = false)
    dst = "descent_state_type"
    @test MOI.supports(unsafe_backend(model), MOI.RawOptimizerAttribute(dst))
    set_attribute(model, dst, solver)
    @test get_attribute(model, dst) == solver
    @variable(model, U[1:2, 1:2] in Stiefel(2, 2), start = 1.0)

    @objective(model, Min, sum((A - U) .^ 2))
    optimize!(model)
    @test objective_value(model) ≈ 2
    @test value.(U) ≈ [1 0; 0 1]
    return nothing
end

function test_stiefel()
    return _test_stiefel(Manopt.GradientDescentState)
end

>>>>>>> 8d5b9dbd
@testset "JuMP tests" begin
    test_sphere()
end

function test_runtests()
    optimizer = Manopt.JuMP_Optimizer()
    config = MOI.Test.Config(; exclude = Any[MOI.ListOfModelAttributesSet])
    return MOI.Test.runtests(
        optimizer,
        config;
        exclude = String[
            # See https://github.com/jump-dev/MathOptInterface.jl/pull/2195
            "test_model_copy_to_UnsupportedConstraint",
            "test_model_copy_to_UnsupportedAttribute",
            "test_model_ScalarFunctionConstantNotZero",
            # See https://github.com/jump-dev/MathOptInterface.jl/pull/2196/
            "test_objective_ScalarQuadraticFunction_in_ListOfModelAttributesSet",
            "test_objective_ScalarAffineFunction_in_ListOfModelAttributesSet",
            "test_objective_VariableIndex_in_ListOfModelAttributesSet",
            "test_objective_set_via_modify",
            "test_objective_ObjectiveSense_in_ListOfModelAttributesSet",
        ],
    )
end

@testset "MOI tests" begin
    test_runtests()
end<|MERGE_RESOLUTION|>--- conflicted
+++ resolved
@@ -24,12 +24,8 @@
     @test objective_value(model) ≈ obj_sign * √3
     @test value.(model[:x]) ≈ obj_sign * inv(√3) * ones(3) rtol = 1.0e-2
     @test raw_status(model) isa String
-<<<<<<< HEAD
     @test raw_status(model)[end] != '\n'
     return _test_allocs(unsafe_backend(model), zeros(3), zeros(3))
-=======
-    return @test raw_status(model)[end] != '\n'
->>>>>>> 8d5b9dbd
 end
 
 function test_sphere()
@@ -102,33 +98,6 @@
     return @test_throws MOI.AddConstraintNotAllowed optimize!(model)
 end
 
-<<<<<<< HEAD
-=======
-function _test_stiefel(solver)
-    A = [
-        1 -1
-        -1 1
-    ]
-    # Use `add_bridges = false` to test `copy_to`
-    model = Model(Manopt.JuMP_Optimizer; add_bridges = false)
-    dst = "descent_state_type"
-    @test MOI.supports(unsafe_backend(model), MOI.RawOptimizerAttribute(dst))
-    set_attribute(model, dst, solver)
-    @test get_attribute(model, dst) == solver
-    @variable(model, U[1:2, 1:2] in Stiefel(2, 2), start = 1.0)
-
-    @objective(model, Min, sum((A - U) .^ 2))
-    optimize!(model)
-    @test objective_value(model) ≈ 2
-    @test value.(U) ≈ [1 0; 0 1]
-    return nothing
-end
-
-function test_stiefel()
-    return _test_stiefel(Manopt.GradientDescentState)
-end
-
->>>>>>> 8d5b9dbd
 @testset "JuMP tests" begin
     test_sphere()
 end
