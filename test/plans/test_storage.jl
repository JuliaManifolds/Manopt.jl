--- conflicted
+++ resolved
@@ -23,20 +23,6 @@
 
         a = StoreStateAction(M; store_fields=[:p, :X])
 
-<<<<<<< HEAD
-    a2 = StoreStateAction(M; store_points=[:p], store_vectors=[:X])
-    @test !has_storage(a2, Manopt.PointStorageKey(:p))
-    @test !has_storage(a2, Manopt.TangentStorageKey(:X))
-    update_storage!(a2, mp, st)
-    @test has_storage(a2, Manopt.PointStorageKey(:p))
-    @test has_storage(a2, Manopt.TangentStorageKey(:X))
-    @test get_storage(a2, Manopt.PointStorageKey(:p)) == p
-    @test get_storage(a2, Manopt.TangentStorageKey(:X)) == [0.0, 0.0]
-    a2b = StoreStateAction(M; store_points=Tuple{:p}, store_vectors=Tuple{:X})
-    @test keys(a2.point_values) == keys(a2b.point_values)
-    @test keys(a2.tangent_values) == keys(a2b.tangent_values)
-    @test keys(a2.keys) == keys(a2b.keys)
-=======
         @test !has_storage(a, Manopt.PointStorageKey(:p))
         @test !has_storage(a, Manopt.TangentStorageKey(:X))
         update_storage!(a, mp, st)
@@ -53,6 +39,10 @@
         @test has_storage(a2, Manopt.TangentStorageKey(:X))
         @test get_storage(a2, Manopt.PointStorageKey(:p)) == p_fast
         @test get_storage(a2, Manopt.TangentStorageKey(:X)) == X_zero_fast
+        a2b = StoreStateAction(M; store_points=Tuple{:p}, store_vectors=Tuple{:X})
+        @test keys(a2.point_values) == keys(a2b.point_values)
+        @test keys(a2.tangent_values) == keys(a2b.tangent_values)
+        @test keys(a2.keys) == keys(a2b.keys)
 
         a3 = StoreStateAction(M; store_points=[:p], store_vectors=[:X])
         @test !has_storage(a3, Manopt.PointStorageKey(:p))
@@ -63,5 +53,4 @@
         @test get_storage(a3, Manopt.PointStorageKey(:p)) == p_fast
         @test get_storage(a3, Manopt.TangentStorageKey(:X)) == X_zero_fast
     end
->>>>>>> ee6dce90
 end