using LRUCache, Manopt, Manifolds, ManifoldsBase, Test

include("../utils/dummy_types.jl")

@testset "Constrained Plan" begin
    M = ManifoldsBase.DefaultManifold(3)
    # Cost
    f(::ManifoldsBase.DefaultManifold, p) = norm(p)^2
    grad_f(M, p) = 2 * p
    grad_f!(M, X, p) = (X .= 2 * p)
<<<<<<< HEAD
    Hess_f(M, p, X) = [2.0, 2.0, 2.0]
=======
    hess_f(M, p, X) = [2.0, 2.0, 2.0]
    hess_f!(M, Y, p, X) = (Y .= [2.0, 2.0, 2.0])
>>>>>>> 4a52a821
    # Inequality constraints
    g(M, p) = [p[1] - 1, -p[2] - 1]
    # # Function
    grad_g(M, p) = [[1.0, 0.0, 0.0], [0.0, -1.0, 0.0]]
    grad_gA(M, p) = [1.0 0.0; 0.0 -1.0; 0.0 0.0]
<<<<<<< HEAD
=======
    hess_g(M, p, X) = [copy(X), -copy(X)]
    hess_g!(M, Y, p, X) = (Y .= [copy(X), -copy(X)])
>>>>>>> 4a52a821
    function grad_g!(M, X, p)
        X[1] .= [1.0, 0.0, 0.0]
        X[2] .= [0.0, -1.0, 0.0]
        return X
    end
    # vectorial
    g1(M, p) = p[1] - 1
    grad_g1(M, p) = [1.0, 0.0, 0.0]
    grad_g1!(M, X, p) = (X .= [1.0, 0.0, 0.0])
    hess_g1(M, p, X) = copy(X)
    hess_g1!(M, Y, p, X) = copyto!(Y, X)
    g2(M, p) = -p[2] - 1
    grad_g2(M, p) = [0.0, -1.0, 0.0]
    grad_g2!(M, X, p) = (X .= [0.0, -1.0, 0.0])
<<<<<<< HEAD
=======
    hess_g2(M, p, X) = copy(-X)
    hess_g2!(M, Y, p, X) = copyto!(Y, -X)
>>>>>>> 4a52a821
    @test Manopt._number_of_constraints(
        nothing, [grad_g1, grad_g2]; jacobian_type=ComponentVectorialType()
    ) == 2
    @test Manopt._number_of_constraints(
        [g1, g2], nothing; jacobian_type=ComponentVectorialType()
    ) == 2
    # Equality Constraints
    h(M, p) = [2 * p[3] - 1]
    h1(M, p) = 2 * p[3] - 1
    grad_h(M, p) = [[0.0, 0.0, 2.0]]
    grad_hA(M, p) = [[0.0, 0.0, 2.0];;]
    function grad_h!(M, X, p)
        X[1] .= [0.0, 0.0, 2.0]
        return X
    end
    hess_h(M, p, X) = [[0.0, 0.0, 0.0]]
    hess_h!(M, Y, p, X) = (Y .= [[0.0, 0.0, 0.0]])
    grad_h1(M, p) = [0.0, 0.0, 2.0]
    grad_h1!(M, X, p) = (X .= [0.0, 0.0, 2.0])
<<<<<<< HEAD
=======
    hess_h1(M, p, X) = [0.0, 0.0, 0.0]
    hess_h1!(M, Y, p, X) = (Y .= [0.0, 0.0, 0.0])
>>>>>>> 4a52a821
    cofa = ConstrainedManifoldObjective(
        f, grad_f, g, grad_g, h, grad_h; inequality_constraints=2, equality_constraints=1
    )
    cofaA = ConstrainedManifoldObjective( # Array representation tangent vector
        f,
        grad_f,
        g,
        grad_gA,
        h,
        grad_hA;
        inequality_constraints=2,
        equality_constraints=1,
    )
    cofm = ConstrainedManifoldObjective(
        f,
        grad_f!,
        g,
        grad_g!,
        h,
        grad_h!;
        evaluation=InplaceEvaluation(),
        inequality_constraints=2,
        equality_constraints=1,
    )
    cova = ConstrainedManifoldObjective(
        f,
        grad_f,
        [g1, g2],
        [grad_g1, grad_g2],
        [h1],
        [grad_h1];
        inequality_constraints=2,
        equality_constraints=1,
    )
    covm = ConstrainedManifoldObjective(
        f,
        grad_f!,
        [g1, g2],
        [grad_g1!, grad_g2!],
        [h1],
        [grad_h1!];
        evaluation=InplaceEvaluation(),
        inequality_constraints=2,
        equality_constraints=1,
    )
    @test repr(cofa) === "ConstrainedManifoldObjective{AllocatingEvaluation}"
    @test repr(cofm) === "ConstrainedManifoldObjective{InplaceEvaluation}"
    @test repr(cova) === "ConstrainedManifoldObjective{AllocatingEvaluation}"
    @test repr(covm) === "ConstrainedManifoldObjective{InplaceEvaluation}"
    @test Manopt.get_cost_function(cofa) === f
    @test Manopt.get_gradient_function(cofa) === grad_f
<<<<<<< HEAD
    @test equality_constraints_length(cofa) == 1
    @test inequality_constraints_length(cofa) == 2
    @test Manopt.get_unconstrained_objective(cofa) isa ManifoldGradientObjective
    cop = ConstrainedManoptProblem(M, cofa)
=======
    @testset "lengths" begin
        @test equality_constraints_length(cofa) == 1
        @test inequality_constraints_length(cofa) == 2
        cofE = ConstrainedManifoldObjective(
            f, grad_f, nothing, nothing, h, grad_h; equality_constraints=1
        )

        cofI = ConstrainedManifoldObjective(
            f, grad_f, g, grad_g, nothing, nothing; inequality_constraints=2
        )
        @test equality_constraints_length(cofI) == 0
        @test inequality_constraints_length(cofE) == 0
    end

    @test Manopt.get_unconstrained_objective(cofa) isa ManifoldGradientObjective
    cofha = ConstrainedManifoldObjective(
        f,
        grad_f,
        g,
        grad_g,
        h,
        grad_h;
        hess_f=hess_f,
        hess_g=hess_g,
        hess_h=hess_h,
        inequality_constraints=2,
        equality_constraints=1,
    )
    cofhm = ConstrainedManifoldObjective(
        f,
        grad_f!,
        g,
        grad_g!,
        h,
        grad_h!;
        hess_f=hess_f!,
        hess_g=hess_g!,
        hess_h=hess_h!,
        evaluation=InplaceEvaluation(),
        inequality_constraints=2,
        equality_constraints=1,
    )
    covha = ConstrainedManifoldObjective(
        f,
        grad_f,
        [g1, g2],
        [grad_g1, grad_g2],
        [h1],
        [grad_h1];
        hess_f=hess_f,
        hess_g=[hess_g1, hess_g2],
        hess_h=[hess_h1],
        inequality_constraints=2,
        equality_constraints=1,
    )
    covhm = ConstrainedManifoldObjective(
        f,
        grad_f!,
        [g1, g2],
        [grad_g1!, grad_g2!],
        [h1],
        [grad_h1!];
        hess_f=hess_f!,
        hess_g=[hess_g1!, hess_g2!],
        hess_h=[hess_h1!],
        evaluation=InplaceEvaluation(),
        inequality_constraints=2,
        equality_constraints=1,
    )

    mp = DefaultManoptProblem(M, cofha)
    cop = ConstrainedManoptProblem(M, cofha)
>>>>>>> 4a52a821
    cop2 = ConstrainedManoptProblem(
        M,
        cofaA;
        gradient_equality_range=ArrayPowerRepresentation(),
        gradient_inequality_range=ArrayPowerRepresentation(),
    )

    p = [1.0, 2.0, 3.0]
    c = [[0.0, -3.0], [5.0]]
    gg = [[1.0, 0.0, 0.0], [0.0, -1.0, 0.0]]
    gh = [[0.0, 0.0, 2.0]]
    gf = 2 * p
    X = [1.0, 0.0, 0.0]
    hf = [2.0, 2.0, 2.0]
    hg = [X, -X]
    hh = [[0.0, 0.0, 0.0]]

<<<<<<< HEAD
    @testset "ConstrainedManoptProblem speecial cases" begin
        @test get_equality_constraint(cop, p, :) == c[2]
        @test get_inequality_constraint(cop, p, :) == c[1]
        @test get_grad_equality_constraint(cop, p, :) == gh
        @test get_grad_inequality_constraint(cop, p, :) == gg
        X = zero_vector(M, p)
        get_grad_equality_constraint!(cop, X, p, 1)
        @test X == gh[1]
        get_grad_inequality_constraint!(cop, X, p, 1)
        @test X == gg[1]
=======
    @testset "ConstrainedManoptProblem special cases" begin
        Y = zero_vector(M, p)
        for mcp in [mp, cop]
            @test get_equality_constraint(mcp, p, :) == c[2]
            @test get_inequality_constraint(mcp, p, :) == c[1]
            @test get_grad_equality_constraint(mcp, p, :) == gh
            @test get_grad_inequality_constraint(mcp, p, :) == gg
            get_grad_equality_constraint!(mcp, Y, p, 1)
            @test Y == gh[1]
            get_grad_inequality_constraint!(mcp, Y, p, 1)
            @test Y == gg[1]
            #
            @test get_hess_equality_constraint(mcp, p, X, :) == hh
            @test get_hess_inequality_constraint(mcp, p, X, :) == hg
            get_hess_equality_constraint!(mcp, Y, p, X, 1)
            @test Y == hh[1]
            get_hess_inequality_constraint!(mcp, Y, p, X, 1)
            @test Y == hg[1]
        end
        #
>>>>>>> 4a52a821
        @test get_equality_constraint(cop2, p, :) == c[2]
        @test get_inequality_constraint(cop2, p, :) == c[1]
        @test get_grad_equality_constraint(cop2, p, :) == cat(gh...; dims=2)
        @test get_grad_inequality_constraint(cop2, p, :) == cat(gg...; dims=2)
<<<<<<< HEAD
        get_grad_equality_constraint!(cop2, X, p, 1)
        @test X == gh[1]
        get_grad_inequality_constraint!(cop2, X, p, 1)
        @test X == gg[1]
    end
    @testset "ConstrainedObjective with Hessian" begin
        coh = ConstrainedManifoldObjective(
            ManifoldHessianObjective(f, grad_f, Hess_f);
            equality_constraints=VectorGradientFunction(g, grad_g, 2),
        )
        Y = [2.0, 2.0, 2.0]
        X = [1.0, 0.0, 0.0]
        @test get_hessian(M, coh, p, X) == Y
        Z = zero_vector(M, p)
        get_hessian!(M, Z, coh, p, X) == Y
        @test Z == Y
        @test Manopt.get_hessian_function(coh) == Hess_f
=======
        get_grad_equality_constraint!(cop2, Y, p, 1)
        @test Y == gh[1]
        get_grad_inequality_constraint!(cop2, Y, p, 1)
        @test Y == gg[1]
    end
    @testset "ConstrainedObjective with Hessian" begin
        # Function access
        @test Manopt.get_hessian_function(cofha) == hess_f
        @test Manopt.get_hessian_function(cofhm) == hess_f!
        @test Manopt.get_hessian_function(covha) == hess_f
        @test Manopt.get_hessian_function(covhm) == hess_f!
        for coh in [cofha, cofhm, covha, covhm]
            @testset "Hessian access for $coh" begin
                @test get_hessian(M, coh, p, X) == hf
                Y = zero_vector(M, p)
                get_hessian!(M, Y, coh, p, X) == hf
                @test Y == hf
                #
                @test get_hess_equality_constraint(M, coh, p, X) == hh
                @test get_hess_equality_constraint(M, coh, p, X, :) == hh
                @test get_hess_equality_constraint(M, coh, p, X, 1:1) == hh
                @test get_hess_equality_constraint(M, coh, p, X, 1) == hh[1]
                Ye = [zero_vector(M, p)]
                get_hess_equality_constraint!(M, Ye, coh, p, X)
                @test Ye == hh
                get_hess_equality_constraint!(M, Ye, coh, p, X, :)
                @test Ye == hh
                get_hess_equality_constraint!(M, Ye, coh, p, X, 1:1)
                @test Ye == hh
                get_hess_equality_constraint!(M, Y, coh, p, X, 1)
                @test Y == hh[1]
                #
                @test get_hess_inequality_constraint(M, coh, p, X) == hg
                @test get_hess_inequality_constraint(M, coh, p, X, :) == hg
                @test get_hess_inequality_constraint(M, coh, p, X, 1:2) == hg
                @test get_hess_inequality_constraint(M, coh, p, X, 1) == hg[1]
                @test get_hess_inequality_constraint(M, coh, p, X, 2) == hg[2]
                Yi = [zero_vector(M, p), zero_vector(M, p)]
                get_hess_inequality_constraint!(M, Yi, coh, p, X)
                @test Yi == hg
                get_hess_inequality_constraint!(M, Yi, coh, p, X, :)
                @test Yi == hg
                get_hess_inequality_constraint!(M, Yi, coh, p, X, 1:2)
                @test Yi == hg
                get_hess_inequality_constraint!(M, Y, coh, p, X, 1)
                @test Y == hg[1]
                get_hess_inequality_constraint!(M, Y, coh, p, X, 2)
                @test Y == hg[2]
            end
        end
>>>>>>> 4a52a821
    end
    @testset "Partial Constructors" begin
        # At least one constraint necessary
        @test_throws ErrorException ConstrainedManifoldObjective(f, grad_f)
        @test_throws ErrorException ConstrainedManifoldObjective(
            f, grad_f!; evaluation=InplaceEvaluation()
        )
<<<<<<< HEAD
        co1f = ConstrainedManifoldObjective(f, grad_f!; g=g, grad_g=grad_g, M=M)
        @test get_grad_equality_constraint(M, co1f, p, :) == []
        @test get_grad_inequality_constraint(M, co1f, p, :) == gg
        @test get_equality_constraint(M, co1f, p, :) == []
        @test get_inequality_constraint(M, co1f, p, :) == c[1]
=======
        co1f = ConstrainedManifoldObjective(
            f, grad_f!; g=g, grad_g=grad_g, hess_g=hess_g, M=M
        )
        @test get_equality_constraint(M, co1f, p, :) == []
        @test get_inequality_constraint(M, co1f, p, :) == c[1]
        @test get_grad_equality_constraint(M, co1f, p, :) == []
        @test get_grad_inequality_constraint(M, co1f, p, :) == gg
        @test get_hess_equality_constraint(M, co1f, p, X, :) == []
        @test get_hess_inequality_constraint(M, co1f, p, X, :) == hg
>>>>>>> 4a52a821

        co1v = ConstrainedManifoldObjective(
            f, grad_f!; g=[g1, g2], grad_g=[grad_g1, grad_g2], hess_g=[hess_g1, hess_g2]
        )
<<<<<<< HEAD
        @test get_grad_equality_constraint(M, co1v, p, :) == []
        @test get_grad_inequality_constraint(M, co1v, p, :) == gg
        @test get_equality_constraint(M, co1v, p, :) == []
        @test get_inequality_constraint(M, co1v, p, :) == c[1]

        co2f = ConstrainedManifoldObjective(f, grad_f!; h=h, grad_h=grad_h, M=M)
        @test get_grad_equality_constraint(M, co2f, p, :) == gh
        @test get_grad_inequality_constraint(M, co2f, p, :) == []
        @test get_equality_constraint(M, co2f, p, :) == c[2]
        @test get_inequality_constraint(M, co2f, p, :) == []

        co2v = ConstrainedManifoldObjective(f, grad_f!; h=[h1], grad_h=[grad_h1])
        @test get_grad_equality_constraint(M, co2v, p, :) == gh
        @test get_grad_inequality_constraint(M, co2v, p, :) == []
        @test get_equality_constraint(M, co2v, p, :) == c[2]
        @test get_inequality_constraint(M, co2v, p, :) == []
    end
    for co in [cofa, cofm, cova, covm]
        @testset "$co" begin
            dmp = DefaultManoptProblem(M, co)
            @test get_equality_constraint(dmp, p, :) == c[2]
            @test get_equality_constraint(dmp, p, 1) == c[2][1]
            @test get_inequality_constraint(dmp, p, :) == c[1]
            @test get_inequality_constraint(dmp, p, 1) == c[1][1]
            @test get_inequality_constraint(dmp, p, 2) == c[1][2]

            @test get_grad_equality_constraint(dmp, p, :) == gh
            Xh = [zeros(3)]
            @test get_grad_equality_constraint!(dmp, Xh, p, :) == gh
            @test Xh == gh
            X = zeros(3)
            @test get_grad_equality_constraint(dmp, p, 1) == gh[1]
            @test get_grad_equality_constraint!(dmp, X, p, 1) == gh[1]
            @test X == gh[1]

            @test get_grad_inequality_constraint(dmp, p, :) == gg
            Xg = [zeros(3), zeros(3)]
            @test get_grad_inequality_constraint!(dmp, Xg, p, :) == gg
            @test Xg == gg
            @test get_grad_inequality_constraint(dmp, p, 1) == gg[1]
            @test get_grad_inequality_constraint!(dmp, X, p, 1) == gg[1]
            @test X == gg[1]
            @test get_grad_inequality_constraint(dmp, p, 2) == gg[2]
            @test get_grad_inequality_constraint!(dmp, X, p, 2) == gg[2]
            @test X == gg[2]
=======
        @test get_equality_constraint(M, co1v, p, :) == []
        @test get_inequality_constraint(M, co1v, p, :) == c[1]
        @test get_grad_equality_constraint(M, co1v, p, :) == []
        @test get_grad_inequality_constraint(M, co1v, p, :) == gg
        @test get_hess_equality_constraint(M, co1f, p, X, :) == []
        @test get_hess_inequality_constraint(M, co1f, p, X, :) == hg

        co2f = ConstrainedManifoldObjective(
            f, grad_f!; h=h, grad_h=grad_h, hess_h=hess_h, M=M
        )
        @test get_equality_constraint(M, co2f, p, :) == c[2]
        @test get_inequality_constraint(M, co2f, p, :) == []
        @test get_grad_equality_constraint(M, co2f, p, :) == gh
        @test get_grad_inequality_constraint(M, co2f, p, :) == []
        @test get_hess_equality_constraint(M, co2f, p, X, :) == hh
        @test get_hess_inequality_constraint(M, co2f, p, X, :) == []

        co2v = ConstrainedManifoldObjective(
            f, grad_f!; h=h, grad_h=grad_h, hess_h=hess_h, M=M
        )
        @test get_equality_constraint(M, co2v, p, :) == c[2]
        @test get_inequality_constraint(M, co2v, p, :) == []
        @test get_grad_equality_constraint(M, co2v, p, :) == gh
        @test get_grad_inequality_constraint(M, co2v, p, :) == []
        @test get_hess_equality_constraint(M, co2v, p, X, :) == hh
        @test get_hess_inequality_constraint(M, co2v, p, X, :) == []
    end
    @testset "Gradient access" begin
        for co in [cofa, cofm, cova, covm, cofha, cofhm, covha, covhm]
            @testset "Gradients for $co" begin
                dmp = DefaultManoptProblem(M, co)
                @test get_equality_constraint(dmp, p, :) == c[2]
                @test get_equality_constraint(dmp, p, 1) == c[2][1]
                @test get_inequality_constraint(dmp, p, :) == c[1]
                @test get_inequality_constraint(dmp, p, 1) == c[1][1]
                @test get_inequality_constraint(dmp, p, 2) == c[1][2]

                @test get_grad_equality_constraint(dmp, p, :) == gh
                Xh = [zeros(3)]
                @test get_grad_equality_constraint!(dmp, Xh, p, :) == gh
                @test Xh == gh
                X = zeros(3)
                @test get_grad_equality_constraint(dmp, p, 1) == gh[1]
                @test get_grad_equality_constraint!(dmp, X, p, 1) == gh[1]
                @test X == gh[1]

                @test get_grad_inequality_constraint(dmp, p, :) == gg
                Xg = [zeros(3), zeros(3)]
                @test get_grad_inequality_constraint!(dmp, Xg, p, :) == gg
                @test Xg == gg
                @test get_grad_inequality_constraint(dmp, p, 1) == gg[1]
                @test get_grad_inequality_constraint!(dmp, X, p, 1) == gg[1]
                @test X == gg[1]
                @test get_grad_inequality_constraint(dmp, p, 2) == gg[2]
                @test get_grad_inequality_constraint!(dmp, X, p, 2) == gg[2]
                @test X == gg[2]
>>>>>>> 4a52a821

                @test get_gradient(dmp, p) == gf
                @test get_gradient!(dmp, X, p) == gf
                @test X == gf
            end
        end
    end

    @testset "Augmented Lagrangian Cost & Grad" begin
        μ = [1.0, 1.0]
        λ = [1.0]
        ρ = 0.1
        cg = sum(max.([0.0, 0.0], c[1] .+ μ ./ ρ) .^ 2)
        ch = sum((c[2] .+ λ ./ ρ) .^ 2)
        ac = f(M, p) + ρ / 2 * (cg + ch)
        agg = sum((c[1] .* ρ .+ μ) .* gg .* (c[1] .+ μ ./ ρ .> 0))
        agh = sum((c[2] .* ρ .+ λ) .* gh)
        ag = gf + agg + agh
        X = zero_vector(M, p)
        for P in [cofa, cofm, cova, covm]
            @testset "$P" begin
                ALC = AugmentedLagrangianCost(P, ρ, μ, λ)
                @test ALC(M, p) ≈ ac
                gALC = AugmentedLagrangianGrad(P, ρ, μ, λ)
                @test gALC(M, p) ≈ ag
                gALC(M, X, p)
                @test gALC(M, X, p) ≈ ag
            end
        end
    end
    @testset "Exact Penalties Cost & Grad" begin
        u = 1.0
        ρ = 0.1
        for P in [cofa, cofm, cova, covm]
            @testset "$P" begin
                EPCe = ExactPenaltyCost(P, ρ, u; smoothing=LogarithmicSumOfExponentials())
                EPGe = ExactPenaltyGrad(P, ρ, u; smoothing=LogarithmicSumOfExponentials())
                # LogExp Cost
                v1 = sum(u .* log.(1 .+ exp.(c[1] ./ u))) # cost g
                v2 = sum(u .* log.(exp.(c[2] ./ u) .+ exp.(-c[2] ./ u))) # cost h
                @test EPCe(M, p) ≈ f(M, p) + ρ * (v1 + v2)
                # Log exp grad
                vg1 = sum(gg .* (ρ .* exp.(c[1] ./ u) ./ (1 .+ exp.(c[1] ./ u))))
                vg2f =
                    ρ .* (exp.(c[2] ./ u) .- exp.(-c[2] ./ u)) ./
                    (exp.(c[2] ./ u) .+ exp.(-c[2] ./ u))
                vg2 = sum(vg2f .* gh)
                @test EPGe(M, p) == gf + vg1 + vg2
                # Huber Cost
                EPCh = ExactPenaltyCost(P, ρ, u; smoothing=LinearQuadraticHuber())
                EPGh = ExactPenaltyGrad(P, ρ, u; smoothing=LinearQuadraticHuber())
                w1 = sum((c[1] .- u / 2) .* (c[1] .> u)) # g > u
                w2 = sum((c[1] .^ 2 ./ (2 * u)) .* ((c[1] .> 0) .& (c[1] .<= u))) #
                w3 = sum(sqrt.(c[2] .^ 2 .+ u^2))
                @test EPCh(M, p) ≈ f(M, p) + ρ * (w1 + w2 + w3)
                wg1 = sum(gg .* (c[1] .>= u) .* ρ)
                wg2 = sum(gg .* (c[1] ./ u .* (0 .<= c[1] .< u)) .* ρ)
                wg3 = sum(gh .* (c[2] ./ sqrt.(c[2] .^ 2 .+ u^2)) .* ρ)
                @test EPGh(M, p) ≈ gf + wg1 .+ wg2 .+ wg3
            end
        end
    end
    @testset "Objective Decorator passthrough" begin
        for obj in [cofa, cofm, cova, covm, cofha, cofhm, covha, covhm]
            ddo = DummyDecoratedObjective(obj)
            @test get_equality_constraint(M, ddo, p, :) ==
                get_equality_constraint(M, obj, p, :)
            @test get_inequality_constraint(M, ddo, p, :) ==
                get_inequality_constraint(M, obj, p, :)
            Xe = get_grad_equality_constraint(M, ddo, p, :)
            Ye = get_grad_equality_constraint(M, obj, p, :)
            @test Ye == Xe
            for i in 1:1 #number of equality constr
                @test get_equality_constraint(M, ddo, p, i) ==
                    get_equality_constraint(M, obj, p, i)
                X = get_grad_equality_constraint(M, ddo, p, i)
                Y = get_grad_equality_constraint(M, obj, p, i)
                @test X == Y
                X = get_grad_equality_constraint!(M, X, ddo, p, i)
                Y = get_grad_equality_constraint!(M, Y, obj, p, i)
                @test X == Y
            end
            for j in 1:2 # for every equality constraint
                @test get_inequality_constraint(M, ddo, p, j) ==
                    get_inequality_constraint(M, obj, p, j)
                X = get_grad_inequality_constraint(M, ddo, p, j)
                Y = get_grad_inequality_constraint(M, obj, p, j)
                @test X == Y
                X = get_grad_inequality_constraint!(M, X, ddo, p, j)
                Y = get_grad_inequality_constraint!(M, Y, obj, p, j)
                @test X == Y
            end
            Xe = get_grad_inequality_constraint(M, ddo, p, :)
            Ye = get_grad_inequality_constraint(M, obj, p, :)
            @test Ye == Xe
            get_grad_inequality_constraint!(M, Xe, ddo, p, :)
            get_grad_inequality_constraint!(M, Ye, obj, p, :)
<<<<<<< HEAD
            @test Ye == Xe

            get_grad_inequality_constraint!(M, Xe, ddo, p, 1:2)
            get_grad_inequality_constraint!(M, Ye, obj, p, 1:2)
=======
            @test Ye == Xe

            get_grad_inequality_constraint!(M, Xe, ddo, p, 1:2)
            get_grad_inequality_constraint!(M, Ye, obj, p, 1:2)
            @test Ye == Xe
        end
        for obj in [cofha, cofhm, covha, covhm]
            ddo = DummyDecoratedObjective(obj)
            Xe = get_hess_equality_constraint(M, ddo, p, X, :)
            Ye = get_hess_equality_constraint(M, obj, p, X, :)
            @test Ye == Xe
            for i in 1:1 #number of equality constr
                X = get_hess_equality_constraint(M, ddo, p, X, i)
                Y = get_hess_equality_constraint(M, obj, p, X, i)
                @test X == Y
                X = get_hess_equality_constraint!(M, X, ddo, p, X, i)
                Y = get_hess_equality_constraint!(M, Y, obj, p, X, i)
                @test X == Y
            end
            for j in 1:2 # for every equality constraint
                X = get_hess_inequality_constraint(M, ddo, p, X, j)
                Y = get_hess_inequality_constraint(M, obj, p, X, j)
                @test X == Y
                X = get_hess_inequality_constraint!(M, X, ddo, p, X, j)
                Y = get_hess_inequality_constraint!(M, Y, obj, p, X, j)
                @test X == Y
            end
            Xe = get_hess_inequality_constraint(M, ddo, p, X, :)
            Ye = get_hess_inequality_constraint(M, obj, p, X, :)
            @test Ye == Xe
            get_hess_inequality_constraint!(M, Xe, ddo, p, X, :)
            get_hess_inequality_constraint!(M, Ye, obj, p, X, :)
            @test Ye == Xe
            get_hess_inequality_constraint!(M, Xe, ddo, p, X, 1:2)
            get_hess_inequality_constraint!(M, Ye, obj, p, X, 1:2)
>>>>>>> 4a52a821
            @test Ye == Xe
        end
    end
    @testset "Count Objective" begin
        ccofa = Manopt.objective_count_factory(
            M,
            cofa,
            [
                :InequalityConstraints,
                :InequalityConstraint,
                :EqualityConstraints,
                :EqualityConstraint,
                :GradInequalityConstraints,
                :GradInequalityConstraint,
                :GradEqualityConstraints,
                :GradEqualityConstraint,
            ],
        )
        @test equality_constraints_length(ccofa) == 1
        @test inequality_constraints_length(ccofa) == 2
        @test get_equality_constraint(M, ccofa, p, :) ==
            get_equality_constraint(M, cofa, p, :)
        @test get_count(ccofa, :EqualityConstraints) == 1
        @test get_equality_constraint(M, ccofa, p, 1) ==
            get_equality_constraint(M, cofa, p, 1)
        @test get_count(ccofa, :EqualityConstraint) == 1
        @test get_count(ccofa, :EqualityConstraint, 1) == 1
        @test get_inequality_constraint(M, ccofa, p, :) ==
            get_inequality_constraint(M, cofa, p, :)
        @test get_count(ccofa, :InequalityConstraints) == 1
        @test get_inequality_constraint(M, ccofa, p, 1) ==
            get_inequality_constraint(M, cofa, p, 1)
        @test get_inequality_constraint(M, ccofa, p, 2) ==
            get_inequality_constraint(M, cofa, p, 2)
        @test get_count(ccofa, :InequalityConstraint) == [1, 1]
        @test get_count(ccofa, :InequalityConstraint, 1) == 1
        @test get_count(ccofa, :InequalityConstraint, 2) == 1
        @test get_count(ccofa, :InequalityConstraint, [1, 2, 3]) == -1

        Xe = get_grad_equality_constraint(M, cofa, p, :)
        @test get_grad_equality_constraint(M, ccofa, p, :) == Xe
        Ye = copy.(Ref(M), Ref(p), Xe)
        get_grad_equality_constraint!(M, Ye, ccofa, p, :)
        @test Ye == Xe
        @test get_count(ccofa, :GradEqualityConstraints) == 2
        X = get_grad_equality_constraint(M, cofa, p, 1)
        @test get_grad_equality_constraint(M, ccofa, p, 1) == X
        Y = copy(M, p, X)
        get_grad_equality_constraint!(M, Y, ccofa, p, 1) == X
        @test Y == X
        @test get_count(ccofa, :GradEqualityConstraint) == 2
        @test get_count(ccofa, :GradEqualityConstraint, 1) == 2
        Xi = get_grad_inequality_constraint(M, cofa, p, :)
        @test get_grad_inequality_constraint(M, ccofa, p, :) == Xi
        Yi = copy.(Ref(M), Ref(p), Xi)
        @test get_grad_inequality_constraint!(M, Yi, ccofa, p, :) == Xi
        @test get_count(ccofa, :GradInequalityConstraints) == 2
        X1 = get_grad_inequality_constraint(M, cofa, p, 1)
        @test get_grad_inequality_constraint(M, ccofa, p, 1) == X1
        @test get_grad_inequality_constraint!(M, Y, ccofa, p, 1) == X1
        X2 = get_grad_inequality_constraint(M, cofa, p, 2)
        @test get_grad_inequality_constraint(M, ccofa, p, 2) == X2
        @test get_grad_inequality_constraint!(M, Y, ccofa, p, 2) == X2
        @test get_count(ccofa, :GradInequalityConstraint) == [2, 2]
        @test get_count(ccofa, :GradInequalityConstraint, 1) == 2
        @test get_count(ccofa, :GradInequalityConstraint, 2) == 2
        @test get_count(ccofa, :GradInequalityConstraint, [1, 2, 3]) == -1
        # test vectorial reset
        reset_counters!(ccofa)
        @test get_count(ccofa, :GradInequalityConstraint) == [0, 0]
    end
    @testset "Cache Objective" begin
        cache_and_count = [
            :Constraints,
            :InequalityConstraints,
            :InequalityConstraint,
            :EqualityConstraints,
            :EqualityConstraint,
            :GradEqualityConstraint,
            :GradEqualityConstraints,
            :GradInequalityConstraint,
            :GradInequalityConstraints,
        ]
        ce = get_equality_constraint(M, cofa, p, :)
        ci = get_inequality_constraint(M, cofa, p, :)
        Xe = get_grad_equality_constraint(M, cofa, p, :)
        Xe2 = get_grad_equality_constraint(M, cofa, -p, :)
        Xi = get_grad_inequality_constraint(M, cofa, p, :) #
        Xi2 = get_grad_inequality_constraint(M, cofa, -p, :) #
        Ye = copy.(Ref(M), Ref(p), Xe)
        Yi = copy.(Ref(M), Ref(p), Xi)
        Y = copy(M, p, Xe[1])

        ccofa = Manopt.objective_count_factory(M, cofa, cache_and_count)
        cccofa = Manopt.objective_cache_factory(M, ccofa, (:LRU, cache_and_count))
        # to always trigger fallbacks: a cache that does not cache
        nccofa = Manopt.objective_cache_factory(M, ccofa, (:LRU, Vector{Symbol}()))

        @test get_equality_constraint(M, cccofa, p, :) == ce # counts
        @test get_equality_constraint(M, cccofa, p, :) == ce # cached
        @test get_equality_constraint(M, cccofa, p, [1]) == ce # cached, too

        @test get_count(cccofa, :EqualityConstraints) == 1
        @test get_equality_constraint(M, nccofa, p, [1]) == ce # fallback, too
        @test get_count(cccofa, :EqualityConstraint) == 1

        @test get_equality_constraint(M, cccofa, p, :) == ce # cached
        for i in 1:1
            ce_i = get_equality_constraint(M, cofa, p, i)
            @test get_equality_constraint(M, cccofa, p, i) == ce_i # counts
            @test get_equality_constraint(M, cccofa, p, i) == ce_i # cached
            @test get_count(cccofa, :EqualityConstraint, i) == 2
        end

        # Reset Counter & Cache
        ccofa = Manopt.objective_count_factory(M, cofa, cache_and_count)
        cccofa = Manopt.objective_cache_factory(M, ccofa, (:LRU, cache_and_count))
        # to always trigger fallbacks: a cache that does not cache
        nccofa = Manopt.objective_cache_factory(M, ccofa, (:LRU, Vector{Symbol}()))

        @test get_equality_constraint(M, cccofa, p, 1:1) == ce # counts
        @test get_equality_constraint(M, cccofa, p, 1:1) == ce # cached
        @test get_count(cccofa, :EqualityConstraint) == 1

        # Fill single entry with range
        @test get_inequality_constraint(M, cccofa, p, 1:2) == ci # counts single
        @test get_inequality_constraint(M, cccofa, p, 1:2) == ci # cached single
        @test get_count(cccofa, :InequalityConstraint, 1) == 1
        @test get_count(cccofa, :InequalityConstraint, 1) == 1

        @test get_inequality_constraint(M, cccofa, p, :) == ci # counts
        @test get_inequality_constraint(M, cccofa, p, :) == ci #cached
        @test get_inequality_constraint(M, cccofa, p, 1:2) == ci # cached, too
        @test get_count(cccofa, :InequalityConstraints) == 1
        @test get_inequality_constraint(M, nccofa, p, 1:2) == ci # fallback, counts
        @test get_count(nccofa, :InequalityConstraint, 1) == 2
        @test get_count(nccofa, :InequalityConstraint, 2) == 2
        for j in 1:2
            ci_j = get_inequality_constraint(M, cofa, p, j)
            @test get_inequality_constraint(M, cccofa, p, j) == ci_j # cached
            @test get_count(cccofa, :InequalityConstraint, j) == 2
        end

        get_grad_equality_constraint!(M, Ye, cccofa, p, 1:1) # cache miss on single integer
        @test Ye == Xe
        get_grad_inequality_constraint!(M, Yi, cccofa, p, 1:2) # cache miss on single integer
        @test Yi == Xi

        # Reset Counter & Cache (yet again)
        ccofa = Manopt.objective_count_factory(M, cofa, cache_and_count)
        cccofa = Manopt.objective_cache_factory(M, ccofa, (:LRU, cache_and_count))
        # to always trigger fallbacks: a cache that does not cache
        nccofa = Manopt.objective_cache_factory(M, ccofa, (:LRU, Vector{Symbol}()))
        # Trigger single integer cache misses
        for i in 1:1
            ce_i = get_equality_constraint(M, cofa, p, i)
            @test get_equality_constraint(M, cccofa, p, i) == ce_i # counts
            @test get_equality_constraint(M, cccofa, p, i) == ce_i # cached
            @test get_count(cccofa, :EqualityConstraint, i) == 1
        end
        for j in 1:2
            ci_j = get_inequality_constraint(M, cofa, p, j)
            @test get_inequality_constraint(M, cccofa, p, j) == ci_j # cached
            @test get_count(cccofa, :InequalityConstraint, j) == 1
        end

        @test get_grad_equality_constraint(M, cccofa, p, 1:1) == Xe # counts single
        @test get_grad_equality_constraint(M, cccofa, p, 1:1) == Xe # cached single
        for i in 1:1
            @test get_grad_equality_constraint(M, cccofa, p, i) == Xe[i] #cached
            get_grad_equality_constraint!(M, Y, cccofa, p, i) == Xe[i] # cached
            @test Y == Xe[i]
            @test get_count(cccofa, :GradEqualityConstraint, i) == 1
            get_grad_equality_constraint!(M, Y, cccofa, -p, i) == Xe2[i] # counts
            @test Y == Xe2[i]
            get_grad_equality_constraint!(M, Y, cccofa, -p, i) == Xe2[i] # cached
            @test Y == Xe2[i]
            @test get_grad_equality_constraint(M, cccofa, -p, i) == Xe2[i] #cached
            @test get_count(cccofa, :GradEqualityConstraint, i) == 2
        end
        @test get_grad_equality_constraint(M, cccofa, p, :) == Xe # counts
        @test get_grad_equality_constraint(M, cccofa, p, :) == Xe # cached
        @test get_grad_equality_constraint(M, cccofa, p, 1:1) == Xe # cached, too
        get_grad_equality_constraint!(M, Ye, cccofa, p, 1:1) # cached, too
        @test Ye == Xe
        @test get_grad_equality_constraint(M, nccofa, p, 1:1) == Xe # fallback, counts

        get_grad_equality_constraint!(M, Ye, cccofa, p, :) # cached
        @test Ye == Xe
        @test get_count(ccofa, :GradEqualityConstraints) == 1
        # New point to trigger caches again
        get_grad_equality_constraint!(M, Ye, cccofa, -p, 1:1) # counts, but here single
        @test Ye == Xe2
        get_grad_equality_constraint!(M, Ye, cccofa, -p, 1:1) # cached from single
        @test Ye == Xe2
        @test get_count(cccofa, :GradEqualityConstraint, 1) == 3
        get_grad_equality_constraint!(M, Ye, cccofa, -p, :) # cached
        @test Ye == Xe2
        @test get_grad_equality_constraint(M, cccofa, -p, :) == Xe2 # cached
        @test get_count(cccofa, :GradEqualityConstraint, 1) == 3
        get_grad_equality_constraint!(M, Ye, cccofa, -p, :) # cached
        @test Ye == Xe2
        @test get_count(cccofa, :GradEqualityConstraint, 1) == 3
        get_grad_equality_constraint!(M, Ye, nccofa, -p, 1:1) # fallback, counts
        @test Ye == Xe2
        @test get_count(cccofa, :GradEqualityConstraint, 1) == 4

        @test get_grad_inequality_constraint(M, cccofa, p, 1:2) == Xi # counts single
        @test get_grad_inequality_constraint(M, cccofa, p, 1:2) == Xi # cached single
        get_grad_inequality_constraint!(M, Yi, cccofa, p, 1:2) # cached single
        @test Yi == Xi
        @test get_grad_inequality_constraint(M, nccofa, p, 1:2) == Xi # fallback, counts
        @test get_count(cccofa, :GradInequalityConstraint, 1) == 2
        @test get_count(cccofa, :GradInequalityConstraint, 2) == 2
        for j in 1:2
            @test get_grad_inequality_constraint(M, cccofa, p, j) == Xi[j] # cached
            @test get_count(ccofa, :GradInequalityConstraint, j) == 2
            @test get_grad_inequality_constraint!(M, Y, cccofa, p, j) == Xi[j] # cached
            @test get_count(ccofa, :GradInequalityConstraint, j) == 2
            @test get_grad_inequality_constraint!(M, Y, cccofa, -p, j) == Xi2[j] # counts
            @test get_grad_inequality_constraint(M, cccofa, p, j) == Xi2[j] # cached
            @test get_count(ccofa, :GradInequalityConstraint, j) == 3
        end
        @test get_grad_inequality_constraint(M, cccofa, p, :) == Xi # counts
        @test get_grad_inequality_constraint(M, cccofa, p, 1:2) == Xi # cached from full
        @test get_grad_inequality_constraint(M, cccofa, p, :) == Xi # cached
        @test get_grad_inequality_constraint!(M, Yi, cccofa, p, :) == Xi # cached
        @test Yi == Xi
        @test get_count(cccofa, :GradInequalityConstraints) == 1
        get_grad_inequality_constraint!(M, Yi, cccofa, -p, 1:2) # cached from single
        @test Yi == Xi2
        @test get_count(ccofa, :GradInequalityConstraint, 1) == 3
        @test get_count(ccofa, :GradInequalityConstraint, 2) == 3
        @test get_grad_inequality_constraint!(M, Yi, cccofa, -p, :) == Xi # counts for full
        @test Yi == Xi2
        @test get_grad_inequality_constraint!(M, Yi, cccofa, -p, :) == Xi # cached
        @test Yi == Xi2
        get_grad_inequality_constraint!(M, Yi, cccofa, p, 1:2) # cached from full
        @test Yi == Xi
        @test get_grad_inequality_constraint(M, cccofa, -p, :) == Xi2 # cached
        @test get_count(cccofa, :GradInequalityConstraints) == 2
        get_grad_inequality_constraint!(M, Yi, nccofa, -p, 1:2) # fallback, counts
        @test Yi == Xi2
        @test get_count(ccofa, :GradInequalityConstraint, 1) == 4
        @test get_count(ccofa, :GradInequalityConstraint, 2) == 4

        # Reset Counter & Cache (yet again)
        ccofa = Manopt.objective_count_factory(M, cofa, cache_and_count)
        cccofa = Manopt.objective_cache_factory(M, ccofa, (:LRU, cache_and_count))
        # Trigger single integer cache misses
        for i in 1:1
            @test get_equality_constraint(M, cccofa, p, i) == ce[i] # counts
            @test get_equality_constraint(M, cccofa, p, i) == ce[i] # cached
            @test get_count(cccofa, :EqualityConstraint, i) == 1
        end
<<<<<<< HEAD
        for j in 1:2
            @test get_inequality_constraint(M, cccofa, p, j) == ci[j] # cached
            @test get_count(cccofa, :InequalityConstraint, j) == 1
        end
        for i in 1:1
            @test get_grad_equality_constraint(M, cccofa, p, i) == Xe[i] #cached
            get_grad_equality_constraint!(M, Y, cccofa, p, i) == Xe[i] # cached
            @test Y == Xe[i]
            @test get_count(cccofa, :GradEqualityConstraint, i) == 1
            get_grad_equality_constraint!(M, Y, cccofa, -p, i) == Xe2[i] # counts
            @test Y == Xe2[i]
            get_grad_equality_constraint!(M, Y, cccofa, -p, i) == Xe2[i] # cached
            @test Y == Xe2[i]
            @test get_grad_equality_constraint(M, cccofa, -p, i) == Xe2[i] #cached
            @test get_count(cccofa, :GradEqualityConstraint, i) == 2
        end
        for j in 1:2
=======
        for j in 1:2
            @test get_inequality_constraint(M, cccofa, p, j) == ci[j] # cached
            @test get_count(cccofa, :InequalityConstraint, j) == 1
        end
        for i in 1:1
            @test get_grad_equality_constraint(M, cccofa, p, i) == Xe[i] #cached
            get_grad_equality_constraint!(M, Y, cccofa, p, i) == Xe[i] # cached
            @test Y == Xe[i]
            @test get_count(cccofa, :GradEqualityConstraint, i) == 1
            get_grad_equality_constraint!(M, Y, cccofa, -p, i) == Xe2[i] # counts
            @test Y == Xe2[i]
            get_grad_equality_constraint!(M, Y, cccofa, -p, i) == Xe2[i] # cached
            @test Y == Xe2[i]
            @test get_grad_equality_constraint(M, cccofa, -p, i) == Xe2[i] #cached
            @test get_count(cccofa, :GradEqualityConstraint, i) == 2
        end
        for j in 1:2
>>>>>>> 4a52a821
            @test get_grad_inequality_constraint(M, cccofa, p, j) == Xi[j] # cached
            @test get_count(ccofa, :GradInequalityConstraint, j) == 1
            @test get_grad_inequality_constraint!(M, Y, cccofa, p, j) == Xi[j] # cached
            @test get_count(ccofa, :GradInequalityConstraint, j) == 1
            get_grad_inequality_constraint!(M, Y, cccofa, -p, j) # counts
            @test Y == Xi[j]
            @test get_grad_inequality_constraint(M, cccofa, -p, j) == Xi2[j] # cached
            @test get_count(ccofa, :GradInequalityConstraint, j) == 2
        end
    end
end<|MERGE_RESOLUTION|>--- conflicted
+++ resolved
@@ -8,22 +8,15 @@
     f(::ManifoldsBase.DefaultManifold, p) = norm(p)^2
     grad_f(M, p) = 2 * p
     grad_f!(M, X, p) = (X .= 2 * p)
-<<<<<<< HEAD
-    Hess_f(M, p, X) = [2.0, 2.0, 2.0]
-=======
     hess_f(M, p, X) = [2.0, 2.0, 2.0]
     hess_f!(M, Y, p, X) = (Y .= [2.0, 2.0, 2.0])
->>>>>>> 4a52a821
     # Inequality constraints
     g(M, p) = [p[1] - 1, -p[2] - 1]
     # # Function
     grad_g(M, p) = [[1.0, 0.0, 0.0], [0.0, -1.0, 0.0]]
     grad_gA(M, p) = [1.0 0.0; 0.0 -1.0; 0.0 0.0]
-<<<<<<< HEAD
-=======
     hess_g(M, p, X) = [copy(X), -copy(X)]
     hess_g!(M, Y, p, X) = (Y .= [copy(X), -copy(X)])
->>>>>>> 4a52a821
     function grad_g!(M, X, p)
         X[1] .= [1.0, 0.0, 0.0]
         X[2] .= [0.0, -1.0, 0.0]
@@ -38,11 +31,8 @@
     g2(M, p) = -p[2] - 1
     grad_g2(M, p) = [0.0, -1.0, 0.0]
     grad_g2!(M, X, p) = (X .= [0.0, -1.0, 0.0])
-<<<<<<< HEAD
-=======
     hess_g2(M, p, X) = copy(-X)
     hess_g2!(M, Y, p, X) = copyto!(Y, -X)
->>>>>>> 4a52a821
     @test Manopt._number_of_constraints(
         nothing, [grad_g1, grad_g2]; jacobian_type=ComponentVectorialType()
     ) == 2
@@ -62,11 +52,8 @@
     hess_h!(M, Y, p, X) = (Y .= [[0.0, 0.0, 0.0]])
     grad_h1(M, p) = [0.0, 0.0, 2.0]
     grad_h1!(M, X, p) = (X .= [0.0, 0.0, 2.0])
-<<<<<<< HEAD
-=======
     hess_h1(M, p, X) = [0.0, 0.0, 0.0]
     hess_h1!(M, Y, p, X) = (Y .= [0.0, 0.0, 0.0])
->>>>>>> 4a52a821
     cofa = ConstrainedManifoldObjective(
         f, grad_f, g, grad_g, h, grad_h; inequality_constraints=2, equality_constraints=1
     )
@@ -118,12 +105,6 @@
     @test repr(covm) === "ConstrainedManifoldObjective{InplaceEvaluation}"
     @test Manopt.get_cost_function(cofa) === f
     @test Manopt.get_gradient_function(cofa) === grad_f
-<<<<<<< HEAD
-    @test equality_constraints_length(cofa) == 1
-    @test inequality_constraints_length(cofa) == 2
-    @test Manopt.get_unconstrained_objective(cofa) isa ManifoldGradientObjective
-    cop = ConstrainedManoptProblem(M, cofa)
-=======
     @testset "lengths" begin
         @test equality_constraints_length(cofa) == 1
         @test inequality_constraints_length(cofa) == 2
@@ -196,7 +177,6 @@
 
     mp = DefaultManoptProblem(M, cofha)
     cop = ConstrainedManoptProblem(M, cofha)
->>>>>>> 4a52a821
     cop2 = ConstrainedManoptProblem(
         M,
         cofaA;
@@ -214,18 +194,6 @@
     hg = [X, -X]
     hh = [[0.0, 0.0, 0.0]]
 
-<<<<<<< HEAD
-    @testset "ConstrainedManoptProblem speecial cases" begin
-        @test get_equality_constraint(cop, p, :) == c[2]
-        @test get_inequality_constraint(cop, p, :) == c[1]
-        @test get_grad_equality_constraint(cop, p, :) == gh
-        @test get_grad_inequality_constraint(cop, p, :) == gg
-        X = zero_vector(M, p)
-        get_grad_equality_constraint!(cop, X, p, 1)
-        @test X == gh[1]
-        get_grad_inequality_constraint!(cop, X, p, 1)
-        @test X == gg[1]
-=======
     @testset "ConstrainedManoptProblem special cases" begin
         Y = zero_vector(M, p)
         for mcp in [mp, cop]
@@ -246,30 +214,10 @@
             @test Y == hg[1]
         end
         #
->>>>>>> 4a52a821
         @test get_equality_constraint(cop2, p, :) == c[2]
         @test get_inequality_constraint(cop2, p, :) == c[1]
         @test get_grad_equality_constraint(cop2, p, :) == cat(gh...; dims=2)
         @test get_grad_inequality_constraint(cop2, p, :) == cat(gg...; dims=2)
-<<<<<<< HEAD
-        get_grad_equality_constraint!(cop2, X, p, 1)
-        @test X == gh[1]
-        get_grad_inequality_constraint!(cop2, X, p, 1)
-        @test X == gg[1]
-    end
-    @testset "ConstrainedObjective with Hessian" begin
-        coh = ConstrainedManifoldObjective(
-            ManifoldHessianObjective(f, grad_f, Hess_f);
-            equality_constraints=VectorGradientFunction(g, grad_g, 2),
-        )
-        Y = [2.0, 2.0, 2.0]
-        X = [1.0, 0.0, 0.0]
-        @test get_hessian(M, coh, p, X) == Y
-        Z = zero_vector(M, p)
-        get_hessian!(M, Z, coh, p, X) == Y
-        @test Z == Y
-        @test Manopt.get_hessian_function(coh) == Hess_f
-=======
         get_grad_equality_constraint!(cop2, Y, p, 1)
         @test Y == gh[1]
         get_grad_inequality_constraint!(cop2, Y, p, 1)
@@ -320,7 +268,6 @@
                 @test Y == hg[2]
             end
         end
->>>>>>> 4a52a821
     end
     @testset "Partial Constructors" begin
         # At least one constraint necessary
@@ -328,13 +275,6 @@
         @test_throws ErrorException ConstrainedManifoldObjective(
             f, grad_f!; evaluation=InplaceEvaluation()
         )
-<<<<<<< HEAD
-        co1f = ConstrainedManifoldObjective(f, grad_f!; g=g, grad_g=grad_g, M=M)
-        @test get_grad_equality_constraint(M, co1f, p, :) == []
-        @test get_grad_inequality_constraint(M, co1f, p, :) == gg
-        @test get_equality_constraint(M, co1f, p, :) == []
-        @test get_inequality_constraint(M, co1f, p, :) == c[1]
-=======
         co1f = ConstrainedManifoldObjective(
             f, grad_f!; g=g, grad_g=grad_g, hess_g=hess_g, M=M
         )
@@ -344,58 +284,10 @@
         @test get_grad_inequality_constraint(M, co1f, p, :) == gg
         @test get_hess_equality_constraint(M, co1f, p, X, :) == []
         @test get_hess_inequality_constraint(M, co1f, p, X, :) == hg
->>>>>>> 4a52a821
 
         co1v = ConstrainedManifoldObjective(
             f, grad_f!; g=[g1, g2], grad_g=[grad_g1, grad_g2], hess_g=[hess_g1, hess_g2]
         )
-<<<<<<< HEAD
-        @test get_grad_equality_constraint(M, co1v, p, :) == []
-        @test get_grad_inequality_constraint(M, co1v, p, :) == gg
-        @test get_equality_constraint(M, co1v, p, :) == []
-        @test get_inequality_constraint(M, co1v, p, :) == c[1]
-
-        co2f = ConstrainedManifoldObjective(f, grad_f!; h=h, grad_h=grad_h, M=M)
-        @test get_grad_equality_constraint(M, co2f, p, :) == gh
-        @test get_grad_inequality_constraint(M, co2f, p, :) == []
-        @test get_equality_constraint(M, co2f, p, :) == c[2]
-        @test get_inequality_constraint(M, co2f, p, :) == []
-
-        co2v = ConstrainedManifoldObjective(f, grad_f!; h=[h1], grad_h=[grad_h1])
-        @test get_grad_equality_constraint(M, co2v, p, :) == gh
-        @test get_grad_inequality_constraint(M, co2v, p, :) == []
-        @test get_equality_constraint(M, co2v, p, :) == c[2]
-        @test get_inequality_constraint(M, co2v, p, :) == []
-    end
-    for co in [cofa, cofm, cova, covm]
-        @testset "$co" begin
-            dmp = DefaultManoptProblem(M, co)
-            @test get_equality_constraint(dmp, p, :) == c[2]
-            @test get_equality_constraint(dmp, p, 1) == c[2][1]
-            @test get_inequality_constraint(dmp, p, :) == c[1]
-            @test get_inequality_constraint(dmp, p, 1) == c[1][1]
-            @test get_inequality_constraint(dmp, p, 2) == c[1][2]
-
-            @test get_grad_equality_constraint(dmp, p, :) == gh
-            Xh = [zeros(3)]
-            @test get_grad_equality_constraint!(dmp, Xh, p, :) == gh
-            @test Xh == gh
-            X = zeros(3)
-            @test get_grad_equality_constraint(dmp, p, 1) == gh[1]
-            @test get_grad_equality_constraint!(dmp, X, p, 1) == gh[1]
-            @test X == gh[1]
-
-            @test get_grad_inequality_constraint(dmp, p, :) == gg
-            Xg = [zeros(3), zeros(3)]
-            @test get_grad_inequality_constraint!(dmp, Xg, p, :) == gg
-            @test Xg == gg
-            @test get_grad_inequality_constraint(dmp, p, 1) == gg[1]
-            @test get_grad_inequality_constraint!(dmp, X, p, 1) == gg[1]
-            @test X == gg[1]
-            @test get_grad_inequality_constraint(dmp, p, 2) == gg[2]
-            @test get_grad_inequality_constraint!(dmp, X, p, 2) == gg[2]
-            @test X == gg[2]
-=======
         @test get_equality_constraint(M, co1v, p, :) == []
         @test get_inequality_constraint(M, co1v, p, :) == c[1]
         @test get_grad_equality_constraint(M, co1v, p, :) == []
@@ -452,7 +344,6 @@
                 @test get_grad_inequality_constraint(dmp, p, 2) == gg[2]
                 @test get_grad_inequality_constraint!(dmp, X, p, 2) == gg[2]
                 @test X == gg[2]
->>>>>>> 4a52a821
 
                 @test get_gradient(dmp, p) == gf
                 @test get_gradient!(dmp, X, p) == gf
@@ -550,12 +441,6 @@
             @test Ye == Xe
             get_grad_inequality_constraint!(M, Xe, ddo, p, :)
             get_grad_inequality_constraint!(M, Ye, obj, p, :)
-<<<<<<< HEAD
-            @test Ye == Xe
-
-            get_grad_inequality_constraint!(M, Xe, ddo, p, 1:2)
-            get_grad_inequality_constraint!(M, Ye, obj, p, 1:2)
-=======
             @test Ye == Xe
 
             get_grad_inequality_constraint!(M, Xe, ddo, p, 1:2)
@@ -591,7 +476,6 @@
             @test Ye == Xe
             get_hess_inequality_constraint!(M, Xe, ddo, p, X, 1:2)
             get_hess_inequality_constraint!(M, Ye, obj, p, X, 1:2)
->>>>>>> 4a52a821
             @test Ye == Xe
         end
     end
@@ -847,7 +731,6 @@
             @test get_equality_constraint(M, cccofa, p, i) == ce[i] # cached
             @test get_count(cccofa, :EqualityConstraint, i) == 1
         end
-<<<<<<< HEAD
         for j in 1:2
             @test get_inequality_constraint(M, cccofa, p, j) == ci[j] # cached
             @test get_count(cccofa, :InequalityConstraint, j) == 1
@@ -865,25 +748,6 @@
             @test get_count(cccofa, :GradEqualityConstraint, i) == 2
         end
         for j in 1:2
-=======
-        for j in 1:2
-            @test get_inequality_constraint(M, cccofa, p, j) == ci[j] # cached
-            @test get_count(cccofa, :InequalityConstraint, j) == 1
-        end
-        for i in 1:1
-            @test get_grad_equality_constraint(M, cccofa, p, i) == Xe[i] #cached
-            get_grad_equality_constraint!(M, Y, cccofa, p, i) == Xe[i] # cached
-            @test Y == Xe[i]
-            @test get_count(cccofa, :GradEqualityConstraint, i) == 1
-            get_grad_equality_constraint!(M, Y, cccofa, -p, i) == Xe2[i] # counts
-            @test Y == Xe2[i]
-            get_grad_equality_constraint!(M, Y, cccofa, -p, i) == Xe2[i] # cached
-            @test Y == Xe2[i]
-            @test get_grad_equality_constraint(M, cccofa, -p, i) == Xe2[i] #cached
-            @test get_count(cccofa, :GradEqualityConstraint, i) == 2
-        end
-        for j in 1:2
->>>>>>> 4a52a821
             @test get_grad_inequality_constraint(M, cccofa, p, j) == Xi[j] # cached
             @test get_count(ccofa, :GradInequalityConstraint, j) == 1
             @test get_grad_inequality_constraint!(M, Y, cccofa, p, j) == Xi[j] # cached
