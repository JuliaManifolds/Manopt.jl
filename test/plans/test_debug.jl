using Manopt, Test, ManifoldsBase, Dates, Manifolds

struct TestPolarManifold <: AbstractManifold{ℝ} end

function ManifoldsBase.default_inverse_retraction_method(::TestPolarManifold)
    return PolarInverseRetraction()
end

struct TestDebugAction <: DebugAction end

struct TestMessageState <: AbstractManoptSolverState end
Manopt.get_message(::TestMessageState) = "DebugTest"

@testset "Debug State" begin
    # helper to get debug as string
    @testset "Basic Debug Output" begin
        io = IOBuffer()
        M = ManifoldsBase.DefaultManifold(2)
        p = [4.0, 2.0]
        st = GradientDescentState(
            M, p; stopping_criterion=StopAfterIteration(20), stepsize=ConstantStepsize(M)
        )
        f(M, q) = distance(M, q, p) .^ 2
        grad_f(M, q) = -2 * log(M, q, p)
        # summary fallback to show
        @test Manopt.status_summary(TestDebugAction()) === "TestDebugAction()"
        mp = DefaultManoptProblem(M, ManifoldGradientObjective(f, grad_f))
        a1 = DebugDivider("|"; io=io)
        @test Manopt.dispatch_state_decorator(DebugSolverState(st, a1)) === Val{true}()
        # constructors
        @test DebugSolverState(st, a1).debugDictionary[:All] == a1
        @test DebugSolverState(st, [a1]).debugDictionary[:All].group[1] == a1
        @test DebugSolverState(st, Dict(:A => a1)).debugDictionary[:A] == a1
        @test DebugSolverState(st, ["|"]).debugDictionary[:All].group[1].divider ==
            a1.divider
        @test endswith(repr(DebugSolverState(st, a1)), "\"|\"")
        @test repr(DebugSolverState(st, Dict{Symbol,DebugAction}())) == repr(st)
        # single AbstractStateActions
        # DebugDivider
        a1(mp, st, 0)
        s = @test String(take!(io)) == "|"
        DebugGroup([a1, a1])(mp, st, 0)
        @test String(take!(io)) == "||"
        DebugEvery(a1, 10, false)(mp, st, 9)
        @test String(take!(io)) == ""
        DebugEvery(a1, 10, true)(mp, st, 10)
        @test String(take!(io)) == "|"
        @test DebugEvery(a1, 10, true)(mp, st, -1) == nothing
        # Debug Cost
        @test DebugCost(; format="A %f").format == "A %f"
        DebugCost(; long=false, io=io)(mp, st, 0)
        @test String(take!(io)) == "f(x): 0.000000"
        DebugCost(; long=false, io=io)(mp, st, -1)
        @test String(take!(io)) == ""
        # entry
        DebugEntry(:p; prefix="x:", io=io)(mp, st, 0)
        @test String(take!(io)) == "x: $p"
        DebugEntry(:p; prefix="x:", io=io)(mp, st, -1)
        @test String(take!(io)) == ""
        # Change of Iterate and recording a custom field
        a2 = DebugChange(;
            storage=StoreStateAction(M; store_points=Tuple{:Iterate}, p_init=p),
            prefix="Last: ",
            io=io,
        )
        a2(mp, st, 0) # init
        st.p = [3.0, 2.0]
        a2(mp, st, 1)
        a2inv = DebugChange(;
            storage=StoreStateAction(M; store_fields=[:Iterate]),
            prefix="Last: ",
            io=io,
            inverse_retraction_method=PolarInverseRetraction(),
        )
        a2mani = DebugChange(
            TestPolarManifold();
            storage=StoreStateAction([:Iterate]),
            prefix="Last: ",
            io=io,
        )
        @test a2inv.inverse_retraction_method === PolarInverseRetraction()
        @test a2mani.inverse_retraction_method === PolarInverseRetraction()
        @test a2.inverse_retraction_method === LogarithmicInverseRetraction()
        @test String(take!(io)) == "Last: 1.000000"
        a3 = DebugGradientChange(;
            storage=StoreStateAction([:Gradient, :Iterate]), prefix="Last: ", io=io
        )
        a3(mp, st, 0) # init
        st.X = [1.0, 0.0]
        a3(mp, st, 1)
        @test String(take!(io)) == "Last: 1.000000"
        # Iterate
        DebugIterate(; io=io)(mp, st, 0)
        @test String(take!(io)) == ""
        DebugIterate(; io=io)(mp, st, 1)
        @test String(take!(io)) == "p: $(st.p)"
        # Iteration
        DebugIteration(; io=io)(mp, st, 0)
        @test String(take!(io)) == "Initial "
        DebugIteration(; io=io)(mp, st, 23)
        @test String(take!(io)) == "# 23    "
        @test repr(DebugIteration()) == "DebugIteration(; format=\"# %-6d\")"
        @test Manopt.status_summary(DebugIteration()) == "(:Iteration, \"# %-6d\")"
        # DebugEntryChange
        dec = DebugEntryChange(:p, x -> x)
        @test startswith(repr(dec), "DebugEntryChange(:p")
        # DEbugEntryChange - reset
        st.p = p
        a3 = DebugEntryChange(
            :p,
            (mp, o, x, y) -> distance(Manopt.get_manifold(mp), x, y);
            prefix="Last: ",
            io,
        )
        a4 = DebugEntryChange(
            :p,
            (mp, o, x, y) -> distance(Manopt.get_manifold(mp), x, y);
            initial_value=p,
            format="Last: %1.1f",
            io,
        )
        a3(mp, st, 0) # init
        @test String(take!(io)) == ""
        a4(mp, st, 0) # init
        @test String(take!(io)) == ""
        #change
        st.p = [3.0, 2.0]
        a3(mp, st, 1)
        @test String(take!(io)) == "Last: 1.0"
        a4(mp, st, 1)
        @test String(take!(io)) == "Last: 1.0"
        # StoppingCriterion
        DebugStoppingCriterion(; io=io)(mp, st, 1)
        @test String(take!(io)) == ""
        st.stop(mp, st, 19)
        DebugStoppingCriterion(; io=io)(mp, st, 19)
        @test String(take!(io)) == ""
        st.stop(mp, st, 20)
        DebugStoppingCriterion(; io=io)(mp, st, 20)
        @test String(take!(io)) ==
            "The algorithm reached its maximal number of iterations (20).\n"
        @test repr(DebugStoppingCriterion()) == "DebugStoppingCriterion()"
        @test Manopt.status_summary(DebugStoppingCriterion()) == ":Stop"

        # Factory
        df = DebugFactory([:Stop, "|"])
        @test isa(df[:Stop], DebugStoppingCriterion)
        @test isa(df[:All], DebugGroup)
        @test isa(df[:All].group[1], DebugDivider)
        @test length(df[:All].group) == 1
        df = DebugFactory([:Stop, "|", 20])
        @test isa(df[:All], DebugEvery)
        s = [
            :Change,
            :GradientChange,
            :Iteration,
            :Iterate,
            :Cost,
            :Stepsize,
            :p,
            :Time,
            :IterativeTime,
        ]
        @test all(
            isa.(
                DebugFactory(s)[:All].group,
                [
                    DebugChange,
                    DebugGradientChange,
                    DebugIteration,
                    DebugIterate,
                    DebugCost,
                    DebugStepsize,
                    DebugEntry,
                    DebugTime,
                    DebugTime,
                ],
            ),
        )
        @test DebugActionFactory((:IterativeTime)).mode == :Iterative
        @test all(
            isa.(
                DebugFactory([(t, "A") for t in s])[:All].group,
                [
                    DebugChange,
                    DebugGradientChange,
                    DebugIteration,
                    DebugIterate,
                    DebugCost,
                    DebugStepsize,
                    DebugEntry,
                    DebugTime,
                    DebugTime,
                ],
            ),
        )
        @test DebugActionFactory(a3) == a3
        @test DebugFactory([(:Iterate, "A")])[:All].group[1].format == "A"
        @test DebugActionFactory((:Iterate, "A")).format == "A"
        # Status for multiple dictionaries
        dss = DebugSolverState(st, DebugFactory([:Stop, 20, "|"]))
        @test contains(Manopt.status_summary(dss), ":Stop")
        @test Manopt.get_message(dss) == ""
        # DebugEvery summary
        de = DebugEvery(DebugGroup([DebugDivider("|"), DebugIteration()]), 10)
        @test Manopt.status_summary(de) == "[\"|\", (:Iteration, \"# %-6d\"), 10]"
        # DebugGradientChange
        dgc = DebugGradientChange()
        dgc_s = "DebugGradientChange(; format=\"Last Change: %f\", vector_transport_method=ParallelTransport())"
        @test repr(dgc) == dgc_s
        @test Manopt.status_summary(dgc) == "(:GradientChange, \"Last Change: %f\")"
        # Faster storage
        dgc2 = DebugGradientChange(Euclidean(2))
        @test repr(dgc2) == dgc_s
    end

    @testset "Debug Warnings" begin
        M = ManifoldsBase.DefaultManifold(2)
        p = [4.0, 2.0]
        st = GradientDescentState(
            M, p; stopping_criterion=StopAfterIteration(20), stepsize=ConstantStepsize(M)
        )
        f(M, y) = Inf
        grad_f(M, y) = Inf .* ones(2)
        mp = DefaultManoptProblem(M, ManifoldGradientObjective(f, grad_f))

        w1 = DebugWarnIfCostNotFinite()
        @test repr(w1) == "DebugWarnIfCostNotFinite()"
        @test Manopt.status_summary(w1) == ":WarnCost"
        @test_logs (:warn,) (
            :warn,
            "Further warnings will be supressed, use DebugWarnIfCostNotFinite(:Always) to get all warnings.",
        ) w1(mp, st, 0)
        w2 = DebugWarnIfCostNotFinite(:Always)
        @test_logs (
            :warn, "The cost is not finite.\nAt iteration #0 the cost evaluated to Inf."
        ) w2(mp, st, 0)

        st.X = grad_f(M, p)
        w3 = DebugWarnIfFieldNotFinite(:X)
        @test repr(w3) == "DebugWarnIfFieldNotFinite(:X)"
        @test_logs (:warn,) (
            :warn,
            "Further warnings will be supressed, use DebugWaranIfFieldNotFinite(:X, :Always) to get all warnings.",
        ) w3(mp, st, 0)
        w4 = DebugWarnIfFieldNotFinite(:X, :Always)
        @test_logs (
            :warn,
            "The field s.X is or contains values that are not finite.\nAt iteration #1 it evaluated to [Inf, Inf].",
        ) w4(mp, st, 1)
        w5 = DebugWarnIfFieldNotFinite(:Gradient, :Always)
        @test_logs (
            :warn,
            "The gradient is or contains values that are not finite.\nAt iteration #1 it evaluated to [Inf, Inf].",
        ) w5(mp, st, 1)

        st.p = Inf .* ones(2)
        w6 = DebugWarnIfFieldNotFinite(:Iterate, :Always)
        @test_logs (
            :warn,
            "The iterate is or contains values that are not finite.\nAt iteration #1 it evaluated to [Inf, Inf].",
        ) w6(mp, st, 1)

        df1 = DebugFactory([:WarnCost])
        @test isa(df1[:All].group[1], DebugWarnIfCostNotFinite)
        df2 = DebugFactory([:WarnGradient])
        @test isa(df2[:All].group[1], DebugWarnIfFieldNotFinite)
    end
    @testset "Debug Time" begin
        io = IOBuffer()
        M = ManifoldsBase.DefaultManifold(2)
        p = [4.0, 2.0]
        st = GradientDescentState(
            M, p; stopping_criterion=StopAfterIteration(20), stepsize=ConstantStepsize(M)
        )
        f(M, q) = distance(M, q, p) .^ 2
        grad_f(M, q) = -2 * log(M, q, p)
        mp = DefaultManoptProblem(M, ManifoldGradientObjective(f, grad_f))
        d1 = DebugTime(; start=true, io=io)
        @test d1.last_time != Nanosecond(0)
        d2 = DebugTime(; io=io)
        @test d2.last_time == Nanosecond(0)
        d2(mp, st, 1)
        @test d2.last_time != Nanosecond(0) # changes on first call
        t = d2.last_time
        sleep(0.002)
        d2(mp, st, 2)
        @test t == d2.last_time # but not afterwards
        @test endswith(String(take!(io)), "seconds")
        d3 = DebugTime(; start=true, mode=:iterative, io=io)
        @test d3.last_time != Nanosecond(0) # changes on first call
        t = d3.last_time
        d3(mp, st, 2)
        @test t != d3.last_time # and later as well
        t = d3.last_time
        sleep(0.002)
        Manopt.reset!(d3)
        @test t != d3.last_time
        Manopt.stop!(d3)
        @test d3.last_time == Nanosecond(0)
        drs = "DebugTime(; format=\"time spent: %s\", mode=:cumulative)"
        @test repr(DebugTime()) == drs
        drs2 = "(:IterativeTime, \"time spent: %s\")"
        @test Manopt.status_summary(DebugTime(; mode=:iterative)) == drs2
        drs3 = "(:Time, \"time spent: %s\")"
        @test Manopt.status_summary(DebugTime(; mode=:cumulative)) == drs3
    end
    @testset "Debug show/summaries" begin
        d1 = DebugDivider("|")
        d2 = DebugIterate()
        d3 = DebugGroup([d1, d2])
        @test repr(d3) == "DebugGroup([$(d1), $(d2)])"
        ts = "[ $(Manopt.status_summary(d1)), $(Manopt.status_summary(d2)) ]"
        @test Manopt.status_summary(d3) == ts

        d4 = DebugEvery(d1, 4)
        @test repr(d4) == "DebugEvery($(d1), 4, true)"
        @test Manopt.status_summary(d4) === "[$(d1), 4]"

        ts2 = "DebugChange(; format=\"Last Change: %f\", inverse_retraction=LogarithmicInverseRetraction())"
        @test repr(DebugChange()) == ts2
        @test Manopt.status_summary(DebugChange()) == "(:Change, \"Last Change: %f\")"
        # check that a nondefault manifold works as well - not sure how to test this then
        d = DebugChange(Euclidean(2))

        @test repr(DebugCost()) == "DebugCost(; format=\"f(x): %f\")"
        @test Manopt.status_summary(DebugCost()) == "(:Cost, \"f(x): %f\")"

        @test repr(DebugDivider("|")) == "DebugDivider(; divider=\"|\")"
        @test Manopt.status_summary(DebugDivider("a")) == "\"a\""

        @test repr(DebugEntry(:a)) == "DebugEntry(:a; format=\"a: %s\")"

        @test repr(DebugStepsize()) == "DebugStepsize(; format=\"s:%s\")"
        @test Manopt.status_summary(DebugStepsize()) == "(:Stepsize, \"s:%s\")"

        @test repr(DebugGradientNorm()) == "DebugGradientNorm(; format=\"|grad f(p)|:%s\")"
        dgn_s = "(:GradientNorm, \"|grad f(p)|:%s\")"
        @test Manopt.status_summary(DebugGradientNorm()) == dgn_s

        @test repr(DebugGradient()) == "DebugGradient(; format=\"grad f(p):%s\")"
        dg_s = "(:Gradient, \"grad f(p):%s\")"
        @test Manopt.status_summary(DebugGradient()) == dg_s
    end
    @testset "Debug Messages" begin
        s = TestMessageState()
        mp = DefaultManoptProblem(Euclidean(2), ManifoldCostObjective(x -> x))
        d = DebugMessages(:Info)
        @test repr(d) == "DebugMessages(:Info)"
        @test Manopt.status_summary(d) == ":Messages"
        @test_logs (:info, "DebugTest") d(mp, s, 0)
    end
<<<<<<< HEAD
    @testset "DebugIfEntry" begin
        io = IOBuffer()
        M = ManifoldsBase.DefaultManifold(2)
        p = [-4.0, 2.0]
        st = GradientDescentState(
            M, p; stopping_criterion=StopAfterIteration(20), stepsize=ConstantStepsize(M)
        )
        f(M, y) = Inf
        grad_f(M, y) = Inf .* ones(2)
        mp = DefaultManoptProblem(M, ManifoldGradientObjective(f, grad_f))

        die1 = DebugIfEntry(:p, p -> p[1] > 0.0; type=:warn, message="test1")
        @test startswith(repr(die1), "DebugIfEntry(:p, ")
        @test_logs (:warn, "test1") die1(mp, st, 1)
        die2 = DebugIfEntry(:p, p -> p[1] > 0.0; type=:info, message="test2")
        @test_logs (:info, "test2") die2(mp, st, 1)
        die3 = DebugIfEntry(:p, p -> p[1] > 0.0; type=:error, message="test3")
        @test_throws ErrorException die3(mp, st, 1)
        die4 = DebugIfEntry(:p, p -> p[1] > 0.0; type=:print, message="test4", io=io)
        die4(mp, st, 1)
        @test String(take!(io)) == "test4"
=======
    @testset "DebugWhenActive" begin
        io = IOBuffer()
        M = ManifoldsBase.DefaultManifold(2)
        p = [4.0, 2.0]
        st = GradientDescentState(
            M, p; stopping_criterion=StopAfterIteration(20), stepsize=ConstantStepsize(M)
        )
        f(M, q) = distance(M, q, p) .^ 2
        grad_f(M, q) = -2 * log(M, q, p)
        mp = DefaultManoptProblem(M, ManifoldGradientObjective(f, grad_f))
        dD = DebugDivider(" | "; io=io)
        dA = DebugWhenActive(dD, false)
        @test !dA.active
        set_manopt_parameter!(dA, :Dummy, true) # passdown
        set_manopt_parameter!(dA, :active, true) # activate
        @test dA.active
        @test repr(dA) == "DebugWhenActive($(repr(dD)), true, true)"
        @test Manopt.status_summary(dA) == repr(dA)
        #issue active
        dA(mp, st, 1)
        @test endswith(String(take!(io)), " | ")
        dE = DebugEvery(dA, 2)
        dE(mp, st, 2)
        @test endswith(String(take!(io)), " | ")
        set_manopt_parameter!(dE, :active, false) # deactivate
        dE(mp, st, 2)
        @test endswith(String(take!(io)), "")
        @test !dA.active
        dG = DebugGroup([dA])
        set_manopt_parameter!(dG, :active, true) # activate in group
        dG(mp, st, 2)
        @test endswith(String(take!(io)), " | ")
        # test its usage in the factory independent of position
        @test DebugFactory([" | ", :Subsolver])[:All] isa DebugWhenActive
        @test DebugFactory([:Subsolver, " | "])[:All] isa DebugWhenActive

        dst = DebugSolverState(st, dA)
        set_manopt_parameter!(dst, :Debug, :active, true)
        @test dA.active
>>>>>>> da64a030
    end
end<|MERGE_RESOLUTION|>--- conflicted
+++ resolved
@@ -350,7 +350,6 @@
         @test Manopt.status_summary(d) == ":Messages"
         @test_logs (:info, "DebugTest") d(mp, s, 0)
     end
-<<<<<<< HEAD
     @testset "DebugIfEntry" begin
         io = IOBuffer()
         M = ManifoldsBase.DefaultManifold(2)
@@ -372,7 +371,7 @@
         die4 = DebugIfEntry(:p, p -> p[1] > 0.0; type=:print, message="test4", io=io)
         die4(mp, st, 1)
         @test String(take!(io)) == "test4"
-=======
+    end
     @testset "DebugWhenActive" begin
         io = IOBuffer()
         M = ManifoldsBase.DefaultManifold(2)
@@ -412,6 +411,5 @@
         dst = DebugSolverState(st, dA)
         set_manopt_parameter!(dst, :Debug, :active, true)
         @test dA.active
->>>>>>> da64a030
     end
 end