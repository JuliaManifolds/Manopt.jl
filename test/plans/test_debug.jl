using Manopt, Test, ManifoldsBase, Dates, Manifolds
using Manopt: DebugActionFactory, DebugFactory, DebugGroupFactory

struct TestPolarManifold <: AbstractManifold{ℝ} end

function ManifoldsBase.default_inverse_retraction_method(::TestPolarManifold)
    return PolarInverseRetraction()
end

struct TestDebugAction <: DebugAction end

struct TestMessageState <: AbstractManoptSolverState end
Manopt.get_message(::TestMessageState) = "DebugTest"

mutable struct TestDebugParameterState <: AbstractManoptSolverState
    value::Int
end
function Manopt.set_parameter!(d::TestDebugParameterState, ::Val{:value}, v)
    (d.value = v; return d)
end
Manopt.get_parameter(d::TestDebugParameterState, ::Val{:value}) = d.value

@testset "Debug State" begin
    # helper to get debug as string
    @testset "Basic Debug Output" begin
        io = IOBuffer()
        M = ManifoldsBase.DefaultManifold(2)
        p = [4.0, 2.0]
        st = GradientDescentState(
            M;
            p = p,
            stopping_criterion = StopAfterIteration(10),
            stepsize = Manopt.ConstantStepsize(M),
        )
        f(M, q) = distance(M, q, p) .^ 2
        grad_f(M, q) = -2 * log(M, q, p)
        # summary fallback to show
        @test Manopt.status_summary(TestDebugAction()) === "TestDebugAction()"
        mp = DefaultManoptProblem(M, ManifoldGradientObjective(f, grad_f))
        a1 = DebugDivider("|"; io = io)
        @test Manopt.dispatch_state_decorator(DebugSolverState(st, a1)) === Val{true}()
        # constructors
        @test DebugSolverState(st, a1).debugDictionary[:Iteration] == a1
        @test DebugSolverState(st, [a1]).debugDictionary[:Iteration].group[1] == a1
        @test DebugSolverState(st, Dict(:A => a1)).debugDictionary[:A] == a1
        @test DebugSolverState(st, ["|"]).debugDictionary[:Iteration].divider == a1.divider
        @test endswith(repr(DebugSolverState(st, a1)), "\"|\"")
        @test repr(DebugSolverState(st, Dict{Symbol, DebugAction}())) == repr(st)
        # Passthrough
        dss = DebugSolverState(st, a1)
        Manopt.set_parameter!(dss, :StoppingCriterion, :MaxIteration, 20)
        @test dss.state.stop.max_iterations == 20 #Maybe turn into a getter?
        # single AbstractStateActions
        # DebugDivider
        a1(mp, st, 0)
        s = @test String(take!(io)) == "|"
        DebugGroup([a1, a1])(mp, st, 0)
        @test String(take!(io)) == "||"
        DebugEvery(a1, 10, false)(mp, st, 9)
        @test String(take!(io)) == ""
        DebugEvery(a1, 10, true)(mp, st, 10)
        @test String(take!(io)) == "|"
        @test DebugEvery(a1, 10, true)(mp, st, -1) == nothing
        # Debug Cost
        @test DebugCost(; format = "A %f").format == "A %f"
        DebugCost(; long = false, io = io)(mp, st, 0)
        @test String(take!(io)) == "f(x): 0.000000"
        DebugCost(; long = false, io = io)(mp, st, -1)
        @test String(take!(io)) == ""
        # entry
        DebugEntry(:p; prefix = "x:", io = io)(mp, st, 0)
        @test String(take!(io)) == "x: $p"
        DebugEntry(:p; prefix = "x:", io = io)(mp, st, -1)
        @test String(take!(io)) == ""
        # Change of Iterate and recording a custom field
        a2 = DebugChange(;
            storage = StoreStateAction(M; store_points = Tuple{:Iterate}, p_init = p),
            prefix = "Last: ",
            io = io,
        )
        a2(mp, st, 0) # init
        st.p = [3.0, 2.0]
        a2(mp, st, 1)
        a2inv = DebugChange(;
            storage = StoreStateAction(M; store_fields = [:Iterate]),
            prefix = "Last: ",
            io = io,
            inverse_retraction_method = PolarInverseRetraction(),
        )
        a2mani = DebugChange(
            TestPolarManifold();
            storage = StoreStateAction([:Iterate]),
            prefix = "Last: ",
            io = io,
        )
        @test a2inv.inverse_retraction_method === PolarInverseRetraction()
        @test a2mani.inverse_retraction_method === PolarInverseRetraction()
        @test a2.inverse_retraction_method === LogarithmicInverseRetraction()
        @test String(take!(io)) == "Last: 1.000000"
        a3 = DebugGradientChange(;
            storage = StoreStateAction([:Gradient, :Iterate]), prefix = "Last: ", io = io
        )
        a3(mp, st, 0) # init
        st.X = [1.0, 0.0]
        a3(mp, st, 1)
        @test String(take!(io)) == "Last: 1.000000"
        # Iterate
        DebugIterate(; io = io)(mp, st, 0)
        @test String(take!(io)) == ""
        DebugIterate(; io = io)(mp, st, 1)
        @test String(take!(io)) == "p: $(st.p)"
        # Iteration
        DebugIteration(; io = io)(mp, st, 0)
        @test String(take!(io)) == "Initial "
        DebugIteration(; io = io)(mp, st, 23)
        @test String(take!(io)) == "# 23    "
        @test repr(DebugIteration()) == "DebugIteration(; format=\"# %-6d\")"
        @test Manopt.status_summary(DebugIteration()) == "(:Iteration, \"# %-6d\")"
        # `DebugEntryChange`
        dec = DebugEntryChange(:p, x -> x)
        @test startswith(repr(dec), "DebugEntryChange(:p")
        # DEbugEntryChange - reset
        st.p = p
        a3 = DebugEntryChange(
            :p,
            (mp, o, x, y) -> distance(Manopt.get_manifold(mp), x, y);
            prefix = "Last: ",
            io,
        )
        a4 = DebugEntryChange(
            :p,
            (mp, o, x, y) -> distance(Manopt.get_manifold(mp), x, y);
            initial_value = p,
            format = "Last: %1.1f",
            io,
        )
        a3(mp, st, 0) # init
        @test String(take!(io)) == ""
        a4(mp, st, 0) # init
        @test String(take!(io)) == ""
        #change
        st.p = [3.0, 2.0]
        a3(mp, st, 1)
        @test String(take!(io)) == "Last: 1.0"
        a4(mp, st, 1)
        @test String(take!(io)) == "Last: 1.0"
        # StoppingCriterion
        DebugStoppingCriterion(; io = io)(mp, st, 1)
        @test String(take!(io)) == ""
        st.stop(mp, st, 19)
        DebugStoppingCriterion(; io = io)(mp, st, 19)
        @test String(take!(io)) == ""
        st.stop(mp, st, 20)
        DebugStoppingCriterion(; io = io)(mp, st, 20)
        @test String(take!(io)) ==
            "At iteration 20 the algorithm reached its maximal number of iterations (20).\n"
        @test repr(DebugStoppingCriterion()) == "DebugStoppingCriterion()"
        @test Manopt.status_summary(DebugStoppingCriterion()) == ":Stop"
        # Status for multiple dictionaries
        dss = DebugSolverState(st, DebugFactory([:Stop, 20, "|"]))
        @test contains(Manopt.status_summary(dss), ":Stop")
        @test Manopt.get_message(dss) == ""
        # DebugEvery summary
        de = DebugEvery(DebugGroup([DebugDivider("|"), DebugIteration()]), 10)
        @test Manopt.status_summary(de) == "[\"|\", (:Iteration, \"# %-6d\"), 10]"
        # DebugGradientChange
        dgc = DebugGradientChange()
        dgc_s = "DebugGradientChange(; format=\"Last Change: %f\", vector_transport_method=ParallelTransport())"
        @test repr(dgc) == dgc_s
        @test Manopt.status_summary(dgc) == "(:GradientChange, \"Last Change: %f\")"
        # Faster storage
        dgc2 = DebugGradientChange(Euclidean(2))
        @test repr(dgc2) == dgc_s
    end
    @testset "Debug Factory" begin
        # Factory
        df = DebugFactory([:Stop, "|"])
        @test isa(df[:Stop], DebugStoppingCriterion)
        @test isa(df[:Iteration], DebugDivider)
        df = DebugFactory([:Stop, "|", 20])
        @test isa(df[:Iteration], DebugEvery)
        s = [
            :Change,
            :GradientChange,
            :Iteration,
            :Iterate,
            :Cost,
            :Stepsize,
            :p,
            :Time,
            :IterativeTime,
        ]
        @test all(
            isa.(
                DebugFactory(s)[:Iteration].group,
                [
                    DebugChange,
                    DebugGradientChange,
                    DebugIteration,
                    DebugIterate,
                    DebugCost,
                    DebugStepsize,
                    DebugEntry,
                    DebugTime,
                    DebugTime,
                ],
            ),
        )
        @test DebugActionFactory((:IterativeTime)).mode == :Iterative
        @test all(
            isa.(
                DebugFactory([(t, "A") for t in s])[:Iteration].group,
                [
                    DebugChange,
                    DebugGradientChange,
                    DebugIteration,
                    DebugIterate,
                    DebugCost,
                    DebugStepsize,
                    DebugEntry,
                    DebugTime,
                    DebugTime,
                ],
            ),
        )
        a1 = DebugDivider("|")
        @test DebugActionFactory(a1) == a1
        @test DebugGroupFactory(a1) == a1 #when trying to build a one-element group, this is still just a1
        @test DebugFactory([(:Iterate, "A")])[:Iteration].format == "A"
        @test DebugActionFactory((:Iterate, "A")).format == "A"
        # Merge iteration and simple entries to Iteration
        df2 = DebugFactory([:Iteration, :Iteration => [:Cost]])
        @test length(df2[:Iteration].group) == 2
        # appended in the end
        @test df2[:Iteration].group[1] isa DebugCost
        @test df2[:Iteration].group[2] isa DebugIteration
        df3 = DebugFactory([:Stop, :Stop => [:Iteration]])
        @test length(df3[:Stop].group) == 2
        # appended in the end
        @test df3[:Stop].group[1] isa DebugIteration
        @test df3[:Stop].group[2] isa DebugStoppingCriterion
        # Group with every
        dgf1 = Manopt.DebugGroupFactory([" ", :Cost, 20])
        @test dgf1 isa DebugEvery
        @test dgf1.debug isa DebugGroup
    end
    @testset "Debug and parameter passthrough" begin
        s = TestDebugParameterState(0)
        d = DebugSolverState(s, DebugDivider(" | "))
        Manopt.set_parameter!(d, :value, 1)
        @test Manopt.get_parameter(d, :value) == 1
    end
    @testset "Debug Warnings" begin
        M = ManifoldsBase.DefaultManifold(2)
        p = [4.0, 2.0]
        st = GradientDescentState(
            M;
            p = p,
            stopping_criterion = StopAfterIteration(20),
            stepsize = Manopt.ConstantStepsize(M),
        )
        f(M, y) = Inf
        grad_f(M, y) = Inf .* ones(2)
        mp = DefaultManoptProblem(M, ManifoldGradientObjective(f, grad_f))

        w1 = DebugWarnIfCostNotFinite()
        @test repr(w1) == "DebugWarnIfCostNotFinite()"
        @test Manopt.status_summary(w1) == ":WarnCost"
        @test_logs (:warn,) (:warn,) w1(mp, st, 0)
        w2 = DebugWarnIfCostNotFinite(:Always)
        @test_logs (:warn,) w2(mp, st, 0)

        st.X = grad_f(M, p)
        w3 = DebugWarnIfFieldNotFinite(:X)
        @test repr(w3) == "DebugWarnIfFieldNotFinite(:X, :Once)"
        @test_logs (:warn,) (:warn,) w3(mp, st, 0)
        w4 = DebugWarnIfFieldNotFinite(:X, :Always)
        @test_logs (:warn,) w4(mp, st, 1)
        w5 = DebugWarnIfFieldNotFinite(:Gradient, :Always)
        @test_logs (:warn,) w5(mp, st, 1)

        M2 = Sphere(2)
        mp2 = DefaultManoptProblem(M2, ManifoldGradientObjective(f, grad_f))
        w6 = DebugWarnIfGradientNormTooLarge(1.0, :Once)
        @test repr(w6) == "DebugWarnIfGradientNormTooLarge(1.0, :Once)"
        st.X .= [4.0, 0.0] # > π in norm
        @test_logs (:warn,) (:warn,) w6(mp2, st, 1)

        st.p = Inf .* ones(2)
        w7 = DebugWarnIfFieldNotFinite(:Iterate, :Always)
        @test_logs (:warn,) w7(mp, st, 1)

<<<<<<< HEAD
        st2 = GradientDescentState(
            M;
            p = p,
            stopping_criterion = StopAfterIteration(20),
            stepsize = Manopt.WolfePowellLinesearchStepsize(M),
        )
=======
>>>>>>> 5c56d74c
        w8 = DebugWarnIfStepsizeCollapsed(1.0, :Once)
        @test repr(w8) == "DebugWarnIfStepsizeCollapsed(1.0, :Once)"
        @test_logs (:warn,) (:warn,) w8(mp2, st, 1)

        df1 = DebugFactory([:WarnCost])
        @test isa(df1[:Iteration], DebugWarnIfCostNotFinite)
        df2 = DebugFactory([:WarnGradient])
        @test isa(df2[:Iteration], DebugWarnIfFieldNotFinite)
        df3 = DebugFactory([:WarnBundle])
        @test isa(df3[:Iteration], DebugWarnIfLagrangeMultiplierIncreases)
        df4 = DebugFactory([:WarnStepsize])
        @test isa(df4[:Iteration], DebugWarnIfStepsizeCollapsed)
    end
    @testset "Debug Time" begin
        io = IOBuffer()
        M = ManifoldsBase.DefaultManifold(2)
        p = [4.0, 2.0]
        st = GradientDescentState(
            M;
            p = p,
            stopping_criterion = StopAfterIteration(20),
            stepsize = Manopt.ConstantStepsize(M),
        )
        f(M, q) = distance(M, q, p) .^ 2
        grad_f(M, q) = -2 * log(M, q, p)
        mp = DefaultManoptProblem(M, ManifoldGradientObjective(f, grad_f))
        d1 = DebugTime(; start = true, io = io)
        @test d1.last_time != Nanosecond(0)
        d2 = DebugTime(; io = io)
        @test d2.last_time == Nanosecond(0)
        d2(mp, st, 1)
        @test d2.last_time != Nanosecond(0) # changes on first call
        t = d2.last_time
        sleep(0.002)
        d2(mp, st, 2)
        @test t == d2.last_time # but not afterwards
        @test endswith(String(take!(io)), "seconds")
        d3 = DebugTime(; start = true, mode = :iterative, io = io)
        @test d3.last_time != Nanosecond(0) # changes on first call
        t = d3.last_time
        d3(mp, st, 2)
        @test t != d3.last_time # and later as well
        t = d3.last_time
        sleep(0.002)
        Manopt.reset!(d3)
        @test t != d3.last_time
        Manopt.stop!(d3)
        @test d3.last_time == Nanosecond(0)
        drs = "DebugTime(; format=\"time spent: %s\", mode=:cumulative)"
        @test repr(DebugTime()) == drs
        drs2 = "(:IterativeTime, \"time spent: %s\")"
        @test Manopt.status_summary(DebugTime(; mode = :iterative)) == drs2
        drs3 = "(:Time, \"time spent: %s\")"
        @test Manopt.status_summary(DebugTime(; mode = :cumulative)) == drs3
    end
    @testset "Debug show/summaries" begin
        d1 = DebugDivider("|")
        d2 = DebugIterate()
        d3 = DebugGroup([d1, d2])
        @test repr(d3) == "DebugGroup([$(d1), $(d2)])"
        ts = "[ $(Manopt.status_summary(d1)), $(Manopt.status_summary(d2)) ]"
        @test Manopt.status_summary(d3) == ts

        d4 = DebugEvery(d1, 4)
        @test repr(d4) == "DebugEvery($(d1), 4, true; activation_offset=1)"
        @test Manopt.status_summary(d4) === "[$(d1), 4]"

        ts2 = "DebugChange(; format=\"Last Change: %f\", inverse_retraction=LogarithmicInverseRetraction())"
        @test repr(DebugChange()) == ts2
        @test Manopt.status_summary(DebugChange()) == "(:Change, \"Last Change: %f\")"
        # verify that a non-default manifold works as well - not sure how to test this then
        d = DebugChange(Euclidean(2))

        @test repr(DebugCost()) == "DebugCost(; format=\"f(x): %f\")"
        @test Manopt.status_summary(DebugCost()) == "(:Cost, \"f(x): %f\")"

        @test repr(DebugDivider("|")) == "DebugDivider(; divider=\"|\")"
        @test Manopt.status_summary(DebugDivider("a")) == "\"a\""

        @test repr(DebugEntry(:a)) == "DebugEntry(:a; format=\"a: %s\")"

        @test repr(DebugStepsize()) == "DebugStepsize(; format=\"s:%s\")"
        @test Manopt.status_summary(DebugStepsize()) == "(:Stepsize, \"s:%s\")"

        @test repr(DebugGradientNorm()) == "DebugGradientNorm(; format=\"|grad f(p)|:%s\")"
        dgn_s = "(:GradientNorm, \"|grad f(p)|:%s\")"
        @test Manopt.status_summary(DebugGradientNorm()) == dgn_s

        @test repr(DebugGradient()) == "DebugGradient(; format=\"grad f(p):%s\")"
        dg_s = "(:Gradient, \"grad f(p):%s\")"
        @test Manopt.status_summary(DebugGradient()) == dg_s
    end
    @testset "Debug Messages" begin
        s = TestMessageState()
        mp = DefaultManoptProblem(Euclidean(2), ManifoldCostObjective(x -> x))
        d = DebugMessages(:Info, :Always)
        @test repr(d) == "DebugMessages(:Info, :Always)"
        @test Manopt.status_summary(d) == "(:Messages, :Always)"
        @test_logs (:info, "DebugTest") d(mp, s, 0)
    end
    @testset "DebugIfEntry" begin
        io = IOBuffer()
        M = ManifoldsBase.DefaultManifold(2)
        p = [-4.0, 2.0]
        st = GradientDescentState(
            M;
            p = p,
            stopping_criterion = StopAfterIteration(20),
            stepsize = Manopt.ConstantStepsize(M),
        )
        f(M, y) = Inf
        grad_f(M, y) = Inf .* ones(2)
        mp = DefaultManoptProblem(M, ManifoldGradientObjective(f, grad_f))

        die1 = DebugIfEntry(:p, p -> p[1] > 0.0; type = :warn, message = "test1")
        @test startswith(repr(die1), "DebugIfEntry(:p, ")
        @test_logs (:warn, "test1") die1(mp, st, 1)
        die2 = DebugIfEntry(:p, p -> p[1] > 0.0; type = :info, message = "test2")
        @test_logs (:info, "test2") die2(mp, st, 1)
        die3 = DebugIfEntry(:p, p -> p[1] > 0.0; type = :error, message = "test3")
        @test_throws ErrorException die3(mp, st, 1)
        die4 = DebugIfEntry(:p, p -> p[1] > 0.0; type = :print, message = "test4", io = io)
        die4(mp, st, 1)
        @test String(take!(io)) == "test4"
    end
    @testset "DebugWhenActive" begin
        io = IOBuffer()
        M = ManifoldsBase.DefaultManifold(2)
        p = [4.0, 2.0]
        st = GradientDescentState(
            M;
            p = p,
            stopping_criterion = StopAfterIteration(20),
            stepsize = Manopt.ConstantStepsize(M),
        )
        f(M, q) = distance(M, q, p) .^ 2
        grad_f(M, q) = -2 * log(M, q, p)
        mp = DefaultManoptProblem(M, ManifoldGradientObjective(f, grad_f))
        dD = DebugDivider(" | "; io = io)
        dA = DebugWhenActive(dD, false)
        @test !dA.active
        Manopt.set_parameter!(dA, :Dummy, true) # pass down
        Manopt.set_parameter!(dA, :Activity, true) # activate
        @test dA.active
        @test repr(dA) == "DebugWhenActive($(repr(dD)), true, true)"
        @test Manopt.status_summary(dA) == repr(dA)
        #issue active
        dA(mp, st, 1)
        @test endswith(String(take!(io)), " | ")
        dE = DebugEvery(dA, 2)
        dE(mp, st, 2)
        @test endswith(String(take!(io)), " | ")
        Manopt.set_parameter!(dE, :Activity, false) # deactivate
        dE(mp, st, -1) # test that reset is still working
        dE(mp, st, 2)
        @test endswith(String(take!(io)), "")
        @test !dA.active
        dG = DebugGroup([dA])
        Manopt.set_parameter!(dG, :Activity, true) # activate in group
        dG(mp, st, 2)
        @test endswith(String(take!(io)), " | ")
        # test its usage in the factory independent of position
        @test DebugFactory([" | ", :WhenActive])[:Iteration] isa DebugWhenActive
        @test DebugFactory([:WhenActive, " | "])[:Iteration] isa DebugWhenActive

        dst = DebugSolverState(st, dA)
        Manopt.set_parameter!(dst, :Debug, :Activity, true)
        @test dA.active
    end
    @testset "decorate_state! and callbacks" begin
        # Wrap this in a function so the callback uses right scope for n
        function test_simple_callback()
            M = ManifoldsBase.DefaultManifold(2)
            p = [4.0, 2.0]
            st = GradientDescentState(
                M;
                p = p,
                stopping_criterion = StopAfterIteration(20),
                stepsize = Manopt.ConstantStepsize(M),
            )
            f(M, q) = distance(M, q, p) .^ 2
            grad_f(M, q) = -2 * log(M, q, p)
            mp = DefaultManoptProblem(M, ManifoldGradientObjective(f, grad_f))
            n = 0
            cb() = (n += 1)
            dst = decorate_state!(st; callback = cb)
            step_solver!(mp, dst, 1)
            @test n == 1
            dst = decorate_state!(st; callback = cb, debug = DebugDivider(""))
            step_solver!(mp, dst, 1)
            @test n == 2
            cb2(p, s, k) = ((k > 1) && (n += 1))
            # Advanced 2, pass to debug
            dst2 = decorate_state!(st; debug = cb2)
            step_solver!(mp, dst2, 1)
            step_solver!(mp, dst2, 2)
            @test n == 3
            #Equivalent to 2.
            dst3 = decorate_state!(st; debug = Manopt.DebugCallback(cb2))
            step_solver!(mp, dst3, 1)
            step_solver!(mp, dst3, 2)
            @test n == 4
            return nothing
        end
        test_simple_callback()
        dbc = Manopt.DebugCallback(() -> nothing; simple = true)
        @test startswith(repr(dbc), "DebugCallback containing")
        @test startswith(Manopt.status_summary(dbc), "#")
    end
end<|MERGE_RESOLUTION|>--- conflicted
+++ resolved
@@ -290,15 +290,6 @@
         w7 = DebugWarnIfFieldNotFinite(:Iterate, :Always)
         @test_logs (:warn,) w7(mp, st, 1)
 
-<<<<<<< HEAD
-        st2 = GradientDescentState(
-            M;
-            p = p,
-            stopping_criterion = StopAfterIteration(20),
-            stepsize = Manopt.WolfePowellLinesearchStepsize(M),
-        )
-=======
->>>>>>> 5c56d74c
         w8 = DebugWarnIfStepsizeCollapsed(1.0, :Once)
         @test repr(w8) == "DebugWarnIfStepsizeCollapsed(1.0, :Once)"
         @test_logs (:warn,) (:warn,) w8(mp2, st, 1)
