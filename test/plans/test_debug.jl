using Manopt, Test, ManifoldsBase, Dates

@testset "Debug Options" begin
    # helper to get debug as string
    @testset "Basic Debug Output" begin
        io = IOBuffer()
        M = ManifoldsBase.DefaultManifold(2)
        x = [4.0, 2.0]
        o = GradientDescentOptions(
            M, x; stopping_criterion=StopAfterIteration(20), stepsize=ConstantStepsize(M)
        )
        f(M, y) = distance(M, y, x) .^ 2
        gradf(M, y) = -2 * log(M, y, x)
        p = GradientProblem(M, f, gradf)
        a1 = DebugDivider("|", io)
        @test Manopt.dispatch_options_decorator(DebugOptions(o, a1)) === Val{true}()
        # constructors
        @test DebugOptions(o, a1).debugDictionary[:All] == a1
        @test DebugOptions(o, [a1]).debugDictionary[:All].group[1] == a1
        @test DebugOptions(o, Dict(:A => a1)).debugDictionary[:A] == a1
        @test DebugOptions(o, ["|"]).debugDictionary[:All].group[1].divider == a1.divider
        # single AbstractOptionsActions
        # DebugDivider
        a1(p, o, 0)
        s = @test String(take!(io)) == "|"
        DebugGroup([a1, a1])(p, o, 0)
        @test String(take!(io)) == "||"
        DebugEvery(a1, 10, false)(p, o, 9)
        @test String(take!(io)) == ""
        DebugEvery(a1, 10, true)(p, o, 10)
        @test String(take!(io)) == "|"
        @test DebugEvery(a1, 10, true)(p, o, -1) == nothing
        # Debug Cost
        @test DebugCost(; format="A %f").format == "A %f"
        DebugCost(; long=false, io=io)(p, o, 0)
        @test String(take!(io)) == "F(x): 0.000000"
        DebugCost(; long=false, io=io)(p, o, -1)
        @test String(take!(io)) == ""
        # entry
        DebugEntry(:x; prefix="x:", io=io)(p, o, 0)
        @test String(take!(io)) == "x: $x"
        DebugEntry(:x; prefix="x:", io=io)(p, o, -1)
        @test String(take!(io)) == ""
        # Change of Iterate
        a2 = DebugChange(; storage=StoreOptionsAction((:Iterate,)), prefix="Last: ", io=io)
        a2(p, o, 0) # init
        o.x = [3.0, 2.0]
        a2(p, o, 1)
        @test String(take!(io)) == "Last: 1.000000"
        # Change of Gradient
        a3 = DebugGradientChange(;
            storage=StoreOptionsAction((:Gradient,)), prefix="Last: ", io=io
        )
        a3(p, o, 0) # init
        o.gradient = [1.0, 0.0]
        a3(p, o, 1)
        @test String(take!(io)) == "Last: 1.000000"
        # Iterate
        DebugIterate(; io=io)(p, o, 0)
        @test String(take!(io)) == ""
        DebugIterate(; io=io)(p, o, 1)
        @test String(take!(io)) == "x: $(o.x)"
        # Iteration
        DebugIteration(; io=io)(p, o, 0)
        @test String(take!(io)) == "Initial "
        DebugIteration(; io=io)(p, o, 23)
        @test String(take!(io)) == "# 23    "
        # DEbugEntryChange - reset
        o.x = x
        a3 = DebugEntryChange(:x, (p, o, x, y) -> distance(p.M, x, y); prefix="Last: ", io)
        a4 = DebugEntryChange(
            :x,
            (p, o, x, y) -> distance(p.M, x, y);
            initial_value=x,
            format="Last: %1.1f",
            io,
        )
        a3(p, o, 0) # init
        @test String(take!(io)) == ""
        a4(p, o, 0) # init
        @test String(take!(io)) == ""
        #change
        o.x = [3.0, 2.0]
        a3(p, o, 1)
        @test String(take!(io)) == "Last: 1.0"
        a4(p, o, 1)
        @test String(take!(io)) == "Last: 1.0"
        # StoppingCriterion
        DebugStoppingCriterion(io)(p, o, 1)
        @test String(take!(io)) == ""
        o.stop(p, o, 19)
        DebugStoppingCriterion(io)(p, o, 19)
        @test String(take!(io)) == ""
        o.stop(p, o, 20)
        DebugStoppingCriterion(io)(p, o, 20)
        @test String(take!(io)) ==
            "The algorithm reached its maximal number of iterations (20).\n"
        df = DebugFactory([:Stop, "|"])
        @test isa(df[:Stop], DebugStoppingCriterion)
        @test isa(df[:All], DebugGroup)
        @test isa(df[:All].group[1], DebugDivider)
        @test length(df[:All].group) == 1
        df = DebugFactory([:Stop, "|", 20])
        @test isa(df[:All], DebugEvery)
        s = [:Change, :Iteration, :Iterate, :Cost, :Stepsize, :x, :Time, :IterativeTime]
        @test all(
            isa.(
<<<<<<< HEAD
                DebugFactory(s)[:All].group,
=======
                DebugFactory([
                    :Change,
                    :GradientChange,
                    :Iteration,
                    :Iterate,
                    :Cost,
                    :Stepsize,
                    :Iterate,
                ])[:All].group,
>>>>>>> 0f997279
                [
                    DebugChange,
                    DebugGradientChange,
                    DebugIteration,
                    DebugIterate,
                    DebugCost,
                    DebugStepsize,
<<<<<<< HEAD
                    DebugEntry,
                    DebugTime,
                    DebugTime,
=======
                    DebugIterate,
>>>>>>> 0f997279
                ],
            ),
        )
        @test DebugActionFactory((:IterativeTime)).mode == :Iterative
        @test all(
            isa.(
<<<<<<< HEAD
                DebugFactory([(t, "A") for t in s])[:All].group,
=======
                DebugFactory([
                    (:Change, "A"),
                    (:GradientChange, "A"),
                    (:Iteration, "A"),
                    (:Iterate, "A"),
                    (:Cost, "A"),
                    (:Stepsize, "A"),
                    (:Iterate, "A"),
                ])[:All].group,
>>>>>>> 0f997279
                [
                    DebugChange,
                    DebugGradientChange,
                    DebugIteration,
                    DebugIterate,
                    DebugCost,
                    DebugStepsize,
<<<<<<< HEAD
                    DebugEntry,
                    DebugTime,
                    DebugTime,
=======
                    DebugIterate,
>>>>>>> 0f997279
                ],
            ),
        )
        @test DebugActionFactory(a3) == a3
        @test DebugFactory([(:Iterate, "A")])[:All].group[1].format == "A"
        @test DebugActionFactory((:Iterate, "A")).format == "A"
    end

    @testset "Debug Warnings" begin
        M = ManifoldsBase.DefaultManifold(2)
        x = [4.0, 2.0]
        o = GradientDescentOptions(
            M, x; stopping_criterion=StopAfterIteration(20), stepsize=ConstantStepsize(M)
        )
        f(M, y) = Inf
        gradf(M, y) = Inf .* ones(2)
        p = GradientProblem(M, f, gradf)

        w1 = DebugWarnIfCostNotFinite()
        @test_logs (:warn,) (
            :warn,
            "Further warnings will be supressed, use DebugWarnIfCostNotFinite(:Always) to get all warnings.",
        ) w1(p, o, 0)
        w2 = DebugWarnIfCostNotFinite(:Always)
        @test_logs (
            :warn, "The cost is not finite.\nAt iteration #0 the cost evaluated to Inf."
        ) w2(p, o, 0)

        o.gradient = gradf(M, x)
        w3 = DebugWarnIfFieldNotFinite(:gradient)
        @test_logs (:warn,) (
            :warn,
            "Further warnings will be supressed, use DebugWaranIfFieldNotFinite(:gradient, :Always) to get all warnings.",
        ) w3(p, o, 0)
        w4 = DebugWarnIfFieldNotFinite(:gradient, :Always)
        @test_logs (
            :warn,
            "The field o.gradient is or contains values that are not finite.\nAt iteration #1 it evaluated to [Inf, Inf].",
        ) w4(p, o, 1)

        df1 = DebugFactory([:WarnCost])
        @test isa(df1[:All].group[1], DebugWarnIfCostNotFinite)
        df2 = DebugFactory([:WarnGradient])
        @test isa(df2[:All].group[1], DebugWarnIfFieldNotFinite)
    end
    @testset "Debug Time" begin
        io = IOBuffer()
        M = ManifoldsBase.DefaultManifold(2)
        x = [4.0, 2.0]
        o = GradientDescentOptions(
            M, x; stopping_criterion=StopAfterIteration(20), stepsize=ConstantStepsize(M)
        )
        f(M, y) = distance(M, y, x) .^ 2
        gradf(M, y) = -2 * log(M, y, x)
        p = GradientProblem(M, f, gradf)
        d1 = DebugTime(; start=true, io=io)
        @test d1.last_time != Nanosecond(0)
        d2 = DebugTime(; io=io)
        @test d2.last_time == Nanosecond(0)
        d2(p, o, 1)
        @test d2.last_time != Nanosecond(0) # changes on first call
        t = d2.last_time
        sleep(0.002)
        d2(p, o, 2)
        @test t == d2.last_time # but not afterwards
        @test endswith(String(take!(io)), "seconds")
        d3 = DebugTime(; start=true, mode=:iterative, io=io)
        @test d3.last_time != Nanosecond(0) # changes on first call
        t = d3.last_time
        d3(p, o, 2)
        @test t != d3.last_time # and later as well
        t = d3.last_time
        sleep(0.002)
        Manopt.reset!(d3)
        @test t != d3.last_time
        Manopt.stop!(d3)
        @test d3.last_time == Nanosecond(0)
    end
end<|MERGE_RESOLUTION|>--- conflicted
+++ resolved
@@ -102,22 +102,20 @@
         @test length(df[:All].group) == 1
         df = DebugFactory([:Stop, "|", 20])
         @test isa(df[:All], DebugEvery)
-        s = [:Change, :Iteration, :Iterate, :Cost, :Stepsize, :x, :Time, :IterativeTime]
+        s = [
+            :Change,
+            :GradientChange,
+            :Iteration,
+            :Iterate,
+            :Cost,
+            :Stepsize,
+            :x,
+            :Time,
+            :IterativeTime,
+        ]
         @test all(
             isa.(
-<<<<<<< HEAD
                 DebugFactory(s)[:All].group,
-=======
-                DebugFactory([
-                    :Change,
-                    :GradientChange,
-                    :Iteration,
-                    :Iterate,
-                    :Cost,
-                    :Stepsize,
-                    :Iterate,
-                ])[:All].group,
->>>>>>> 0f997279
                 [
                     DebugChange,
                     DebugGradientChange,
@@ -125,32 +123,16 @@
                     DebugIterate,
                     DebugCost,
                     DebugStepsize,
-<<<<<<< HEAD
                     DebugEntry,
                     DebugTime,
                     DebugTime,
-=======
-                    DebugIterate,
->>>>>>> 0f997279
                 ],
             ),
         )
         @test DebugActionFactory((:IterativeTime)).mode == :Iterative
         @test all(
             isa.(
-<<<<<<< HEAD
                 DebugFactory([(t, "A") for t in s])[:All].group,
-=======
-                DebugFactory([
-                    (:Change, "A"),
-                    (:GradientChange, "A"),
-                    (:Iteration, "A"),
-                    (:Iterate, "A"),
-                    (:Cost, "A"),
-                    (:Stepsize, "A"),
-                    (:Iterate, "A"),
-                ])[:All].group,
->>>>>>> 0f997279
                 [
                     DebugChange,
                     DebugGradientChange,
@@ -158,13 +140,9 @@
                     DebugIterate,
                     DebugCost,
                     DebugStepsize,
-<<<<<<< HEAD
                     DebugEntry,
                     DebugTime,
                     DebugTime,
-=======
-                    DebugIterate,
->>>>>>> 0f997279
                 ],
             ),
         )
