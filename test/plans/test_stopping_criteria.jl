using Manifolds, Manopt, Test, ManifoldsBase, Dates

struct TestStopProblem <: AbstractManoptProblem{ManifoldsBase.DefaultManifold} end
struct TestStopState <: AbstractManoptSolverState end
struct myStoppingCriteriaSet <: StoppingCriterionSet end
struct DummyStoppingCriterion <: StoppingCriterion end

@testset "StoppingCriteria" begin
    @testset "Generic Tests" begin
        @test_throws ErrorException get_stopping_criteria(myStoppingCriteriaSet())

        s = StopWhenAll(StopAfterIteration(10), StopWhenChangeLess(0.1))
        @test Manopt.indicates_convergence(s) #due to all and change this is true
        @test startswith(repr(s), "StopWhenAll with the")
        s2 = StopWhenAll([StopAfterIteration(10), StopWhenChangeLess(0.1)])
        @test get_stopping_criteria(s)[1].maxIter == get_stopping_criteria(s2)[1].maxIter

<<<<<<< HEAD
    s3 = StopWhenCostLess(0.1)
    p = DefaultManoptProblem(Euclidean(), ManifoldGradientObjective((M, x) -> x^2, x -> 2x))
    s = GradientDescentState(Euclidean(), 1.0)
    @test !s3(p, s, 1)
    @test length(s3.reason) == 0
    s.p = 0.3
    @test s3(p, s, 2)
    @test length(s3.reason) > 0
    # repack
    sn = StopWhenAny(StopAfterIteration(10), s3)
    @test !Manopt.indicates_convergence(sn) # since it might stop after 10 iteration
    @test startswith(repr(sn), "StopWhenAny with the")
    sn2 = StopAfterIteration(10) | s3
    @test get_stopping_criteria(sn)[1].maxIter == get_stopping_criteria(sn2)[1].maxIter
    @test get_stopping_criteria(sn)[2].threshold == get_stopping_criteria(sn2)[2].threshold
    # then s3 is the only active one
    @test get_active_stopping_criteria(sn) == [s3]
    @test get_active_stopping_criteria(s3) == [s3]
    @test get_active_stopping_criteria(StopAfterIteration(1)) == []
    sm = StopWhenAll(StopAfterIteration(10), s3)
    s1 = "StopAfterIteration(10)\n    Max Iteration 10:\tnot reached"
    @test repr(StopAfterIteration(10)) == s1
    @test !sm(p, s, 9)
    @test sm(p, s, 11)
    an = sm.reason
    m = match(r"^((.*)\n)+", an)
    @test length(m.captures) == 2 # both have to be active
    update_stopping_criterion!(s3, :MinCost, 1e-2)
    @test s3.threshold == 1e-2
    # Dummy without iterations has a reasonable fallback
    @test Manopt.get_count(DummyStoppingCriterion(), Val(:Iterations)) == 0
end
=======
        s3 = StopWhenCostLess(0.1)
        p = DefaultManoptProblem(
            Euclidean(), ManifoldGradientObjective((M, x) -> x^2, x -> 2x)
        )
        s = GradientDescentState(Euclidean(), 1.0)
        @test !s3(p, s, 1)
        @test length(s3.reason) == 0
        s.p = 0.3
        @test s3(p, s, 2)
        @test length(s3.reason) > 0
        # repack
        sn = StopWhenAny(StopAfterIteration(10), s3)
        @test !Manopt.indicates_convergence(sn) # since it might stop after 10 iters
        @test startswith(repr(sn), "StopWhenAny with the")
        sn2 = StopAfterIteration(10) | s3
        @test get_stopping_criteria(sn)[1].maxIter == get_stopping_criteria(sn2)[1].maxIter
        @test get_stopping_criteria(sn)[2].threshold ==
            get_stopping_criteria(sn2)[2].threshold
        # then s3 is the only active one
        @test get_active_stopping_criteria(sn) == [s3]
        @test get_active_stopping_criteria(s3) == [s3]
        @test get_active_stopping_criteria(StopAfterIteration(1)) == []
        sm = StopWhenAll(StopAfterIteration(10), s3)
        s1 = "StopAfterIteration(10)\n    Max Iteration 10:\tnot reached"
        @test repr(StopAfterIteration(10)) == s1
        @test !sm(p, s, 9)
        @test sm(p, s, 11)
        an = sm.reason
        m = match(r"^((.*)\n)+", an)
        @test length(m.captures) == 2 # both have to be active
        update_stopping_criterion!(s3, :MinCost, 1e-2)
        @test s3.threshold == 1e-2
        # Dummy without iterations has a reasonable fallback
        @test Manopt.get_count(DummyStoppingCriterion(), Val(:Iterations)) == 0
    end
>>>>>>> 37e08013

    @testset "Test StopAfter" begin
        p = TestStopProblem()
        o = TestStopState()
        s = StopAfter(Millisecond(30))
        @test !Manopt.indicates_convergence(s)
        @test Manopt.status_summary(s) == "stopped after $(s.threshold):\tnot reached"
        @test repr(s) == "StopAfter(Millisecond(30))\n    $(Manopt.status_summary(s))"
        s(p, o, 0) # Start
        @test s(p, o, 1) == false
        sleep(0.05)
        @test s(p, o, 2) == true
        @test_throws ErrorException StopAfter(Second(-1))
        @test_throws ErrorException update_stopping_criterion!(s, :MaxTime, Second(-1))
        update_stopping_criterion!(s, :MaxTime, Second(2))
        @test s.threshold == Second(2)
    end

    @testset "Stopping Criterion &/| operators" begin
        a = StopAfterIteration(200)
        b = StopWhenChangeLess(1e-6)
        sb = "StopWhenChangeLess(1.0e-6)\n    $(Manopt.status_summary(b))"
        @test repr(b) == sb
        b2 = StopWhenChangeLess(Euclidean(), 1e-6) # second constructor
        @test repr(b2) == sb
        c = StopWhenGradientNormLess(1e-6)
        sc = "StopWhenGradientNormLess(1.0e-6)\n    $(Manopt.status_summary(c))"
        @test repr(c) == sc
        d = StopWhenAll(a, b, c)
        @test typeof(d) === typeof(a & b & c)
        @test typeof(d) === typeof(a & (b & c))
        @test typeof(d) === typeof((a & b) & c)
        update_stopping_criterion!(d, :MinIterateChange, 1e-8)
        @test d.criteria[2].threshold == 1e-8
        e = a | b | c
        @test typeof(e) === typeof(a | b | c)
        @test typeof(e) === typeof(a | (b | c))
        @test typeof(e) === typeof((a | b) | c)
        update_stopping_criterion!(e, :MinGradNorm, 1e-9)
        @test d.criteria[3].threshold == 1e-9
    end

    @testset "Stopping Criterion print&summary" begin
        f = StopWhenStepsizeLess(1e-6)
        sf1 = "Stepsize s < 1.0e-6:\tnot reached"
        @test Manopt.status_summary(f) == sf1
        sf2 = "StopWhenStepsizeLess(1.0e-6)\n    $(sf1)"
        @test repr(f) == sf2
        g = StopWhenCostLess(1e-4)
        @test Manopt.status_summary(g) == "f(x) < $(1e-4):\tnot reached"
        @test repr(g) == "StopWhenCostLess(0.0001)\n    $(Manopt.status_summary(g))"
        gf(M, p) = norm(p)
        grad_gf(M, p) = p
        gp = DefaultManoptProblem(Euclidean(2), ManifoldGradientObjective(gf, grad_gf))
        gs = GradientDescentState(Euclidean(2))
        Manopt.set_iterate!(gs, Euclidean(2), [0.0, 1e-2])
        g(gp, gs, 0) # reset
        @test length(g.reason) == 0
        @test !g(gp, gs, 1)
        Manopt.set_iterate!(gs, Euclidean(2), [0.0, 1e-8])
        @test g(gp, gs, 2)
        @test length(g.reason) > 0
        h = StopWhenSmallerOrEqual(:p, 1e-4)
        @test repr(h) ==
            "StopWhenSmallerOrEqual(:p, $(1e-4))\n    $(Manopt.status_summary(h))"
        swgcl1 = StopWhenGradientChangeLess(Euclidean(2), 1e-8)
        swgcl2 = StopWhenGradientChangeLess(1e-8)
        for swgcl in [swgcl1, swgcl2]
            repr(swgcl) ==
            "StopWhenGradientChangeLess($(1e-8); vector_transport_method=ParallelTransport())\n $(Manopt.status_summary(swgcl))"
            swgcl(gp, gs, 0) # reset
            @test swgcl(gp, gs, 1) # change 0 -> true
            @test endswith(Manopt.status_summary(swgcl), "reached")
        end
        update_stopping_criterion!(swgcl1, :MinGradientChange, 1e-9)
        @test swgcl1.threshold == 1e-9
    end

<<<<<<< HEAD
@testset "TCG stopping criteria" begin
    # create dummy criterion
    ho = ManifoldHessianObjective(x -> x, (M, x) -> x, (M, x) -> x, x -> x)
    hp = DefaultManoptProblem(Euclidean(), ho)
    tcgs = TruncatedConjugateGradientState(
        TangentSpace(Euclidean(), 1.0), 0.0; trust_region_radius=2.0, randomize=false
    )
    tcgs.model_value = 1.0
    s = StopWhenModelIncreased()
    @test !s(hp, tcgs, 0)
    @test s.reason == ""
    s.model_value = 0.5 # tweak the model value to trigger a test
    @test s(hp, tcgs, 1)
    @test length(s.reason) > 0
    s2 = StopWhenCurvatureIsNegative()
    tcgs.δHδ = -1.0
    @test !s2(hp, tcgs, 0)
    @test s2.reason == ""
    @test s2(hp, tcgs, 1)
    @test length(s2.reason) > 0
    s3 = StopWhenResidualIsReducedByFactorOrPower()
    update_stopping_criterion!(s3, :ResidualFactor, 0.5)
    @test s3.κ == 0.5
    update_stopping_criterion!(s3, :ResidualPower, 0.5)
    @test s3.θ == 0.5
end
=======
    @testset "TCG stopping criteria" begin
        # create dummy criterion
        ho = ManifoldHessianObjective(x -> x, (M, x) -> x, (M, x) -> x, x -> x)
        hp = DefaultManoptProblem(Euclidean(), ho)
        tcgs = TruncatedConjugateGradientState(
            TangentSpace(Euclidean(), 1.0), 0.0; trust_region_radius=2.0, randomize=false
        )
        tcgs.model_value = 1.0
        s = StopWhenModelIncreased()
        @test !s(hp, tcgs, 0)
        @test s.reason == ""
        s.model_value = 0.5 # twweak
        @test s(hp, tcgs, 1)
        @test length(s.reason) > 0
        s2 = StopWhenCurvatureIsNegative()
        tcgs.δHδ = -1.0
        @test !s2(hp, tcgs, 0)
        @test s2.reason == ""
        @test s2(hp, tcgs, 1)
        @test length(s2.reason) > 0
        s3 = StopWhenResidualIsReducedByFactorOrPower()
        update_stopping_criterion!(s3, :ResidualFactor, 0.5)
        @test s3.κ == 0.5
        update_stopping_criterion!(s3, :ResidualPower, 0.5)
        @test s3.θ == 0.5
    end
>>>>>>> 37e08013

    @testset "Stop with step size" begin
        mgo = ManifoldGradientObjective((M, x) -> x^2, x -> 2x)
        dmp = DefaultManoptProblem(Euclidean(), mgo)
        gds = GradientDescentState(
            Euclidean(),
            1.0;
            stopping_criterion=StopAfterIteration(100),
            stepsize=ConstantStepsize(Euclidean()),
        )
        s1 = StopWhenStepsizeLess(0.5)
        @test !s1(dmp, gds, 1)
        @test s1.reason == ""
        gds.stepsize = ConstantStepsize(; stepsize=0.25)
        @test s1(dmp, gds, 2)
        @test length(s1.reason) > 0
        update_stopping_criterion!(gds, :MaxIteration, 200)
        @test gds.stop.maxIter == 200
        update_stopping_criterion!(s1, :MinStepsize, 1e-1)
        @test s1.threshold == 1e-1
    end

    @testset "Test further setters" begin
        swecl = StopWhenEntryChangeLess(:dummy, (p, s, v, w) -> norm(w - v), 1e-5)
        @test startswith(repr(swecl), "StopWhenEntryChangeLess\n")
        update_stopping_criterion!(swecl, :Threshold, 1e-1)
        @test swecl.threshold == 1e-1
    end
    @testset "Subgradient Norm Stopping Criterion" begin
        M = Euclidean(2)
        p = [1.0, 2.0]
        f(M, q) = distance(M, q, p)
        function ∂f(M, q)
            if distance(M, p, q) == 0
                return zero_vector(M, q)
            end
            return -log(M, q, p) / max(10 * eps(Float64), distance(M, p, q))
        end
        mso = ManifoldSubgradientObjective(f, ∂f)
        mp = DefaultManoptProblem(M, mso)
        c2 = StopWhenSubgradientNormLess(1e-6)
        sc2 = "StopWhenSubgradientNormLess(1.0e-6)\n    $(Manopt.status_summary(c2))"
        @test repr(c2) == sc2
        st = SubGradientMethodState(M, p; stopping_criterion=c2)
        st.X = ∂f(M, 2p)
        @test !c2(mp, st, 1)
        st.X = ∂f(M, p)
        @test c2(mp, st, 2)
        @test length(get_reason(c2)) > 0
        c2(mp, st, 0) # check reset
        @test length(get_reason(c2)) == 0
        @test Manopt.indicates_convergence(c2)
        update_stopping_criterion!(c2, :MinSubgradNorm, 1e-8)
        @test c2.threshold == 1e-8
    end
end<|MERGE_RESOLUTION|>--- conflicted
+++ resolved
@@ -15,40 +15,6 @@
         s2 = StopWhenAll([StopAfterIteration(10), StopWhenChangeLess(0.1)])
         @test get_stopping_criteria(s)[1].maxIter == get_stopping_criteria(s2)[1].maxIter
 
-<<<<<<< HEAD
-    s3 = StopWhenCostLess(0.1)
-    p = DefaultManoptProblem(Euclidean(), ManifoldGradientObjective((M, x) -> x^2, x -> 2x))
-    s = GradientDescentState(Euclidean(), 1.0)
-    @test !s3(p, s, 1)
-    @test length(s3.reason) == 0
-    s.p = 0.3
-    @test s3(p, s, 2)
-    @test length(s3.reason) > 0
-    # repack
-    sn = StopWhenAny(StopAfterIteration(10), s3)
-    @test !Manopt.indicates_convergence(sn) # since it might stop after 10 iteration
-    @test startswith(repr(sn), "StopWhenAny with the")
-    sn2 = StopAfterIteration(10) | s3
-    @test get_stopping_criteria(sn)[1].maxIter == get_stopping_criteria(sn2)[1].maxIter
-    @test get_stopping_criteria(sn)[2].threshold == get_stopping_criteria(sn2)[2].threshold
-    # then s3 is the only active one
-    @test get_active_stopping_criteria(sn) == [s3]
-    @test get_active_stopping_criteria(s3) == [s3]
-    @test get_active_stopping_criteria(StopAfterIteration(1)) == []
-    sm = StopWhenAll(StopAfterIteration(10), s3)
-    s1 = "StopAfterIteration(10)\n    Max Iteration 10:\tnot reached"
-    @test repr(StopAfterIteration(10)) == s1
-    @test !sm(p, s, 9)
-    @test sm(p, s, 11)
-    an = sm.reason
-    m = match(r"^((.*)\n)+", an)
-    @test length(m.captures) == 2 # both have to be active
-    update_stopping_criterion!(s3, :MinCost, 1e-2)
-    @test s3.threshold == 1e-2
-    # Dummy without iterations has a reasonable fallback
-    @test Manopt.get_count(DummyStoppingCriterion(), Val(:Iterations)) == 0
-end
-=======
         s3 = StopWhenCostLess(0.1)
         p = DefaultManoptProblem(
             Euclidean(), ManifoldGradientObjective((M, x) -> x^2, x -> 2x)
@@ -57,12 +23,14 @@
         @test !s3(p, s, 1)
         @test length(s3.reason) == 0
         s.p = 0.3
+
         @test s3(p, s, 2)
         @test length(s3.reason) > 0
         # repack
         sn = StopWhenAny(StopAfterIteration(10), s3)
         @test !Manopt.indicates_convergence(sn) # since it might stop after 10 iters
         @test startswith(repr(sn), "StopWhenAny with the")
+
         sn2 = StopAfterIteration(10) | s3
         @test get_stopping_criteria(sn)[1].maxIter == get_stopping_criteria(sn2)[1].maxIter
         @test get_stopping_criteria(sn)[2].threshold ==
@@ -73,6 +41,7 @@
         @test get_active_stopping_criteria(StopAfterIteration(1)) == []
         sm = StopWhenAll(StopAfterIteration(10), s3)
         s1 = "StopAfterIteration(10)\n    Max Iteration 10:\tnot reached"
+
         @test repr(StopAfterIteration(10)) == s1
         @test !sm(p, s, 9)
         @test sm(p, s, 11)
@@ -83,8 +52,17 @@
         @test s3.threshold == 1e-2
         # Dummy without iterations has a reasonable fallback
         @test Manopt.get_count(DummyStoppingCriterion(), Val(:Iterations)) == 0
-    end
->>>>>>> 37e08013
+        @test repr(StopAfterIteration(10)) == s1
+        @test !sm(p, s, 9)
+        @test sm(p, s, 11)
+        an = sm.reason
+        m = match(r"^((.*)\n)+", an)
+        @test length(m.captures) == 2 # both have to be active
+        update_stopping_criterion!(s3, :MinCost, 1e-2)
+        @test s3.threshold == 1e-2
+        # Dummy without iterations has a reasonable fallback
+        @test Manopt.get_count(DummyStoppingCriterion(), Val(:Iterations)) == 0
+    end
 
     @testset "Test StopAfter" begin
         p = TestStopProblem()
@@ -113,6 +91,9 @@
         c = StopWhenGradientNormLess(1e-6)
         sc = "StopWhenGradientNormLess(1.0e-6)\n    $(Manopt.status_summary(c))"
         @test repr(c) == sc
+        c2 = StopWhenSubgradientNormLess(1e-6)
+        sc2 = "StopWhenSubgradientNormLess(1.0e-6)\n    $(Manopt.status_summary(c2))"
+        @test repr(c2) == sc2
         d = StopWhenAll(a, b, c)
         @test typeof(d) === typeof(a & b & c)
         @test typeof(d) === typeof(a & (b & c))
@@ -159,38 +140,8 @@
             @test swgcl(gp, gs, 1) # change 0 -> true
             @test endswith(Manopt.status_summary(swgcl), "reached")
         end
-        update_stopping_criterion!(swgcl1, :MinGradientChange, 1e-9)
-        @test swgcl1.threshold == 1e-9
-    end
-
-<<<<<<< HEAD
-@testset "TCG stopping criteria" begin
-    # create dummy criterion
-    ho = ManifoldHessianObjective(x -> x, (M, x) -> x, (M, x) -> x, x -> x)
-    hp = DefaultManoptProblem(Euclidean(), ho)
-    tcgs = TruncatedConjugateGradientState(
-        TangentSpace(Euclidean(), 1.0), 0.0; trust_region_radius=2.0, randomize=false
-    )
-    tcgs.model_value = 1.0
-    s = StopWhenModelIncreased()
-    @test !s(hp, tcgs, 0)
-    @test s.reason == ""
-    s.model_value = 0.5 # tweak the model value to trigger a test
-    @test s(hp, tcgs, 1)
-    @test length(s.reason) > 0
-    s2 = StopWhenCurvatureIsNegative()
-    tcgs.δHδ = -1.0
-    @test !s2(hp, tcgs, 0)
-    @test s2.reason == ""
-    @test s2(hp, tcgs, 1)
-    @test length(s2.reason) > 0
-    s3 = StopWhenResidualIsReducedByFactorOrPower()
-    update_stopping_criterion!(s3, :ResidualFactor, 0.5)
-    @test s3.κ == 0.5
-    update_stopping_criterion!(s3, :ResidualPower, 0.5)
-    @test s3.θ == 0.5
-end
-=======
+    end
+
     @testset "TCG stopping criteria" begin
         # create dummy criterion
         ho = ManifoldHessianObjective(x -> x, (M, x) -> x, (M, x) -> x, x -> x)
@@ -202,7 +153,7 @@
         s = StopWhenModelIncreased()
         @test !s(hp, tcgs, 0)
         @test s.reason == ""
-        s.model_value = 0.5 # twweak
+        s.model_value = 0.5 # tweak the model value to trigger a test
         @test s(hp, tcgs, 1)
         @test length(s.reason) > 0
         s2 = StopWhenCurvatureIsNegative()
@@ -217,7 +168,6 @@
         update_stopping_criterion!(s3, :ResidualPower, 0.5)
         @test s3.θ == 0.5
     end
->>>>>>> 37e08013
 
     @testset "Stop with step size" begin
         mgo = ManifoldGradientObjective((M, x) -> x^2, x -> 2x)
@@ -246,6 +196,7 @@
         update_stopping_criterion!(swecl, :Threshold, 1e-1)
         @test swecl.threshold == 1e-1
     end
+
     @testset "Subgradient Norm Stopping Criterion" begin
         M = Euclidean(2)
         p = [1.0, 2.0]
