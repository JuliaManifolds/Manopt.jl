--- conflicted
+++ resolved
@@ -89,14 +89,11 @@
     @test s2.reason == ""
     @test s2(p, o, 1)
     @test length(s2.reason) > 0
-<<<<<<< HEAD
-=======
     s3 = StopIfResidualIsReducedByFactorOrPower()
     update_stopping_criterion!(s3, :ResidualFactor, 0.5)
     @test s3.κ == 0.5
     update_stopping_criterion!(s3, :ResidualPower, 0.5)
     @test s3.θ == 0.5
->>>>>>> 471282da
 end
 
 @testset "Stop with step size" begin
