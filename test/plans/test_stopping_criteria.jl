using Manifolds, Manopt, Test, ManifoldsBase, Dates

struct TestStopProblem <: AbstractManoptProblem{ManifoldsBase.DefaultManifold} end
struct TestStopState <: AbstractManoptSolverState end
struct myStoppingCriteriaSet <: StoppingCriterionSet end
struct DummyStoppingCriterion <: StoppingCriterion end

@testset "StoppingCriteria" begin
    @test_throws ErrorException get_stopping_criteria(myStoppingCriteriaSet())

    s = StopWhenAll(StopAfterIteration(10), StopWhenChangeLess(0.1))
    @test Manopt.indicates_convergence(s) #due to all and change this is true
    @test startswith(repr(s), "StopWhenAll with the")
    s2 = StopWhenAll([StopAfterIteration(10), StopWhenChangeLess(0.1)])
    @test get_stopping_criteria(s)[1].maxIter == get_stopping_criteria(s2)[1].maxIter

    s3 = StopWhenCostLess(0.1)
    p = DefaultManoptProblem(Euclidean(), ManifoldGradientObjective((M, x) -> x^2, x -> 2x))
    s = GradientDescentState(Euclidean(), 1.0)
    @test !s3(p, s, 1)
    @test length(s3.reason) == 0
    s.p = 0.3
    @test s3(p, s, 2)
    @test length(s3.reason) > 0
    # repack
    sn = StopWhenAny(StopAfterIteration(10), s3)
    @test !Manopt.indicates_convergence(sn) # since it might stop after 10 iters
    @test startswith(repr(sn), "StopWhenAny with the")
    sn2 = StopAfterIteration(10) | s3
    @test get_stopping_criteria(sn)[1].maxIter == get_stopping_criteria(sn2)[1].maxIter
    @test get_stopping_criteria(sn)[2].threshold == get_stopping_criteria(sn2)[2].threshold
    # then s3 is the only active one
    @test get_active_stopping_criteria(sn) == [s3]
    @test get_active_stopping_criteria(s3) == [s3]
    @test get_active_stopping_criteria(StopAfterIteration(1)) == []
    sm = StopWhenAll(StopAfterIteration(10), s3)
    s1 = "StopAfterIteration(10)\n    Max Iteration 10:\tnot reached"
    @test repr(StopAfterIteration(10)) == s1
    @test !sm(p, s, 9)
    @test sm(p, s, 11)
    an = sm.reason
    m = match(r"^((.*)\n)+", an)
    @test length(m.captures) == 2 # both have to be active
    update_stopping_criterion!(s3, :MinCost, 1e-2)
    @test s3.threshold == 1e-2
    # Dummy without iterations has a reasonable fallback
    @test Manopt.get_count(DummyStoppingCriterion(), Val(:Iterations)) == 0
end

@testset "Test StopAfter" begin
    p = TestStopProblem()
    o = TestStopState()
    s = StopAfter(Second(1))
    @test !Manopt.indicates_convergence(s)
    @test Manopt.status_summary(s) == "stopped after $(s.threshold):\tnot reached"
    @test repr(s) == "StopAfter(Second(1))\n    $(Manopt.status_summary(s))"
    s(p, o, 0) # Start
    @test s(p, o, 1) == false
    sleep(1.02)
    @test s(p, o, 2) == true
    @test_throws ErrorException StopAfter(Second(-1))
    @test_throws ErrorException update_stopping_criterion!(s, :MaxTime, Second(-1))
    update_stopping_criterion!(s, :MaxTime, Second(2))
    @test s.threshold == Second(2)
end

@testset "Stopping Criterion &/| operators" begin
    a = StopAfterIteration(200)
    b = StopWhenChangeLess(1e-6)
    sb = "StopWhenChangeLess(1.0e-6)\n    $(Manopt.status_summary(b))"
    @test repr(b) == sb
    b2 = StopWhenChangeLess(Euclidean(), 1e-6) # second constructor
    @test repr(b2) == sb
    c = StopWhenGradientNormLess(1e-6)
    sc = "StopWhenGradientNormLess(1.0e-6)\n    $(Manopt.status_summary(c))"
    @test repr(c) == sc
    c2 = StopWhenSubgradientNormLess(1e-6)
    d = StopWhenAll(a, b, c, c2)
    @test typeof(d) === typeof(a & b & c & c2)
    @test typeof(d) === typeof(a & (b & c & c2))
    @test typeof(d) === typeof((a & b) & c & c2)
    update_stopping_criterion!(d, :MinIterateChange, 1e-8)
    @test d.criteria[2].threshold == 1e-8
<<<<<<< HEAD
    e = StopWhenAny(a, b, c, c2)
    @test typeof(e) === typeof(a | b | c | c2)
    @test typeof(e) === typeof(a | (b | (c | c2)))
    @test typeof(e) === typeof(a | ((b | c) | c2))
    @test typeof(e) === typeof(((a | b) | c) | c2)
    @test typeof(e) === typeof((a | (b | c)) | c2)
=======
    e = a | b | c
    @test typeof(e) === typeof(a | b | c)
    @test typeof(e) === typeof(a | (b | c))
    @test typeof(e) === typeof((a | b) | c)
>>>>>>> ed8fcef4
    update_stopping_criterion!(e, :MinGradNorm, 1e-9)
    @test d.criteria[3].threshold == 1e-9
end

@testset "Stopping Criterion print&summary" begin
    f = StopWhenStepsizeLess(1e-6)
    sf1 = "Stepsize s < 1.0e-6:\tnot reached"
    @test Manopt.status_summary(f) == sf1
    sf2 = "StopWhenStepsizeLess(1.0e-6)\n    $(sf1)"
    @test repr(f) == sf2
    g = StopWhenCostLess(1e-4)
    @test Manopt.status_summary(g) == "f(x) < $(1e-4):\tnot reached"
    @test repr(g) == "StopWhenCostLess(0.0001)\n    $(Manopt.status_summary(g))"
    gf(M, p) = norm(p)
    grad_gf(M, p) = p
    gp = DefaultManoptProblem(Euclidean(2), ManifoldGradientObjective(gf, grad_gf))
    gs = GradientDescentState(Euclidean(2))
    Manopt.set_iterate!(gs, Euclidean(2), [0.0, 1e-2])
    g(gp, gs, 0) # reset
    @test length(g.reason) == 0
    @test !g(gp, gs, 1)
    Manopt.set_iterate!(gs, Euclidean(2), [0.0, 1e-8])
    @test g(gp, gs, 2)
    @test length(g.reason) > 0
    h = StopWhenSmallerOrEqual(:p, 1e-4)
    @test repr(h) == "StopWhenSmallerOrEqual(:p, $(1e-4))\n    $(Manopt.status_summary(h))"
    swgcl1 = StopWhenGradientChangeLess(Euclidean(2), 1e-8)
    swgcl2 = StopWhenGradientChangeLess(1e-8)
    for swgcl in [swgcl1, swgcl2]
        repr(swgcl) ==
        "StopWhenGradientChangeLess($(1e-8); vector_transport_method=ParallelTransport())\n $(Manopt.status_summary(swgcl))"
        swgcl(gp, gs, 0) # reset
        @test swgcl(gp, gs, 1) # change 0 -> true
        @test endswith(Manopt.status_summary(swgcl), "reached")
    end
    update_stopping_criterion!(swgcl1, :MinGradientChange, 1e-9)
    @test swgcl1.threshold == 1e-9
end

@testset "TCG stopping criteria" begin
    # create dummy criterion
    ho = ManifoldHessianObjective(x -> x, (M, x) -> x, (M, x) -> x, x -> x)
    hp = DefaultManoptProblem(Euclidean(), ho)
    tcgs = TruncatedConjugateGradientState(
        TangentSpace(Euclidean(), 1.0), 0.0; trust_region_radius=2.0, randomize=false
    )
    tcgs.model_value = 1.0
    s = StopWhenModelIncreased()
    @test !s(hp, tcgs, 0)
    @test s.reason == ""
    s.model_value = 0.5 # twweak
    @test s(hp, tcgs, 1)
    @test length(s.reason) > 0
    s2 = StopWhenCurvatureIsNegative()
    tcgs.δHδ = -1.0
    @test !s2(hp, tcgs, 0)
    @test s2.reason == ""
    @test s2(hp, tcgs, 1)
    @test length(s2.reason) > 0
    s3 = StopWhenResidualIsReducedByFactorOrPower()
    update_stopping_criterion!(s3, :ResidualFactor, 0.5)
    @test s3.κ == 0.5
    update_stopping_criterion!(s3, :ResidualPower, 0.5)
    @test s3.θ == 0.5
end

@testset "Stop with step size" begin
    mgo = ManifoldGradientObjective((M, x) -> x^2, x -> 2x)
    dmp = DefaultManoptProblem(Euclidean(), mgo)
    gds = GradientDescentState(
        Euclidean(),
        1.0;
        stopping_criterion=StopAfterIteration(100),
        stepsize=ConstantStepsize(Euclidean()),
    )
    s1 = StopWhenStepsizeLess(0.5)
    @test !s1(dmp, gds, 1)
    @test s1.reason == ""
    gds.stepsize = ConstantStepsize(; stepsize=0.25)
    @test s1(dmp, gds, 2)
    @test length(s1.reason) > 0
    update_stopping_criterion!(gds, :MaxIteration, 200)
    @test gds.stop.maxIter == 200
    update_stopping_criterion!(s1, :MinStepsize, 1e-1)
    @test s1.threshold == 1e-1
end<|MERGE_RESOLUTION|>--- conflicted
+++ resolved
@@ -81,19 +81,12 @@
     @test typeof(d) === typeof((a & b) & c & c2)
     update_stopping_criterion!(d, :MinIterateChange, 1e-8)
     @test d.criteria[2].threshold == 1e-8
-<<<<<<< HEAD
     e = StopWhenAny(a, b, c, c2)
     @test typeof(e) === typeof(a | b | c | c2)
     @test typeof(e) === typeof(a | (b | (c | c2)))
     @test typeof(e) === typeof(a | ((b | c) | c2))
     @test typeof(e) === typeof(((a | b) | c) | c2)
     @test typeof(e) === typeof((a | (b | c)) | c2)
-=======
-    e = a | b | c
-    @test typeof(e) === typeof(a | b | c)
-    @test typeof(e) === typeof(a | (b | c))
-    @test typeof(e) === typeof((a | b) | c)
->>>>>>> ed8fcef4
     update_stopping_criterion!(e, :MinGradNorm, 1e-9)
     @test d.criteria[3].threshold == 1e-9
 end
