--- conflicted
+++ resolved
@@ -89,32 +89,9 @@
     @test typeof(e) === typeof((a | (b | c)) | c2)
     update_stopping_criterion!(e, :MinGradNorm, 1e-9)
     @test d.criteria[3].threshold == 1e-9
-<<<<<<< HEAD
-=======
 end
 
 @testset "Stopping Criterion print&summary" begin
-    f = StopWhenStepsizeLess(1e-6)
-    sf1 = "Stepsize s < 1.0e-6:\tnot reached"
-    @test Manopt.status_summary(f) == sf1
-    sf2 = "StopWhenStepsizeLess(1.0e-6)\n    $(sf1)"
-    @test repr(f) == sf2
-    g = StopWhenCostLess(1e-4)
-    @test Manopt.status_summary(g) == "f(x) < $(1e-4):\tnot reached"
-    @test repr(g) == "StopWhenCostLess(0.0001)\n    $(Manopt.status_summary(g))"
-    gf(M, p) = norm(p)
-    grad_gf(M, p) = p
-    gp = DefaultManoptProblem(Euclidean(2), ManifoldGradientObjective(gf, grad_gf))
-    gs = GradientDescentState(Euclidean(2))
-    Manopt.set_iterate!(gs, Euclidean(2), [0.0, 1e-2])
-    g(gp, gs, 0) # reset
-    @test length(g.reason) == 0
-    @test !g(gp, gs, 1)
-    Manopt.set_iterate!(gs, Euclidean(2), [0.0, 1e-8])
-    @test g(gp, gs, 2)
-    @test length(g.reason) > 0
-    h = StopWhenSmallerOrEqual(:p, 1e-4)
-    @test repr(h) == "StopWhenSmallerOrEqual(:p, $(1e-4))\n    $(Manopt.status_summary(h))"
     swgcl1 = StopWhenGradientChangeLess(Euclidean(2), 1e-8)
     swgcl2 = StopWhenGradientChangeLess(1e-8)
     for swgcl in [swgcl1, swgcl2]
@@ -126,7 +103,6 @@
     end
     update_stopping_criterion!(swgcl1, :MinGradientChange, 1e-9)
     @test swgcl1.threshold == 1e-9
->>>>>>> 2a5a62e0
 end
 
 @testset "TCG stopping criteria" begin
