using Manifolds, Manopt, Test, ManifoldsBase, Dates

struct TestStopProblem <: AbstractManoptProblem{ManifoldsBase.DefaultManifold} end
struct TestStopState <: AbstractManoptSolverState end
struct myStoppingCriteriaSet <: StoppingCriterionSet end
struct DummyStoppingCriterion <: StoppingCriterion end

@testset "StoppingCriteria" begin
    @testset "Generic Tests" begin
        @test_throws ErrorException get_stopping_criteria(myStoppingCriteriaSet())

        s = StopWhenAll(StopAfterIteration(10), StopWhenChangeLess(0.1))
        @test Manopt.indicates_convergence(s) #due to all and change this is true
        @test startswith(repr(s), "StopWhenAll with the")
        s2 = StopWhenAll([StopAfterIteration(10), StopWhenChangeLess(0.1)])
        @test get_stopping_criteria(s)[1].maxIter == get_stopping_criteria(s2)[1].maxIter

        s3 = StopWhenCostLess(0.1)
        p = DefaultManoptProblem(
            Euclidean(), ManifoldGradientObjective((M, x) -> x^2, x -> 2x)
        )
        s = GradientDescentState(Euclidean(), 1.0)
        @test !s3(p, s, 1)
        @test length(s3.reason) == 0
        s.p = 0.3

        @test s3(p, s, 2)
        @test length(s3.reason) > 0
        # repack
        sn = StopWhenAny(StopAfterIteration(10), s3)
        @test !Manopt.indicates_convergence(sn) # since it might stop after 10 iterations
        @test startswith(repr(sn), "StopWhenAny with the")

        sn2 = StopAfterIteration(10) | s3
        @test get_stopping_criteria(sn)[1].maxIter == get_stopping_criteria(sn2)[1].maxIter
        @test get_stopping_criteria(sn)[2].threshold ==
            get_stopping_criteria(sn2)[2].threshold
        # then s3 is the only active one
        @test get_active_stopping_criteria(sn) == [s3]
        @test get_active_stopping_criteria(s3) == [s3]
        @test get_active_stopping_criteria(StopAfterIteration(1)) == []
        sm = StopWhenAll(StopAfterIteration(10), s3)
        s1 = "StopAfterIteration(10)\n    Max Iteration 10:\tnot reached"

        @test repr(StopAfterIteration(10)) == s1
        @test !sm(p, s, 9)
        @test sm(p, s, 11)
        an = sm.reason
        m = match(r"^((.*)\n)+", an)
        @test length(m.captures) == 2 # both have to be active
        update_stopping_criterion!(s3, :MinCost, 1e-2)
        @test s3.threshold == 1e-2
        # Dummy without iterations has a reasonable fallback
        @test Manopt.get_count(DummyStoppingCriterion(), Val(:Iterations)) == 0
    end

    @testset "Test StopAfter" begin
        p = TestStopProblem()
        o = TestStopState()
        s = StopAfter(Millisecond(30))
        @test !Manopt.indicates_convergence(s)
        @test Manopt.status_summary(s) == "stopped after $(s.threshold):\tnot reached"
        @test repr(s) == "StopAfter(Millisecond(30))\n    $(Manopt.status_summary(s))"
        s(p, o, 0) # Start
        @test s(p, o, 1) == false
        sleep(0.05)
        @test s(p, o, 2) == true
        @test_throws ErrorException StopAfter(Second(-1))
        @test_throws ErrorException update_stopping_criterion!(s, :MaxTime, Second(-1))
        update_stopping_criterion!(s, :MaxTime, Second(2))
        @test s.threshold == Second(2)
    end

    @testset "Stopping Criterion &/| operators" begin
        a = StopAfterIteration(200)
        b = StopWhenChangeLess(1e-6)
        sb = "StopWhenChangeLess(1.0e-6)\n    $(Manopt.status_summary(b))"
        @test repr(b) == sb
        b2 = StopWhenChangeLess(Euclidean(), 1e-6) # second constructor
        @test repr(b2) == sb
        c = StopWhenGradientNormLess(1e-6)
        sc = "StopWhenGradientNormLess(1.0e-6)\n    $(Manopt.status_summary(c))"
        @test repr(c) == sc
        c2 = StopWhenSubgradientNormLess(1e-6)
        sc2 = "StopWhenSubgradientNormLess(1.0e-6)\n    $(Manopt.status_summary(c2))"
        @test repr(c2) == sc2
        d = StopWhenAll(a, b, c)
        @test typeof(d) === typeof(a & b & c)
        @test typeof(d) === typeof(a & (b & c))
        @test typeof(d) === typeof((a & b) & c)
        update_stopping_criterion!(d, :MinIterateChange, 1e-8)
        @test d.criteria[2].threshold == 1e-8
        e = a | b | c
        @test typeof(e) === typeof(a | b | c)
        @test typeof(e) === typeof(a | (b | c))
        @test typeof(e) === typeof((a | b) | c)
        update_stopping_criterion!(e, :MinGradNorm, 1e-9)
        @test d.criteria[3].threshold == 1e-9
    end

    @testset "Stopping Criterion print&summary" begin
        f = StopWhenStepsizeLess(1e-6)
        sf1 = "Stepsize s < 1.0e-6:\tnot reached"
        @test Manopt.status_summary(f) == sf1
        sf2 = "StopWhenStepsizeLess(1.0e-6)\n    $(sf1)"
        @test repr(f) == sf2
        g = StopWhenCostLess(1e-4)
        @test Manopt.status_summary(g) == "f(x) < $(1e-4):\tnot reached"
        @test repr(g) == "StopWhenCostLess(0.0001)\n    $(Manopt.status_summary(g))"
        gf(M, p) = norm(p)
        grad_gf(M, p) = p
        gp = DefaultManoptProblem(Euclidean(2), ManifoldGradientObjective(gf, grad_gf))
        gs = GradientDescentState(Euclidean(2))
        Manopt.set_iterate!(gs, Euclidean(2), [0.0, 1e-2])
        g(gp, gs, 0) # reset
        @test length(g.reason) == 0
        @test !g(gp, gs, 1)
        Manopt.set_iterate!(gs, Euclidean(2), [0.0, 1e-8])
        @test g(gp, gs, 2)
        @test length(g.reason) > 0
        h = StopWhenSmallerOrEqual(:p, 1e-4)
        @test repr(h) ==
            "StopWhenSmallerOrEqual(:p, $(1e-4))\n    $(Manopt.status_summary(h))"
        swgcl1 = StopWhenGradientChangeLess(Euclidean(2), 1e-8)
        swgcl2 = StopWhenGradientChangeLess(1e-8)
        for swgcl in [swgcl1, swgcl2]
            repr(swgcl) ==
            "StopWhenGradientChangeLess($(1e-8); vector_transport_method=ParallelTransport())\n $(Manopt.status_summary(swgcl))"
            swgcl(gp, gs, 0) # reset
            @test swgcl(gp, gs, 1) # change 0 -> true
            @test endswith(Manopt.status_summary(swgcl), "reached")
        end
        update_stopping_criterion!(swgcl2, :MinGradientChange, 1e-9)
        @test swgcl2.threshold == 1e-9
    end

    @testset "TCG stopping criteria" begin
        # create dummy criterion
        ho = ManifoldHessianObjective(x -> x, (M, x) -> x, (M, x) -> x, x -> x)
        hp = DefaultManoptProblem(Euclidean(), ho)
        tcgs = TruncatedConjugateGradientState(
            TangentSpace(Euclidean(), 1.0), 0.0; trust_region_radius=2.0, randomize=false
        )
        tcgs.model_value = 1.0
        s = StopWhenModelIncreased()
        @test !s(hp, tcgs, 0)
        @test s.reason == ""
        s.model_value = 0.5 # tweak the model value to trigger a test
        @test s(hp, tcgs, 1)
        @test length(s.reason) > 0
        s2 = StopWhenCurvatureIsNegative()
        tcgs.δHδ = -1.0
        @test !s2(hp, tcgs, 0)
        @test s2.reason == ""
        @test s2(hp, tcgs, 1)
        @test length(s2.reason) > 0
        s3 = StopWhenResidualIsReducedByFactorOrPower()
        update_stopping_criterion!(s3, :ResidualFactor, 0.5)
        @test s3.κ == 0.5
        update_stopping_criterion!(s3, :ResidualPower, 0.5)
        @test s3.θ == 0.5
    end

    @testset "Stop with step size" begin
        mgo = ManifoldGradientObjective((M, x) -> x^2, x -> 2x)
        dmp = DefaultManoptProblem(Euclidean(), mgo)
        gds = GradientDescentState(
            Euclidean(),
            1.0;
            stopping_criterion=StopAfterIteration(100),
            stepsize=ConstantStepsize(Euclidean()),
        )
        s1 = StopWhenStepsizeLess(0.5)
        @test !s1(dmp, gds, 1)
        @test s1.reason == ""
        gds.stepsize = ConstantStepsize(; stepsize=0.25)
        @test s1(dmp, gds, 2)
        @test length(s1.reason) > 0
        update_stopping_criterion!(gds, :MaxIteration, 200)
        @test gds.stop.maxIter == 200
        update_stopping_criterion!(s1, :MinStepsize, 1e-1)
        @test s1.threshold == 1e-1
    end

    @testset "Test further setters" begin
        mgo = ManifoldGradientObjective((M, x) -> x^2, x -> 2x)
        dmp = DefaultManoptProblem(Euclidean(), mgo)
        gds = GradientDescentState(
            Euclidean(),
            1.0;
            stopping_criterion=StopAfterIteration(100),
            stepsize=ConstantStepsize(Euclidean()),
        )
        swecl = StopWhenEntryChangeLess(:p, (p, s, v, w) -> norm(w - v), 1e-5)
        @test startswith(repr(swecl), "StopWhenEntryChangeLess\n")
        update_stopping_criterion!(swecl, :Threshold, 1e-4)
        @test swecl.threshold == 1e-4
        @test !swecl(dmp, gds, 1) #First call stores
        @test swecl(dmp, gds, 2) #Second triggers (no change)
        swecl(dmp, gds, 0) # reset
        @test length(swecl.reason) == 0
    end
    @testset "Subgradient Norm Stopping Criterion" begin
        M = Euclidean(2)
        p = [1.0, 2.0]
        f(M, q) = distance(M, q, p)
        function ∂f(M, q)
            if distance(M, p, q) == 0
                return zero_vector(M, q)
            end
            return -log(M, q, p) / max(10 * eps(Float64), distance(M, p, q))
        end
        mso = ManifoldSubgradientObjective(f, ∂f)
        mp = DefaultManoptProblem(M, mso)
        c2 = StopWhenSubgradientNormLess(1e-6)
        sc2 = "StopWhenSubgradientNormLess(1.0e-6)\n    $(Manopt.status_summary(c2))"
        @test repr(c2) == sc2
        st = SubGradientMethodState(M, p; stopping_criterion=c2)
        st.X = ∂f(M, 2p)
        @test !c2(mp, st, 1)
        st.X = ∂f(M, p)
        @test c2(mp, st, 2)
        @test length(get_reason(c2)) > 0
        c2(mp, st, 0) # verify that reset works
        @test length(get_reason(c2)) == 0
        @test Manopt.indicates_convergence(c2)
        update_stopping_criterion!(c2, :MinSubgradNorm, 1e-8)
        @test c2.threshold == 1e-8
    end
<<<<<<< HEAD
=======

>>>>>>> 8124786f
    @testset "StopWhenCostNaN & StopWhenIterateNaN" begin
        sc1 = StopWhenCostNaN()
        f(M, p) = NaN
        M = Euclidean(2)
        p = [1.0, 2.0]
        @test startswith(repr(sc1), "StopWhenCostNaN()\n")
        mco = ManifoldCostObjective(f)
        mp = DefaultManoptProblem(M, mco)
        s = NelderMeadState(M)
        @test sc1(mp, s, 1) #always returns true since `f` is always NaN
        @test !sc1(mp, s, 0) # test reset
        @test length(sc1.reason) == sc1.at_iteration # verify reset

        s.p .= NaN
        sc2 = StopWhenIterateNaN()
        @test startswith(repr(sc2), "StopWhenIterateNaN()\n")
        @test sc2(mp, s, 1) #always returns true since p was now set to NaN
        @test !sc2(mp, s, 0) # test reset
        @test length(sc2.reason) == sc2.at_iteration # verify reset
    end
end<|MERGE_RESOLUTION|>--- conflicted
+++ resolved
@@ -227,10 +227,7 @@
         update_stopping_criterion!(c2, :MinSubgradNorm, 1e-8)
         @test c2.threshold == 1e-8
     end
-<<<<<<< HEAD
-=======
-
->>>>>>> 8124786f
+
     @testset "StopWhenCostNaN & StopWhenIterateNaN" begin
         sc1 = StopWhenCostNaN()
         f(M, p) = NaN
