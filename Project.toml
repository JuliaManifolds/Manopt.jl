--- conflicted
+++ resolved
@@ -32,13 +32,8 @@
 DataFrames = "0.20.0"
 Images = "0.20.1, 0.21"
 JLD2 = "0.1.11"
-<<<<<<< HEAD
-Plots = "0.28.4"
+Plots = "0.28.4, 0.29"
 QuartzImageIO = "0.6.0, 0.7"
-=======
-Plots = "0.28.4, 0.29"
-QuartzImageIO = "0.6.0"
->>>>>>> 44f8ed5c
 RecipesBase = "0.7.0"
 SimpleTraits = "0.9.1"
 TestImages = "1.0.0"
