name = "Manopt"
uuid = "0fc0a36d-df90-57f3-8f93-d78a9fc72bb5"
authors = ["Ronny Bergmann <manopt@ronnybergmann.net>"]
<<<<<<< HEAD
version = "0.4.8"
=======
version = "0.4.7"
>>>>>>> abedeeda

[deps]
ColorSchemes = "35d6a980-a343-548e-a6ea-1d62b119f2f4"
ColorTypes = "3da002f7-5984-5a60-b8a6-cbb66c0b333f"
Colors = "5ae59095-9a9b-59fe-a467-6f913c188581"
DataStructures = "864edb3b-99cc-5e75-8d2d-829cb0a9cfe8"
Dates = "ade2ca70-3891-5945-98fb-dc099432e06a"
LinearAlgebra = "37e2e46d-f89d-539d-b4ee-838fcccc9c8e"
ManifoldDiff = "af67fdf4-a580-4b9f-bbec-742ef357defd"
ManifoldsBase = "3362f125-f0bb-47a3-aa74-596ffd7ef2fb"
Markdown = "d6f4376e-aef5-505a-96c1-9c027394607a"
Printf = "de0858da-6303-5e67-8744-51eddeeeb8d7"
Random = "9a3f8284-a2c9-5f02-9a11-845980a1fd5c"
Requires = "ae029012-a4dd-5104-9daa-d747884805df"
SparseArrays = "2f01184e-e22b-5df5-ae63-d93ebab69eaf"
StaticArrays = "90137ffa-7385-5640-81b9-e52037218182"
Statistics = "10745b16-79ce-11e8-11f9-7d13ad32a3b2"
Test = "8dfed614-e22c-5e08-85e1-65c5234f0b40"

[compat]
ColorSchemes = "3.5.0"
ColorTypes = "0.9.1, 0.10, 0.11"
Colors = "0.11.2, 0.12"
DataStructures = "0.17, 0.18"
<<<<<<< HEAD
ManifoldDiff = "0.2, 0.3"
Manifolds = "0.8.43"
ManifoldsBase = "0.13.28, 0.14"
=======
ManifoldDiff = "0.2.1, 0.3"
Manifolds = "0.8.43"
ManifoldsBase = "0.13.30, 0.14"
>>>>>>> abedeeda
Requires = "0.5, 1"
StaticArrays = "0.12, 1.0"
julia = "1.6"

[extras]
ForwardDiff = "f6369f11-7733-5829-9624-2563aa707210"
Manifolds = "1cead3c2-87b3-11e9-0ccd-23c62b72b94e"
Plots = "91a5bcdd-55d7-5caf-9e0b-520d859cae80"
Test = "8dfed614-e22c-5e08-85e1-65c5234f0b40"

[targets]
test = ["Test", "ForwardDiff", "Manifolds", "Plots"]<|MERGE_RESOLUTION|>--- conflicted
+++ resolved
@@ -1,11 +1,7 @@
 name = "Manopt"
 uuid = "0fc0a36d-df90-57f3-8f93-d78a9fc72bb5"
 authors = ["Ronny Bergmann <manopt@ronnybergmann.net>"]
-<<<<<<< HEAD
 version = "0.4.8"
-=======
-version = "0.4.7"
->>>>>>> abedeeda
 
 [deps]
 ColorSchemes = "35d6a980-a343-548e-a6ea-1d62b119f2f4"
@@ -30,15 +26,9 @@
 ColorTypes = "0.9.1, 0.10, 0.11"
 Colors = "0.11.2, 0.12"
 DataStructures = "0.17, 0.18"
-<<<<<<< HEAD
 ManifoldDiff = "0.2, 0.3"
 Manifolds = "0.8.43"
-ManifoldsBase = "0.13.28, 0.14"
-=======
-ManifoldDiff = "0.2.1, 0.3"
-Manifolds = "0.8.43"
 ManifoldsBase = "0.13.30, 0.14"
->>>>>>> abedeeda
 Requires = "0.5, 1"
 StaticArrays = "0.12, 1.0"
 julia = "1.6"
