--- conflicted
+++ resolved
@@ -1,11 +1,7 @@
 name = "Manopt"
 uuid = "0fc0a36d-df90-57f3-8f93-d78a9fc72bb5"
 authors = ["Ronny Bergmann <manopt@ronnybergmann.net>"]
-<<<<<<< HEAD
-version = "0.4.54"
-=======
 version = "0.4.57"
->>>>>>> 8124786f
 
 [deps]
 ColorSchemes = "35d6a980-a343-548e-a6ea-1d62b119f2f4"
@@ -65,11 +61,7 @@
 QuadraticModels = "0.9"
 Random = "1.6"
 Requires = "0.5, 1"
-<<<<<<< HEAD
-RipQP = "0.6"
-=======
 RipQP = "0.6.4"
->>>>>>> 8124786f
 SparseArrays = "1.6"
 Statistics = "1.6"
 Test = "1.6"
