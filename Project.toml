--- conflicted
+++ resolved
@@ -25,13 +25,8 @@
 ColorSchemes = "3.5.0"
 ColorTypes = "0.9.1, 0.10"
 Colors = "0.11.2, 0.12"
-<<<<<<< HEAD
 Manifolds = "0.2.2"
-ManifoldsBase = "0.8"
-=======
-Manifolds = "0.2.0"
 ManifoldsBase = "0.8, 0.9"
->>>>>>> 93fc2f60
 Plots = "0.28.4, 0.29, 1.0"
 QuartzImageIO = "0.6.0, 0.7"
 RecipesBase = "0.7.0, 0.8, 1.0"
