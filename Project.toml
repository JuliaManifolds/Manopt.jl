name = "Manopt"
uuid = "0fc0a36d-df90-57f3-8f93-d78a9fc72bb5"
authors = ["Ronny Bergmann <manopt@ronnybergmann.net>"]
version = "0.4.15"

[deps]
ColorSchemes = "35d6a980-a343-548e-a6ea-1d62b119f2f4"
ColorTypes = "3da002f7-5984-5a60-b8a6-cbb66c0b333f"
Colors = "5ae59095-9a9b-59fe-a467-6f913c188581"
DataStructures = "864edb3b-99cc-5e75-8d2d-829cb0a9cfe8"
Dates = "ade2ca70-3891-5945-98fb-dc099432e06a"
LinearAlgebra = "37e2e46d-f89d-539d-b4ee-838fcccc9c8e"
ManifoldDiff = "af67fdf4-a580-4b9f-bbec-742ef357defd"
ManifoldsBase = "3362f125-f0bb-47a3-aa74-596ffd7ef2fb"
Markdown = "d6f4376e-aef5-505a-96c1-9c027394607a"
Printf = "de0858da-6303-5e67-8744-51eddeeeb8d7"
Random = "9a3f8284-a2c9-5f02-9a11-845980a1fd5c"
Requires = "ae029012-a4dd-5104-9daa-d747884805df"
SparseArrays = "2f01184e-e22b-5df5-ae63-d93ebab69eaf"
StaticArrays = "90137ffa-7385-5640-81b9-e52037218182"
Statistics = "10745b16-79ce-11e8-11f9-7d13ad32a3b2"
Test = "8dfed614-e22c-5e08-85e1-65c5234f0b40"

[compat]
ColorSchemes = "3.5.0"
ColorTypes = "0.9.1, 0.10, 0.11"
Colors = "0.11.2, 0.12"
DataStructures = "0.17, 0.18"
ManifoldDiff = "0.2, 0.3"
<<<<<<< HEAD
Manifolds = "0.8.43"
ManifoldsBase = "0.13.30, 0.14.4"
=======
Manifolds = "0.8.57"
ManifoldsBase = "0.14.4"
>>>>>>> 96d6c859
Requires = "0.5, 1"
StaticArrays = "0.12, 1.0"
julia = "1.6"

[extras]
ForwardDiff = "f6369f11-7733-5829-9624-2563aa707210"
Manifolds = "1cead3c2-87b3-11e9-0ccd-23c62b72b94e"
Plots = "91a5bcdd-55d7-5caf-9e0b-520d859cae80"
Test = "8dfed614-e22c-5e08-85e1-65c5234f0b40"
LineSearches = "d3d80556-e9d4-5f37-9878-2ab0fcc64255"

[targets]
test = ["Test", "ForwardDiff", "Manifolds", "Plots", "LineSearches"]<|MERGE_RESOLUTION|>--- conflicted
+++ resolved
@@ -27,13 +27,8 @@
 Colors = "0.11.2, 0.12"
 DataStructures = "0.17, 0.18"
 ManifoldDiff = "0.2, 0.3"
-<<<<<<< HEAD
-Manifolds = "0.8.43"
-ManifoldsBase = "0.13.30, 0.14.4"
-=======
 Manifolds = "0.8.57"
 ManifoldsBase = "0.14.4"
->>>>>>> 96d6c859
 Requires = "0.5, 1"
 StaticArrays = "0.12, 1.0"
 julia = "1.6"
