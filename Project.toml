name = "Manopt"
uuid = "0fc0a36d-df90-57f3-8f93-d78a9fc72bb5"
authors = ["Ronny Bergmann <manopt@ronnybergmann.net>"]
version = "0.4.62"

[deps]
ColorSchemes = "35d6a980-a343-548e-a6ea-1d62b119f2f4"
ColorTypes = "3da002f7-5984-5a60-b8a6-cbb66c0b333f"
Colors = "5ae59095-9a9b-59fe-a467-6f913c188581"
DataStructures = "864edb3b-99cc-5e75-8d2d-829cb0a9cfe8"
Dates = "ade2ca70-3891-5945-98fb-dc099432e06a"
LinearAlgebra = "37e2e46d-f89d-539d-b4ee-838fcccc9c8e"
LinearOperators = "5c8ed15e-5a4c-59e4-a42b-c7e8811fb125"
ManifoldDiff = "af67fdf4-a580-4b9f-bbec-742ef357defd"
ManifoldsBase = "3362f125-f0bb-47a3-aa74-596ffd7ef2fb"
Markdown = "d6f4376e-aef5-505a-96c1-9c027394607a"
Preferences = "21216c6a-2e73-6563-6e65-726566657250"
Printf = "de0858da-6303-5e67-8744-51eddeeeb8d7"
Random = "9a3f8284-a2c9-5f02-9a11-845980a1fd5c"
Requires = "ae029012-a4dd-5104-9daa-d747884805df"
SparseArrays = "2f01184e-e22b-5df5-ae63-d93ebab69eaf"
Statistics = "10745b16-79ce-11e8-11f9-7d13ad32a3b2"

[weakdeps]
JuMP = "4076af6c-e467-56ae-b986-b466b2749572"
LRUCache = "8ac3fa9e-de4c-5943-b1dc-09c6b5f20637"
LineSearches = "d3d80556-e9d4-5f37-9878-2ab0fcc64255"
Manifolds = "1cead3c2-87b3-11e9-0ccd-23c62b72b94e"
Plots = "91a5bcdd-55d7-5caf-9e0b-520d859cae80"
QuadraticModels = "f468eda6-eac5-11e8-05a5-ff9e497bcd19"
RipQP = "1e40b3f8-35eb-4cd8-8edd-3e515bb9de08"

[extensions]
ManoptJuMPExt = "JuMP"
ManoptLRUCacheExt = "LRUCache"
ManoptLineSearchesExt = "LineSearches"
ManoptManifoldsExt = "Manifolds"
ManoptRipQPQuadraticModelsExt = ["RipQP", "QuadraticModels"]

[compat]
Aqua = "0.8"
ColorSchemes = "3.5.0"
ColorTypes = "0.9.1, 0.10, 0.11"
Colors = "0.11.2, 0.12"
DataStructures = "0.17, 0.18"
Dates = "1.6"
ForwardDiff = "0.10"
JuMP = "1.15"
LRUCache = "1.4"
LinearAlgebra = "1.6"
<<<<<<< HEAD
LinearOperators = "~2.6"
=======
LineSearches = "7.2.0"
>>>>>>> d6cfc0da
ManifoldDiff = "0.3.8"
Manifolds = "0.9.11"
ManifoldsBase = "0.15.9"
ManoptExamples = "0.1.4"
Markdown = "1.6"
Plots = "1.30"
Preferences = "1.4"
Printf = "1.6"
QuadraticModels = "0.9"
Random = "1.6"
Requires = "0.5, 1"
RipQP = "0.6.4"
SparseArrays = "1.6"
Statistics = "1.6"
Test = "1.6"
julia = "1.6"

[extras]
Aqua = "4c88cf16-eb10-579e-8560-4a9242c79595"
ForwardDiff = "f6369f11-7733-5829-9624-2563aa707210"
JuMP = "4076af6c-e467-56ae-b986-b466b2749572"
LRUCache = "8ac3fa9e-de4c-5943-b1dc-09c6b5f20637"
LineSearches = "d3d80556-e9d4-5f37-9878-2ab0fcc64255"
ManifoldDiff = "af67fdf4-a580-4b9f-bbec-742ef357defd"
Manifolds = "1cead3c2-87b3-11e9-0ccd-23c62b72b94e"
ManoptExamples = "5b8d5e80-5788-45cb-83d6-5e8f1484217d"
Plots = "91a5bcdd-55d7-5caf-9e0b-520d859cae80"
QuadraticModels = "f468eda6-eac5-11e8-05a5-ff9e497bcd19"
RipQP = "1e40b3f8-35eb-4cd8-8edd-3e515bb9de08"
Test = "8dfed614-e22c-5e08-85e1-65c5234f0b40"

[targets]
test = ["Test", "Aqua", "ForwardDiff", "JuMP", "Manifolds", "ManoptExamples", "ManifoldDiff", "Plots", "LineSearches", "LRUCache", "RipQP", "QuadraticModels"]<|MERGE_RESOLUTION|>--- conflicted
+++ resolved
@@ -48,11 +48,7 @@
 JuMP = "1.15"
 LRUCache = "1.4"
 LinearAlgebra = "1.6"
-<<<<<<< HEAD
-LinearOperators = "~2.6"
-=======
 LineSearches = "7.2.0"
->>>>>>> d6cfc0da
 ManifoldDiff = "0.3.8"
 Manifolds = "0.9.11"
 ManifoldsBase = "0.15.9"
