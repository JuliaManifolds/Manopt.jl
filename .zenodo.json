--- conflicted
+++ resolved
@@ -6,10 +6,6 @@
             "orcid": "0000-0002-6284-3033"
         },
         {
-<<<<<<< HEAD
-            "name": "Riemer, Tom-Christian",
-            "type": "Project Member"
-=======
             "name": "Dornig, Renée",
             "type": "ProjectMember"
         },
@@ -24,7 +20,6 @@
         {
             "name": "Weiß, Manuel",
             "type": "ProjectMember"
->>>>>>> 9169d30d
         }
     ],
     "creators": [
