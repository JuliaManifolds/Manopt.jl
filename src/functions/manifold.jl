<<<<<<< HEAD
=======
"""
    mid_point(M, p, q, x)

Compute the mid point between p and q. If there is more than one mid point
of (not neccessarily minimizing) geodesics (i.e. on the sphere), the one nearest
to x is returned.
"""
mid_point(M::Manifold, p, q, ::Any) = mid_point(M, p, q)
mid_point!(M::Manifold, y, p, q, ::Any) = mid_point!(M, y, p, q)

function mid_point(M::Circle, p, q)
    return exp(M,p,0.5*log(M,p,q))
end
function mid_point(M::Circle, p, q, x)
    if distance(M,p,q) ≈ π
        X = 0.5*log(M,p,q)
        Y = log(p,x)
        return exp(M, p, (sign(X) == sign(Y) ? 1 : -1)*X)
    end
    return mid_point(M,p,q)
end

function mid_point(M::Sphere, p, q, x)
    if isapprox(M,p,-q)
        X = log(M,p,x)/distance(M,p,x)*π
    else
        X = log(M,p,q)
    end
    return exp(M,p,0.5*X)
end
function mid_point!(M::Sphere, y, p, q, x)
    if isapprox(M,p,-q)
        X = log(M,p,x)/distance(M,p,x)*π
    else
        X = log(M,p,q)
    end
    y .= exp(M,p,0.5*X)
    return y
end

>>>>>>> 7b64ac78
@doc raw"""
    reflect(M, f, x)

reflect the point `x` from the manifold `M` at the point `f(x)` of the
function $f\colon \mathcal M \to \mathcal M$, i.e.,

````math
    \operatorname{refl}_f(x) = \operatorname{refl}_{f(x)}(x),
````
see also [`reflect`](@ref reflect(M::Manifold, p, x))`(M,p,x)`.
"""

reflect(M::Manifold, pr::Function, x) = reflect(M::Manifold, pr(x), x)

@doc raw"""
    reflect(M, p, x)

reflect the point `x` from the manifold `M` at point `x`, i.e.

````math
    \operatorname{refl}_p(x) = \exp_p(-\log_p x).
````
where exp and log denote the exponential and logarithmic map on `M`.
"""
reflect(M::Manifold, p, x) = exp(M, p, -log(M, p, x))

@doc raw"""
    sym_rem(x,[T=π])

Compute symmetric remainder of `x` with respect to the interall 2*`T`, i.e.
`(x+T)%2T`, where the default for `T` is $π$
"""
function sym_rem(x::N, T = π) where {N<:Number}
    return (x ≈ T ? convert(N, -T) : rem(x, convert(N, 2 * T), RoundNearest))
end<|MERGE_RESOLUTION|>--- conflicted
+++ resolved
@@ -1,5 +1,3 @@
-<<<<<<< HEAD
-=======
 """
     mid_point(M, p, q, x)
 
@@ -40,7 +38,6 @@
     return y
 end
 
->>>>>>> 7b64ac78
 @doc raw"""
     reflect(M, f, x)
 
