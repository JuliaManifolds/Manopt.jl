--- conflicted
+++ resolved
@@ -195,15 +195,9 @@
     if p == 2
         return -log(M, x, y)
     elseif p == 1 && x == y
-<<<<<<< HEAD
-        return zero_vector(M,x)
-    else
-        return -distance(M, x, y)^(p - 2) * log(M, x, y) 
-=======
         return zero_vector(M, x)
     else
         return -distance(M, x, y)^(p - 2) * log(M, x, y)
->>>>>>> b9ea77bf
     end
 end
 function grad_distance!(M, X, y, x, p::Int=2)
@@ -211,11 +205,7 @@
     if p == 2
         X .*= -one(eltype(X))
     elseif p == 1 && x == y
-<<<<<<< HEAD
-        X = zero_vector(M,x)
-=======
         X = zero_vector(M, x)
->>>>>>> b9ea77bf
     else
         X .*= -distance(M, x, y)^(p - 2)
     end
