#
# generate Artificial Data on several manifolds
#
#
#
@doc raw"""
    artificialIn_SAR_image([pts=500])
generate an artificial InSAR image, i.e. phase valued data, of size `pts` x
`pts` points.

This data set was introduced for the numerical examples in [Bergmann et. al., SIAM J Imag Sci, 2014](@cite BergmannLausSteidlWeinmann:2014:1).
"""
function artificialIn_SAR_image(pts::Integer)
    # variables
    # rotation of ellipse
    aEll = 35.0
    cosE = cosd(aEll)
    sinE = sind(aEll)
    aStep = 45.0
    cosA = cosd(aStep)
    sinA = sind(aStep)
    # main and minor axis of the ellipse
    axes_inv = [6, 25]
    # values for the hyperboloid
    mid_point = [0.275; 0.275]
    radius = 0.18
    values = [range(-0.5, 0.5; length=pts)...]
    # Steps
    aSteps = 60.0
    cosS = cosd(aSteps)
    sinS = sind(aSteps)
    l = 0.075
    midP = [-0.475, -0.0625]#.125, .55]
    img = zeros(Float64, pts, pts)
    for j in eachindex(values), i in eachindex(values)
        # ellipse
        Xr = cosE * values[i] - sinE * values[j]
        Yr = cosE * values[j] + sinE * values[i]
        v = axes_inv[1] * Xr^2 + axes_inv[2] * Yr^2
        k1 = v <= 1.0 ? 10.0 * pi * Yr : 0.0
        # circle
        Xr = cosA * values[i] - sinA * values[j]
        Yr = cosA * values[j] + sinA * values[i]
        v = ((Xr - mid_point[1])^2 + (Yr - mid_point[2])^2) / radius^2
        k2 = v <= 1.0 ? 4.0 * pi * (1.0 - v) : 0.0
        #
        Xr = cosS * values[i] - sinS * values[j]
        Yr = cosS * values[j] + sinS * values[i]
        k3 = 0.0
        for m in 1:8
            in_range = (abs(Xr + midP[1] + m * l) + abs(Yr + midP[2] + m * l)) ≤ l
            k3 += in_range ? 2 * pi * (m / 8) : 0.0
        end
        img[i, j] = mod(k1 + k2 + k3 - pi, 2 * pi) + pi
    end
    return img
end

@doc raw"""
    artificial_S1_slope_signal([pts=500, slope=4.])

Creates a Signal of (phase-valued) data represented on the
[`Circle`](hhttps://juliamanifolds.github.io/Manifolds.jl/latest/manifolds/circle.html) with increasing slope.

# Optional
* `pts` – (`500`) number of points to sample the function.
* `slope` – (`4.0`) initial slope that gets increased afterwards

This data set was introduced for the numerical examples in [Bergmann et. al., SIAM J Imag Sci, 2014](@cite BergmannLausSteidlWeinmann:2014:1)


"""
function artificial_S1_slope_signal(pts::Integer=500, slope::Float64=4.0)
    t = range(0.0, 1.0; length=pts)
    f = zero(t)
    f[t .<= 1 / 6] .= -π / 2 .+ slope * π / 8 * t[t .<= 1 / 6]
    # In the following terms, the first max
    f[(1 / 6 .< t) .& (t .<= 1 / 3)] .=
        max(f[f .!= 0]...) .- slope * π / 4 * 1 / 6 .+
        slope * π / 4 .* t[(1 / 6 .< t) .& (t .<= 1 / 3)]
    f[(1 / 3 .< t) .& (t .<= 1 / 2)] .=
        max(f[f .!= 0]...) .- slope * π / 2 * 1 / 3 .+
        slope * π / 2 * t[(1 / 3 .< t) .& (t .<= 1 / 2)]
    f[(1 / 2 .< t) .& (t .<= 2 / 3)] .=
        max(f[f .!= 0]...) .- slope * π * 1 / 2 .+
        slope * π * t[(1 / 2 .< t) .& (t .<= 2 / 3)]
    f[(2 / 3 .< t) .& (t .<= 5 / 6)] .=
        max(f[f .!= 0]...) .- slope * 2 * π * 2 / 3 .+
        slope * 2 * π * t[(2 / 3 .< t) .& (t .<= 5 / 6)]
    f[5 / 6 .< t] .=
        max(f[f .!= 0]...) .- slope * 4 * π * 5 / 6 .+ slope * 4 * π * t[5 / 6 .< t]
    return mod.(f .+ Float64(π), Ref(2 * π)) .- Float64(π)
end

@doc raw"""
    artificial_S1_signal([pts=500])

generate a real-valued signal having piecewise constant, linear and quadratic
intervals with jumps in between. If the resulting manifold the data lives on,
is the [`Circle`](hhttps://juliamanifolds.github.io/Manifolds.jl/latest/manifolds/circle.html)
the data is also wrapped to ``[-\pi,\pi)``. This is data for an example from  [Bergmann et. al., SIAM J Imag Sci, 2014](@cite BergmannLausSteidlWeinmann:2014:1).

# Optional
* `pts` – (`500`) number of points to sample the function
"""
function artificial_S1_signal(pts::Integer=500)
    t = range(0.0, 1.0; length=pts)
    f = artificial_S1_signal.(t)
    return mod.(f .+ Float64(π), Ref(2 * π)) .- Float64(π)
end
@doc raw"""
    artificial_S1_signal(x)
evaluate the example signal ``f(x), x ∈  [0,1]``,
of phase-valued data introduces in Sec. 5.1 of  [Bergmann et. al., SIAM J Imag Sci, 2014](@cite BergmannLausSteidlWeinmann:2014:1)
for values outside that interval, this Signal is `missing`.
"""
function artificial_S1_signal(x::Real)
    if x < 0
        y = missing
    elseif x <= 1 / 4
        y = -24 * π * (x - 1 / 4)^2 + 3 / 4 * π
    elseif x <= 3 / 8
        y = 4 * π * x - π / 4
    elseif x <= 1 / 2
        y = -π * x - 3 * π / 8
    elseif x <= (3 * 0 + 19) / 32
        y = -(0 + 7) / 8 * π
    elseif x <= (3 * 1 + 19) / 32
        y = -(1 + 7) / 8 * π
    elseif x <= (3 * 2 + 19) / 32
        y = -(2 + 7) / 8 * π
    elseif x <= (3 * 3 + 19) / 32
        y = -(3 + 7) / 8 * π
    elseif x <= 1
        y = 3 / 2 * π * exp(8 - 1 / (1 - x)) - 3 / 4 * π
    else
        y = missing
    end
    return y
end

function artificial_S2_whirl_image end

@doc raw"""
    artificial_S2_whirl_image([pts::Int=64])

Generate an artificial image of data on the 2 sphere,

# Arguments
* `pts` – (`64`) size of the image in `pts```\times```pts` pixel.

This example dataset was used in the numerical example in Section 5.5 of [Laus et al., SIAM J Imag Sci., 2017](@cite LausNikolovaPerschSteidl:2017)

It is based on [`artificial_S2_rotation_image`](@ref) extended by small whirl patches.
"""
artificial_S2_whirl_image(::Int)
function artificial_S2_rotation_image end

@doc raw"""
    artificial_S2_rotation_image([pts=64, rotations=(.5,.5)])

Create an image with a rotation on each axis as a parametrization.

# Optional Parameters
* `pts` – (`64`) number of pixels along one dimension
* `rotations` – (`(.5,.5)`) number of total rotations performed on the axes.

This dataset was used in the numerical example of Section 5.1 of [Bačák et al., SIAM J Sci Comput, 2016](@cite BacakBergmannSteidlWeinmann:2016).
"""
artificial_S2_rotation_image()

@doc raw"""
    artificial_S2_whirl_patch([pts=5])

create a whirl within the `pts```\times```pts` patch of
[Sphere](https://juliamanifolds.github.io/Manifolds.jl/stable/manifolds/sphere.html)(@ref)`(2)`-valued image data.

These patches are used within [`artificial_S2_whirl_image`](@ref).

# Optional Parameters
* `pts` – (`5`) size of the patch. If the number is odd, the center is the north
  pole.
"""
function artificial_S2_whirl_patch(pts::Int=5)
    patch = fill([0.0, 0.0, -1.0], pts, pts)
    scaleFactor = sqrt((pts - 1)^2 / 2) * 3 / π
    for i in 1:pts
        for j in 1:pts
            if i != (pts + 1) / 2 || j != (pts + 1) / 2
                α = atan((j - (pts + 1) / 2), (i - (pts + 1) / 2))
                β = sqrt((j - (pts + 1) / 2)^2 + (i - (pts + 1) / 2)^2) / scaleFactor
                patch[i, j] = [
                    sin(α) * sin(π / 2 - β), -cos(α) * sin(π / 2 - β), cos(π / 2 - β)
                ]
            end
        end
    end
    return patch
end

function artificial_S2_composite_bezier_curve end

@doc raw"""
    artificial_S2_composite_bezier_curve()

Create the artificial curve in the `Sphere(2)` consisting of 3 segments between the four
points

````math
p_0 = \begin{bmatrix}0&0&1\end{bmatrix}^{\mathrm{T}},
p_1 = \begin{bmatrix}0&-1&0\end{bmatrix}^{\mathrm{T}},
p_2 = \begin{bmatrix}-1&0&0\end{bmatrix}^{\mathrm{T}},
p_3 = \begin{bmatrix}0&0&-1\end{bmatrix}^{\mathrm{T}},
````

<<<<<<< HEAD
where each segment is a cubic Bezér curve, i.e. each point, except ``p_3`` has a first point
within the following segment ``b_i^+``, ``i=0,1,2`` and a last point within the previous
segment, except for ``p_0``, which are denoted by ``b_i^-``, ``i=1,2,3``.
This curve is differentiable by the conditions ``b_i^- = \gamma_{b_i^+,p_i}(2)``, ``i=1,2``,
where ``\gamma_{a,b}`` is the [`shortest_geodesic`](https://juliamanifolds.github.io/ManifoldsBase.jl/stable/functions/#ManifoldsBase.shortest_geodesic-Tuple{AbstractManifold,%20Any,%20Any}) connecting ``a`` and ``b``.
=======
where each segment is a cubic Bézier curve, i.e. each point, except $p_3$ has a first point
within the following segment $b_i^+$, $i=0,1,2$ and a last point within the previous
segment, except for $p_0$, which are denoted by $b_i^-$, $i=1,2,3$.
This curve is differentiable by the conditions $b_i^- = \gamma_{b_i^+,p_i}(2)$, $i=1,2$,
where $\gamma_{a,b}$ is the [`shortest_geodesic`](https://juliamanifolds.github.io/ManifoldsBase.jl/stable/functions/#ManifoldsBase.shortest_geodesic-Tuple{AbstractManifold,%20Any,%20Any}) connecting $a$ and $b$.
>>>>>>> 48f5ab0a
The remaining points are defined as

````math
\begin{aligned}
    b_0^+ &= \exp_{p_0}\frac{\pi}{8\sqrt{2}}\begin{pmatrix}1&-1&0\end{pmatrix}^{\mathrm{T}},&
    b_1^+ &= \exp_{p_1}-\frac{\pi}{4\sqrt{2}}\begin{pmatrix}-1&0&1\end{pmatrix}^{\mathrm{T}},\\
    b_2^+ &= \exp_{p_2}\frac{\pi}{4\sqrt{2}}\begin{pmatrix}0&1&-1\end{pmatrix}^{\mathrm{T}},&
    b_3^- &= \exp_{p_3}-\frac{\pi}{8\sqrt{2}}\begin{pmatrix}-1&1&0\end{pmatrix}^{\mathrm{T}}.
\end{aligned}
````

This example was used within minimization of acceleration of the paper [Bergmann, Gousenbourger, Front. Appl. Math. Stat., 2018](@cite BergmannGousenbourger:2018).
"""
artificial_S2_composite_bezier_curve()

@doc raw"""
    artificial_SPD_image([pts=64, stepsize=1.5])

create an artificial image of symmetric positive definite matrices of size
`pts` ``\times```pts` pixel with a jump of size `stepsize`.

This dataset was used in the numerical example of Section 5.2 of [Bačák et al., SIAM J Sci Comput, 2016](@cite BacakBergmannSteidlWeinmann:2016).
"""
function artificial_SPD_image(pts::Int=64, stepsize=1.5)
    r = range(0; stop=1 - 1 / pts, length=pts)
    v1 = abs.(2 * pi .* r .- pi)
    v2 = pi .* r
    v3 = range(0; stop=3 * (1 - 1 / pts), length=2 * pts)
    data = fill(Matrix{Float64}(I, 3, 3), pts, pts)
    for row in 1:pts
        for col in 1:pts
            A = [cos(v1[col]) -sin(v1[col]) 0.0; sin(v1[col]) cos(v1[col]) 0.0; 0.0 0.0 1.0]
            B = [1.0 0.0 0.0; 0.0 cos(v2[row]) -sin(v2[row]); 0.0 sin(v2[row]) cos(v2[row])]
            C = [
                cos(v1[mod(col - row, pts) + 1]) 0 -sin(v1[mod(col - row, pts) + 1])
                0.0 1.0 0.0
                sin(v1[mod(col - row, pts) + 1]) 0.0 cos(v1[mod(col - row, pts) + 1])
            ]
            scale = [
                1 + stepsize / 2 * ((row + col) > pts ? 1 : 0)
                1 + v3[row + col] - stepsize * (col > pts / 2 ? 1 : 0)
                4 - v3[row + col] + stepsize * (row > pts / 2 ? 1 : 0)
            ]
            data[row, col] = Matrix(Symmetric(A * B * C * Diagonal(scale) * C' * B' * A'))
        end
    end
    return data
end

function artificial_SPD_image2 end

@doc raw"""
    artificial_SPD_image2([pts=64, fraction=.66])

create an artificial image of symmetric positive definite matrices of size
`pts```\times```pts` pixel with right hand side `fraction` is moved upwards.

This data set was introduced in the numerical examples of Section of [Bergmann, Presch, Steidl, SIAM J Imag Sci, 2016](@cite BergmannPerschSteidl:2016)
"""
artificial_SPD_image2(pts, fraction)

@doc raw"""
    artificial_S2_lemniscate(p, t::Float64; a::Float64=π/2)

Generate a point from the signal on the [`Sphere`](https://juliamanifolds.github.io/Manifolds.jl/stable/manifolds/sphere.html) ``\mathbb S^2`` by
creating the [Lemniscate of Bernoulli](https://en.wikipedia.org/wiki/Lemniscate_of_Bernoulli)
in the tangent space of `p` sampled at `t` and use exp` to obtain a point on
the [`Sphere`](https://juliamanifolds.github.io/Manifolds.jl/stable/manifolds/sphere.html).

# Input
* `p` – the tangent space the Lemniscate is created in
* `t` – value to sample the Lemniscate at

# Optional Values
 * `a` – (`π/2`) defines a half axis of the Lemniscate to cover a
   half sphere.

This dataset was used in the numerical example of Section 5.1 of [Bačák et al., SIAM J Sci Comput, 2016](@cite BacakBergmannSteidlWeinmann:2016).
"""
artificial_S2_lemniscate(p, t::Float64, a::Float64=π / 2.0)

@doc raw"""
    artificial_S2_lemniscate(p [,pts=128,a=π/2,interval=[0,2π])

Generate a Signal on the [`Sphere`](https://juliamanifolds.github.io/Manifolds.jl/stable/manifolds/sphere.html) ``\mathbb S^2`` by creating the
[Lemniscate of Bernoulli](https://en.wikipedia.org/wiki/Lemniscate_of_Bernoulli)
in the tangent space of `p` sampled at `pts` points and use `exp` to get a
signal on the [`Sphere`](https://juliamanifolds.github.io/Manifolds.jl/stable/manifolds/sphere.html).

# Input
* `p` – the tangent space the Lemniscate is created in
* `pts` – (`128`) number of points to sample the Lemniscate
* `a` – (`π/2`) defines a half axis of the Lemniscate to cover a
   half sphere.
* `interval` – (`[0,2*π]`) range to sample the lemniscate at, the default value
  refers to one closed curve

This dataset was used in the numerical example of Section 5.1 of [Bačák et al., SIAM J Sci Comput, 2016](@cite BacakBergmannSteidlWeinmann:2016).
"""
function artificial_S2_lemniscate(
    p, pts::Integer=128, a::Float64=π / 2.0, interval::Array{Float64,1}=[0.0, 2.0 * π]
)
    return artificial_S2_lemniscate.(Ref(p), range(interval[1], interval[2]; length=pts), a)
end<|MERGE_RESOLUTION|>--- conflicted
+++ resolved
@@ -213,19 +213,11 @@
 p_3 = \begin{bmatrix}0&0&-1\end{bmatrix}^{\mathrm{T}},
 ````
 
-<<<<<<< HEAD
-where each segment is a cubic Bezér curve, i.e. each point, except ``p_3`` has a first point
+where each segment is a cubic Bézier curve, i.e. each point, except ``p_3`` has a first point
 within the following segment ``b_i^+``, ``i=0,1,2`` and a last point within the previous
 segment, except for ``p_0``, which are denoted by ``b_i^-``, ``i=1,2,3``.
 This curve is differentiable by the conditions ``b_i^- = \gamma_{b_i^+,p_i}(2)``, ``i=1,2``,
 where ``\gamma_{a,b}`` is the [`shortest_geodesic`](https://juliamanifolds.github.io/ManifoldsBase.jl/stable/functions/#ManifoldsBase.shortest_geodesic-Tuple{AbstractManifold,%20Any,%20Any}) connecting ``a`` and ``b``.
-=======
-where each segment is a cubic Bézier curve, i.e. each point, except $p_3$ has a first point
-within the following segment $b_i^+$, $i=0,1,2$ and a last point within the previous
-segment, except for $p_0$, which are denoted by $b_i^-$, $i=1,2,3$.
-This curve is differentiable by the conditions $b_i^- = \gamma_{b_i^+,p_i}(2)$, $i=1,2$,
-where $\gamma_{a,b}$ is the [`shortest_geodesic`](https://juliamanifolds.github.io/ManifoldsBase.jl/stable/functions/#ManifoldsBase.shortest_geodesic-Tuple{AbstractManifold,%20Any,%20Any}) connecting $a$ and $b$.
->>>>>>> 48f5ab0a
 The remaining points are defined as
 
 ````math
