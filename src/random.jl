@doc raw"
    random_point(M::Manidold)

generate a random point on a manifold. By default it uses `random_point(M,:Gaussian)`.
"
random_point(M::Manifold) = random_point(M, Val(:Gaussian))
@doc raw"
    random_point(M::Manidold, s::Symbol, options...)

generate a random point using a noise model given by `s` with its additional `options`
just passed on.
"
random_point(M::Manifold, s::Symbol, options...) = random_point(M, Val(s), options...)

@doc raw"""
    random_point(M::Circle, :Uniform)

return a random point on the [`Circle`](https://juliamanifolds.github.io/Manifolds.jl/stable/interface.html#ManifoldsBase.Manifold) $\mathbb S^1$ by
picking a random element from $[-\pi,\pi)$ uniformly.
"""
random_point(::Circle, ::Val{:Uniform}) = sym_rem(rand() * 2 * π)
random_point(M::Circle) = random_point(M, Val(:Uniform)) # introduce different default

@doc raw"""
    random_point(M::Euclidean[,:Gaussian, σ::Float64=1.0])

generate a random point on the `Euclidean` manifold `M`, where the
optional parameter determines the type of the entries of the
resulting point on the Euclidean space d.
"""
<<<<<<< HEAD
random_point(M::Euclidean) = randn(representation_size(M))
=======
random_point(M::Euclidean) = randn(manifold_dimension(M))
random_point(M::Euclidean, ::Val{:Gaussian}, σ=1.0) = σ * randn(manifold_dimension(M))
>>>>>>> a25d0cd9

@doc raw"""
    random_point(M::Grassmannian, :Gaussian [, σ=1.0])

return a random point `x` on `Grassmannian` manifold `M` by
generating a random (Gaussian) matrix with standard deviation `σ` in matching
size, which is orthonormal.
"""
function random_point(::Grassmann{n,k,𝔽}, ::Val{:Gaussian}, σ::Float64=1.0) where {n,k,𝔽}
    V = σ * randn(𝔽 === ℝ ? Float64 : ComplexF64, (n, k))
    A = qr(V).Q[:, 1:k]
    return A
end

@doc raw"""
    random_point(M::AbstractPowerManifold, options...)

generate a random point on the `AbstractPowerManfold` `M` given `options` that are
passed on.
"""
function random_point(
    M::AbstractPowerManifold{𝔽,Mt,NestedPowerRepresentation}, options...
) where {𝔽,Mt}
    return [random_point(M.manifold, options...) for i in get_iterator(M)]
end
function random_point(
    M::AbstractPowerManifold{𝔽,Mt,ArrayPowerRepresentation}, options...
) where {𝔽,Mt}
    return cat(
        [random_point(M.manifold, options...) for i in get_iterator(M)]...;
        dims=length(representation_size(M.manifold)) + 1,
    )
end

@doc raw"""
    random_point(M::ProductManifold, options...)

return a random point `x` on `Grassmannian` manifold `M` by
generating a random (Gaussian) matrix with standard deviation `σ` in matching
size, which is orthonormal.
"""
function random_point(M::ProductManifold, o...)
    return ProductRepr([random_point(N, o...) for N in M.manifolds]...)
end

@doc raw"""
   random_point(M::Rotations, :Gaussian [, σ=1.0])

return a random point `p` on the manifold `Rotations`
by generating a (Gaussian) random orthogonal matrix with determinant $+1$. Let $QR = A$
be the QR decomposition of a random matrix $A$, then the formula reads $p = QD$
where $D$ is a diagonal matrix with the signs of the diagonal entries of $R$, i.e.
````math
D_{ij}=\begin{cases}
\operatorname{sgn}(R_{ij}) & \text{if} \; i=j \\
0 & \, \text{otherwise.}
\end{cases}
````
It can happen that the matrix gets -1 as a determinant. In this case, the first
and second columns are swapped.
"""
function random_point(M::Rotations, ::Val{:Gaussian}, σ::Real=1.0)
    d = manifold_dimension(M)
    if d == 1
        return ones(1, 1)
    else
        A = randn(Float64, d, d)
        s = diag(sign.(qr(A).R))
        D = Diagonal(s)
        C = qr(A).Q * D
        if det(C) < 0
            C[:, [1, 2]] = C[:, [2, 1]]
        end
        return C
    end
end

@doc raw"""
    random_point(M::SymmetricPositiveDefinite, :Gaussian[, σ=1.0])

gerenate a random symmetric positive definite matrix on the
`SymmetricPositiveDefinite` manifold `M`.
"""
function random_point(
    ::SymmetricPositiveDefinite{N}, ::Val{:Gaussian}, σ::Float64=1.0
) where {N}
    D = Diagonal(1 .+ rand(N)) # random diagonal matrix
    s = qr(σ * randn(N, N)) # random q
    return Matrix(Symmetric(s.Q * D * transpose(s.Q)))
end

@doc raw"""
    random_point(M::Stiefel, :Gaussian[, σ=1.0])

return a random (Gaussian) point `x` on the `Stiefel` manifold `M` by generating a (Gaussian)
matrix with standard deviation `σ` and return the orthogonalized version, i.e. return ​​the Q
component of the QR decomposition of the random matrix of size $n×k$.
"""
function random_point(::Stiefel{n,k,𝔽}, ::Val{:Gaussian}, σ::Float64=1.0) where {n,k,𝔽}
    A = σ * randn(𝔽 === ℝ ? Float64 : ComplexF64, n, k)
    return Matrix(qr(A).Q)
end

@doc raw"""
    random_point(M::Sphere, :Gaussian[, σ=1.0])
return a random point on the Sphere by projecting a normal distirbuted vector
from within the embedding to the sphere.
"""
function random_point(M::Sphere, ::Val{:Gaussian}, σ::Float64=1.0)
    return project(M, σ * randn(manifold_dimension(M) + 1))
end

@doc raw"""
    random_tangent(M, p, options...)

generate a random tangent vector in the tangent space of `p` on `M`. By default
this is a `:Gaussian` distribution.
"""
random_tangent(M::Manifold, p, options...) = random_tangent(M, p, :Gaussian, options...)
function random_tangent(M::Manifold, p, s::Symbol, options...)
    return random_tangent(M, p, Val(s), options...)
end

@doc raw"""
    random_tangent(M::Circle, p [, :Gaussian, σ=1.0])

return a random tangent vector from the tangent space of the point `p` on the
[Circle](https://juliamanifolds.github.io/Manifolds.jl/stable/interface.html#ManifoldsBase.Manifold) $\mathbb S^1$ by using a normal distribution with
mean 0 and standard deviation 1.
"""
random_tangent(::Circle, p, ::Val{:Gaussian}, σ::Real=1.0) = σ * randn()

<<<<<<< HEAD
doc"""
    random_tangent(M,x,:Gaussian[,σ=1.0])

generate a Gaussian random vector on the `Euclidean` manifold `M` with
standard deviation `σ`.
"""
random_tangent(M::Euclidean, p, ::Val{:Gaussian}, σ::Float64=1.0) = σ * randn(representation_size(M))
=======
function random_tangent(M::Euclidean, p, ::Val{:Gaussian}, σ::Float64=1.0)
    return σ * randn(manifold_dimension(M))
end
>>>>>>> a25d0cd9

@doc raw"""
    random_tangent(M::Grassmann, p[,type=:Gaussian, σ=1.0])

return a (Gaussian) random vector from the tangent space $T_x\mathrm{Gr}(n,k)$ with mean
zero and standard deviation `σ` by projecting a random Matrix onto the  `x`.
"""
function random_tangent(M::Grassmann, p, ::Val{:Gaussian}, σ::Float64=1.0)
    Z = σ * randn(eltype(p), size(p))
    X = project(M, p, Z)
    X = X ./ norm(X)
    return X
end

@doc raw"""
    random_tangent(M::Hyperpolic, p, :Gaussian [, σ=1.0])

generate a random point on the Hyperbolic manifold by projecting a point from the embedding
with respect to the Minkowsky metric.
"""
function random_tangent(M::Hyperbolic, p, ::Val{:Gaussian}, σ=1.0)
    Y = σ * randn(eltype(p), size(p))
    X = project(M, p, Y)
    return X
end

function random_tangent(M::PowerManifold, p, options...)
    rep_size = representation_size(M.manifold)
    X = zero_tangent_vector(M, p)
    for i in get_iterator(M)
        X[M, i] = random_tangent(M.manifold, p[M, i], options...)
    end
    return X
end

@doc raw"""
    random_tangent(M::ProductManifold, p)

generate a random tangent vector in the tangent space of the point `p` on the
`ProductManifold` `M`.
"""
function random_tangent(M::ProductManifold, p, options...)
    X = map(
        (m, p) -> random_tangent(m, p, options...),
        M.manifolds,
        submanifold_components(M, p),
    )
    return ProductRepr(X...)
end

@doc raw"""
    random_tangent(M::Rotations, p[, type=:Gaussian, σ=1.0])

return a random tangent vector in the tangent space
$T_x\mathrm{SO}(n)$ of the point `x` on the `Rotations` manifold `M` by generating
a random skew-symmetric matrix. The function takes the real upper triangular matrix of a
(Gaussian) random matrix $A$ with dimension $n\times n$ and subtracts its transposed matrix.
Finally, the matrix is ​​normalized.
"""
function random_tangent(M::Rotations, p, ::Val{:Gaussian}, σ::Real=1.0)
    d = manifold_dimension(M)
    if d == 1
        return zeros(1, 1)
    else
        A = σ * randn(Float64, d, d)
        A = triu(A, 1) - transpose(triu(A, 1))
        A = (1 / norm(A)) * A
        return A
    end
end

@doc raw"""
    random_tangent(M::Sphere, p[, :Gaussian, σ=1.0])

return a random tangent vector in the tangent space of `p` on the `Sphere` `M`.
"""
function random_tangent(M::Sphere, p, ::Val{:Gaussian}, σ::Float64=1.0)
    n = σ * randn(size(p)) # Gaussian in embedding
    return project(M, p, n) #project to TpM (keeps Gaussianness)
end

@doc raw"""
    random_tangent(M, p[, :Gaussian, σ = 1.0])

generate a random tangent vector in the tangent space of the point `p` on the
`SymmetricPositiveDefinite` manifold `M` by using a Gaussian distribution
with standard deviation `σ` on an ONB of the tangent space.
"""
function random_tangent(M::SymmetricPositiveDefinite, p, ::Val{:Gaussian}, σ::Float64=0.01)
    # generate ONB in TxM
    I = one(p)
    B = get_basis(M, p, DiagonalizingOrthonormalBasis(I))
    Ξ = get_vectors(M, p, B)
    Ξx = vector_transport_to.(Ref(M), Ref(I), Ξ, Ref(p), Ref(ParallelTransport()))
    return sum(σ * randn(length(Ξx)) .* Ξx)
end

@doc raw"""
    random_tangent(M::SymmetricPositiveDefinite, p, :Rician [,σ = 0.01])

generate a random tangent vector in the tangent space of `p` on
the `SymmetricPositiveDefinite` manifold `M` by using a Rician distribution
with standard deviation `σ`.
"""
function random_tangent(::SymmetricPositiveDefinite, p, ::Val{:Rician}, σ::Real=0.01)
    # Rician
    C = cholesky(Hermitian(p))
    R = C.L + sqrt(σ) * triu(randn(size(p, 1), size(p, 2)), 0)
    return R * R'
end<|MERGE_RESOLUTION|>--- conflicted
+++ resolved
@@ -28,12 +28,8 @@
 optional parameter determines the type of the entries of the
 resulting point on the Euclidean space d.
 """
-<<<<<<< HEAD
 random_point(M::Euclidean) = randn(representation_size(M))
-=======
-random_point(M::Euclidean) = randn(manifold_dimension(M))
 random_point(M::Euclidean, ::Val{:Gaussian}, σ=1.0) = σ * randn(manifold_dimension(M))
->>>>>>> a25d0cd9
 
 @doc raw"""
     random_point(M::Grassmannian, :Gaussian [, σ=1.0])
@@ -166,19 +162,9 @@
 """
 random_tangent(::Circle, p, ::Val{:Gaussian}, σ::Real=1.0) = σ * randn()
 
-<<<<<<< HEAD
-doc"""
-    random_tangent(M,x,:Gaussian[,σ=1.0])
-
-generate a Gaussian random vector on the `Euclidean` manifold `M` with
-standard deviation `σ`.
-"""
-random_tangent(M::Euclidean, p, ::Val{:Gaussian}, σ::Float64=1.0) = σ * randn(representation_size(M))
-=======
 function random_tangent(M::Euclidean, p, ::Val{:Gaussian}, σ::Float64=1.0)
     return σ * randn(manifold_dimension(M))
 end
->>>>>>> a25d0cd9
 
 @doc raw"""
     random_tangent(M::Grassmann, p[,type=:Gaussian, σ=1.0])
