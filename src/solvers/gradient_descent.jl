@doc raw"""
    gradient_descent(M, F, ∇F, x)

perform a gradient_descent ``x_{k+1} = \mathrm{retr}_{x_k} s_k∇f(x_k)`` with
different choices of ``s_k`` available (see `stepsize` option below).

# Input
* `M` – a manifold ``\mathcal M``
* `F` – a cost function ``F\colon\mathcal M→ℝ`` to minimize
* `∇F` – the gradient ``∇F\colon\mathcal M→ T\mathcal M`` of F
* `x` – an initial value ``x ∈ \mathcal M``

# Optional
* `stepsize` – ([`ConstantStepsize`](@ref)`(1.)`) specify a [`Stepsize`](@ref)
  functor.
* `retraction_method` – (`ExponentialRetraction()`) a `retraction(M,x,ξ)` to use.
* `stopping_criterion` – ([`StopWhenAny`](@ref)`(`[`StopAfterIteration`](@ref)`(200), `[`StopWhenGradientNormLess`](@ref)`(10.0^-8))`)
  a functor inheriting from [`StoppingCriterion`](@ref) indicating when to stop.
* `evaluation` – ([`AllocatingEvaluation`](@ref)) specify whether the gradient works by allocation (default) form `∇F(x)`
  or [`MutatingEvaluation`](@ref) in place, i.e. is of the form `∇F!(X,x)`.
* `return_options` – (`false`) – if activated, the extended result, i.e. the
    complete [`Options`](@ref) are returned. This can be used to access recorded values.
    If set to false (default) just the optimal value `x_opt` if returned
...
and the ones that are passed to [`decorate_options`](@ref) for decorators.

# Output
* `x_opt` – the resulting (approximately critical) point of gradientDescent
OR
* `options` - the options returned by the solver (see `return_options`)
"""
function gradient_descent(M::Manifold, F::TF, ∇F::TDF, x; kwargs...) where {TF,TDF}
    x_res = allocate(x)
    copyto!(x_res, x)
    return gradient_descent!(M, F, ∇F, x_res; kwargs...)
end
@doc raw"""
    gradient_descent!(M, F, ∇F, x)

perform a gradient_descent ``x_{k+1} = \mathrm{retr}_{x_k} s_k∇f(x_k)`` inplace of `x`
with different choices of ``s_k`` available.

# Input
* `M` – a manifold ``\mathcal M``
* `F` – a cost function ``F\colon\mathcal M→ℝ`` to minimize
* `∇F` – the gradient ``∇F\colon\mathcal M→ T\mathcal M`` of F
* `x` – an initial value ``x ∈ \mathcal M``

For more options, especially [`Stepsize`](@ref)s for ``s_k``, see [`gradient_descent`](@ref)
"""
function gradient_descent!(
    M::Manifold,
    F::TF,
    ∇F::TDF,
    x;
    stepsize::Stepsize=ConstantStepsize(1.0),
    retraction_method::AbstractRetractionMethod=ExponentialRetraction(),
    stopping_criterion::StoppingCriterion=StopWhenAny(
        StopAfterIteration(200), StopWhenGradientNormLess(10.0^-8)
    ),
<<<<<<< HEAD
    direction=Gradient(),
    evaluation::AbstractEvaluationType=AllocatingEvaluation(),
=======
    direction=IdentityUpdateRule(),
>>>>>>> 081654c4
    return_options=false,
    kwargs..., #collect rest
) where {TF,TDF}
    p = GradientProblem(M, F, ∇F; evaluation=evaluation)
    o = GradientDescentOptions(
        x;
        stopping_criterion=stopping_criterion,
        stepsize=stepsize,
        direction=direction,
        retraction_method=retraction_method,
    )
    o = decorate_options(o; kwargs...)
    resultO = solve(p, o)
    if return_options
        return resultO
    else
        return get_solver_result(resultO)
    end
end
#
# Solver functions
#
function initialize_solver!(p::GradientProblem, o::GradientDescentOptions)
    o.∇ = get_gradient(p, o.x)
    return o
end
function step_solver!(p::GradientProblem, o::GradientDescentOptions, iter)
    s, o.∇ = o.direction(p, o, iter)
    retract!(p.M, o.x, o.x, -s .* o.∇, o.retraction_method)
    return o
end
get_solver_result(o::GradientDescentOptions) = o.x<|MERGE_RESOLUTION|>--- conflicted
+++ resolved
@@ -58,12 +58,8 @@
     stopping_criterion::StoppingCriterion=StopWhenAny(
         StopAfterIteration(200), StopWhenGradientNormLess(10.0^-8)
     ),
-<<<<<<< HEAD
-    direction=Gradient(),
+    direction=IdentityUpdateRule(),
     evaluation::AbstractEvaluationType=AllocatingEvaluation(),
-=======
-    direction=IdentityUpdateRule(),
->>>>>>> 081654c4
     return_options=false,
     kwargs..., #collect rest
 ) where {TF,TDF}
