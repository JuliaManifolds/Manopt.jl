
@doc raw"""
    GradientDescentState{P,T} <: AbstractGradientSolverState

Describes a Gradient based descent algorithm, with

# Fields
a default value is given in brackets if a parameter can be left out in initialization.

* `p – (`rand(M)` the current iterate
* `X` – (`zero_vector(M,p)`) the current gradient ``\operatorname{grad}f(p)``, initialised to zero vector.
* `stopping_criterion` – ([`StopAfterIteration`](@ref)`(100)`) a [`StoppingCriterion`](@ref)
* `stepsize` – ([`default_stepsize`](@ref)`(M, GradientDescentState)`) a [`Stepsize`](@ref)
* `direction` - ([`IdentityUpdateRule`](@ref)) a processor to compute the gradient
* `retraction_method` – (`default_retraction_method(M, typeof(p))`) the retraction to use, defaults to
  the default set for your manifold.

# Constructor

    GradientDescentState(M, p=rand(M); X=zero_vector(M, p), kwargs...)

Generate gradient descent options, where `X` can be used to set the tangent vector to store
the gradient in a certain type; it will be initialised accordingly at a later stage.
All following fields are keyword arguments.

# See also

[`gradient_descent`](@ref)
"""
mutable struct GradientDescentState{
    P,T,TStop<:StoppingCriterion,TStepsize<:Stepsize,TRTM<:AbstractRetractionMethod
} <: AbstractGradientSolverState
    p::P
    X::T
    direction::DirectionUpdateRule
    stepsize::TStepsize
    stop::TStop
    retraction_method::TRTM
    function GradientDescentState{P,T}(
        M::AbstractManifold,
        p::P,
        X::T,
        stop::StoppingCriterion=StopAfterIteration(100),
        step::Stepsize=default_stepsize(M, GradientDescentState),
        retraction_method::AbstractRetractionMethod=default_retraction_method(M, typeof(p)),
        direction::DirectionUpdateRule=IdentityUpdateRule(),
    ) where {P,T}
        o = new{P,T,typeof(stop),typeof(step),typeof(retraction_method)}()
        o.direction = direction
        o.p = p
        o.retraction_method = retraction_method
        o.stepsize = step
        o.stop = stop
        o.X = X
        return o
    end
end
function GradientDescentState(
    M::AbstractManifold,
    p::P=rand(M);
    X::T=zero_vector(M, p),
<<<<<<< HEAD
    stopping_criterion::StoppingCriterion=StopAfterIteration(200) |
                                          StopWhenGradientNormLess(1e-9),
    retraction_method::AbstractRetractionMethod=default_retraction_method(M),
=======
    stopping_criterion::StoppingCriterion=StopAfterIteration(100),
    retraction_method::AbstractRetractionMethod=default_retraction_method(M, typeof(p)),
>>>>>>> 2d4a5a75
    stepsize::Stepsize=default_stepsize(
        M, GradientDescentState; retraction_method=retraction_method
    ),
    direction::DirectionUpdateRule=IdentityUpdateRule(),
) where {P,T}
    return GradientDescentState{P,T}(
        M, p, X, stopping_criterion, stepsize, retraction_method, direction
    )
end
function (r::IdentityUpdateRule)(mp::AbstractManoptProblem, s::GradientDescentState, i)
    return get_stepsize(mp, s, i), get_gradient!(mp, s.X, s.p)
end
function default_stepsize(
    M::AbstractManifold,
    ::Type{GradientDescentState};
    retraction_method=default_retraction_method(M),
)
    # take a default with a slightly defensive initial step size.
    return ArmijoLinesearch(M; retraction_method=retraction_method, initial_stepsize=1.0)
end

@doc raw"""
    gradient_descent(M, f, grad_f, p; kwargs...)

perform a gradient descent

```math
p_{k+1} = \operatorname{retr}_{p_k}\bigl( s_k\operatorname{grad}f(p_k) \bigr),
\qquad k=0,1,…
```

with different choices of the stepsize ``s_k`` available (see `stepsize` option below).

# Input
* `M` – a manifold ``\mathcal M``
* `f` – a cost function ``f: \mathcal M→ℝ`` to find a minimizer ``p^*`` for
* `grad_f` – the gradient ``\operatorname{grad}f: \mathcal M → T\mathcal M`` of f
  - as a function `(M, p) -> X` or a function `(M, X, p) -> X`
* `p` – an initial value `p` ``= p_0 ∈ \mathcal M``

# Optional
* `direction` – [`IdentityUpdateRule`](@ref) perform a processing of the direction, e.g.
* `evaluation` – ([`AllocatingEvaluation`](@ref)) specify whether the gradient works by allocation (default) form `grad_f(M, p)`
  or [`InplaceEvaluation`](@ref) in place, i.e. is of the form `grad_f!(M, X, p)`.
* `retraction_method` – (`default_retraction_method(M, typeof(p))`) a retraction to use
* `stepsize` – ([`ConstantStepsize`](@ref)`(1.)`) specify a [`Stepsize`](@ref)
  functor.
* `stopping_criterion` – ([`StopWhenAny`](@ref)`(`[`StopAfterIteration`](@ref)`(200), `[`StopWhenGradientNormLess`](@ref)`(10.0^-8))`)
  a functor inheriting from [`StoppingCriterion`](@ref) indicating when to stop.

All other keyword arguments are passed to [`decorate_state!`](@ref) for decorators.

# Output

the obtained (approximate) minimizer ``p^*``.
To obtain the whole final state of the solver, see [`get_solver_return`](@ref) for details
"""
function gradient_descent(
    M::AbstractManifold, F::TF, gradF::TDF, x; kwargs...
) where {TF,TDF}
    x_res = copy(M, x)
    return gradient_descent!(M, F, gradF, x_res; kwargs...)
end
@doc raw"""
    gradient_descent!(M, F, gradF, x)

perform a gradient_descent

```math
x_{k+1} = \operatorname{retr}_{x_k}\bigl( s_k\operatorname{grad}f(x_k) \bigr)
```

in place of `x` with different choices of ``s_k`` available.

# Input
* `M` – a manifold ``\mathcal M``
* `F` – a cost function ``F:\mathcal M→ℝ`` to minimize
* `gradF` – the gradient ``\operatorname{grad}F:\mathcal M→ T\mathcal M`` of F
* `x` – an initial value ``x ∈ \mathcal M``

For more options, especially [`Stepsize`](@ref)s for ``s_k``, see [`gradient_descent`](@ref)
"""
function gradient_descent!(
    M::AbstractManifold,
    F::TF,
    gradF::TDF,
    p;
    retraction_method::AbstractRetractionMethod=default_retraction_method(M, typeof(p)),
    stepsize::Stepsize=default_stepsize(
        M, GradientDescentState; retraction_method=retraction_method
    ),
    stopping_criterion::StoppingCriterion=StopAfterIteration(200) |
                                          StopWhenGradientNormLess(1e-9),
    debug=stepsize isa ConstantStepsize ? [DebugWarnIfCostIncreases()] : [],
    direction=IdentityUpdateRule(),
    evaluation::AbstractEvaluationType=AllocatingEvaluation(),
    kwargs..., #collect rest
) where {TF,TDF}
    mgo = ManifoldGradientObjective(F, gradF; evaluation=evaluation)
    dmgo = decorate_objective!(M, mgo; kwargs...)
    mp = DefaultManoptProblem(M, dmgo)
    s = GradientDescentState(
        M,
        p;
        stopping_criterion=stopping_criterion,
        stepsize=stepsize,
        direction=direction,
        retraction_method=retraction_method,
    )
    s = decorate_state!(s; debug=debug, kwargs...)
    return get_solver_return(solve!(mp, s))
end
#
# Solver functions
#
function initialize_solver!(mp::AbstractManoptProblem, s::GradientDescentState)
    get_gradient!(mp, s.X, s.p)
    return s
end
function step_solver!(p::AbstractManoptProblem, s::GradientDescentState, i)
    step, s.X = s.direction(p, s, i)
    retract!(get_manifold(p), s.p, s.p, s.X, -step, s.retraction_method)
    return s
end<|MERGE_RESOLUTION|>--- conflicted
+++ resolved
@@ -59,14 +59,9 @@
     M::AbstractManifold,
     p::P=rand(M);
     X::T=zero_vector(M, p),
-<<<<<<< HEAD
     stopping_criterion::StoppingCriterion=StopAfterIteration(200) |
                                           StopWhenGradientNormLess(1e-9),
-    retraction_method::AbstractRetractionMethod=default_retraction_method(M),
-=======
-    stopping_criterion::StoppingCriterion=StopAfterIteration(100),
     retraction_method::AbstractRetractionMethod=default_retraction_method(M, typeof(p)),
->>>>>>> 2d4a5a75
     stepsize::Stepsize=default_stepsize(
         M, GradientDescentState; retraction_method=retraction_method
     ),
