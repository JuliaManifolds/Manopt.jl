<<<<<<< HEAD
function decorate_state! end

@doc raw"""
=======
@doc """
>>>>>>> a3646595
    decorate_state!(s::AbstractManoptSolverState)

decorate the [`AbstractManoptSolverState`](@ref)` s` with specific decorators.

# Optional arguments

optional arguments provide necessary details on the decorators.

* `callback=missing` add an arbitrary (simple) callback function `cb()` to be called every iteration.
* `debug=Array{Union{Symbol,DebugAction,String,Int, Function},1}()`: a set of symbols
  representing [`DebugAction`](@ref)s, `Strings` used as dividers and a sub-sampling
  integer. These are passed as a [`DebugGroup`](@ref) within `:Iteration` to the
  [`DebugSolverState`](@ref) decorator dictionary. A function is added as a (non-simple) callback within a [`DebugCallback`](@ref).
  Only exception is `:Stop` that is passed to `:Stop`.
* `record=Array{Union{Symbol,RecordAction,Int},1}()`: specify recordings
  by using `Symbol`s or [`RecordAction`](@ref)s directly.
  An integer can again be used for only recording every ``i``th iteration.
* `return_state=false`: indicate whether to wrap the options in a [`ReturnSolverState`](@ref),
  indicating that the solver should return options and not (only) the minimizer.

other keywords are ignored.

# See also

[`DebugSolverState`](@ref), [`RecordSolverState`](@ref), [`ReturnSolverState`](@ref)
"""
decorate_state!(s::AbstractManoptSolverState; kwargs...)

function decorate_state!(
        s::S;
        debug::Union{
            Missing, # none
            Function, # a function to indicate a (non-simple) callback
            DebugAction, # single one -> to :Iteration
            Array{DebugAction, 1}, # a group -> to :Iteration
            Dict{Symbol, DebugAction}, # the most elaborate, a dictionary
            Array{<:Any, 1}, # short hand for Factory.
        } = missing,
        record::Union{
            Missing, # none
            Symbol, # single action shortcut by symbol
            RecordAction, # single action -> to :Iteration
            Array{RecordAction, 1}, # a group -> to :Iteration
            Dict{Symbol, RecordAction}, # a dictionary for precise settings
            Array{<:Any, 1}, # a formatted string with symbols or AbstractStateActions
        } = missing,
        callback = missing, # a (simple) callback function
        return_state = false,
        kwargs..., # ignore all others
    ) where {S <: AbstractManoptSolverState}
    deco_s = s
    # Add callback to debug parameter
    if !ismissing(callback) # we got a simple callback
        if ismissing(debug)
            debug = DebugCallback(callback; simple = true)
        else
            # From complex to simple, first array, since the other ones create an array
            (debug isa Array) && push!(debug, DebugCallback(callback; simple = true))
            if ((debug isa Function) || (debug isa DebugAction))
                debug = [debug, DebugCallback(callback; simple = true)]
            end
            (debug isa Dict) && warn(
                "Adding callback to decorator too complicated; Callback ignored. Please add it to your Dictionary at :Iteration as a `DebugCallback` manually",
            )
        end
    end
    if !ismissing(debug) && !(debug isa AbstractArray && length(debug) == 0)
        deco_s = DebugSolverState(s, debug)
    end
    if !ismissing(record) && !(record isa AbstractArray && length(record) == 0)
        deco_s = RecordSolverState(deco_s, record)
    end
    deco_s = (return_state) ? ReturnSolverState(deco_s) : deco_s
    return deco_s
end

<<<<<<< HEAD
function decorate_objective! end
@doc raw"""
=======
@doc """
>>>>>>> a3646595
    decorate_objective!(M, o::AbstractManifoldObjective)

decorate the [`AbstractManifoldObjective`](@ref)` o` with specific decorators.

# Optional arguments

optional arguments provide necessary details on the decorators.
A specific one is used to activate certain decorators.

* `cache=missing`: specify a cache. Currently `:Simple` is supported and `:LRU` if you
  load [`LRUCache.jl`](https://github.com/JuliaCollections/LRUCache.jl).
  For this case a tuple specifying what to cache and how many can be provided, has to be specified.
  For example `(:LRU, [:Cost, :Gradient], 10)` states that the last 10 used cost function
  evaluations and gradient evaluations should be stored. See [`objective_cache_factory`](@ref) for details.
* `count=missing`: specify calls to the objective to be called, see [`ManifoldCountObjective`](@ref) for the full list
* `objective_type=:Riemannian`: specify that an objective is `:Riemannian` or `:Euclidean`.
  The `:Euclidean` symbol is equivalent to specifying it as `:Embedded`, since in the end,
  both refer to converting an objective from the embedding (whether its Euclidean or not)
  to the Riemannian one.

# See also

[`objective_cache_factory`](@ref)
"""
decorate_objective!(M::AbstractManifold, o::AbstractManifoldObjective; kwargs...)

function decorate_objective!(
<<<<<<< HEAD
    M::AbstractManifold,
    o::O;
    cache::Union{
        Missing,Symbol,Tuple{Symbol,<:AbstractArray},Tuple{Symbol,<:AbstractArray,P} where P
    }=missing,
    count::Union{Missing,AbstractVector{<:Symbol}}=missing,
    objective_type::Symbol=:Riemannian,
    p=objective_type == :Riemannian ? missing : rand(M),
    _embedded_p=objective_type == :Riemannian ? missing : embed(M, p),
    _embedded_X=objective_type == :Riemannian ? missing : embed(M, p, zero_vector(M, p)),
    return_objective=false,
    kwargs...,
) where {O<:AbstractManifoldObjective}
=======
        M::AbstractManifold,
        o::O;
        cache::Union{
            Missing, Symbol, Tuple{Symbol, <:AbstractArray}, Tuple{Symbol, <:AbstractArray, P} where {P},
        } = missing,
        count::Union{Missing, AbstractVector{<:Symbol}} = missing,
        objective_type::Symbol = :Riemannian,
        p = objective_type == :Riemannian ? missing : rand(M),
        embedded_p = objective_type == :Riemannian ? missing : embed(M, p),
        embedded_X = objective_type == :Riemannian ? missing : embed(M, p, zero_vector(M, p)),
        return_objective = false,
        kwargs...,
    ) where {O <: AbstractManifoldObjective}
>>>>>>> a3646595
    # Order:
    # 1) wrap embedding,
    # 2) _then_ count
    # 3) _then_ cache,
    # count should not be affected by 1) but cache should be on manifold not embedding
    # => only count _after_ cache misses
    # and always last wrapper: `ReturnObjective`.
    deco_o = o
    if objective_type ∈ [:Embedding, :Euclidean]
        deco_o = EmbeddedManifoldObjective(o, _embedded_p, _embedded_X)
    end
    (!ismissing(count)) && (deco_o = objective_count_factory(M, deco_o, count))
    (!ismissing(cache)) && (deco_o = objective_cache_factory(M, deco_o, cache))
    (return_objective) && (deco_o = ReturnManifoldObjective(deco_o))
    return deco_o
end

"""
    initialize_solver!(ams::AbstractManoptProblem, amp::AbstractManoptSolverState)

Initialize the solver to the optimization [`AbstractManoptProblem`](@ref) `amp` by
initializing the necessary values in the [`AbstractManoptSolverState`](@ref) `amp`.
"""
initialize_solver!(ams::AbstractManoptProblem, amp::AbstractManoptSolverState)

function initialize_solver!(p::AbstractManoptProblem, s::ReturnSolverState)
    return initialize_solver!(p, s.state)
end

"""
    solve!(p::AbstractManoptProblem, s::AbstractManoptSolverState)

run the solver implemented for the [`AbstractManoptProblem`](@ref)` p` and the
[`AbstractManoptSolverState`](@ref)` s` employing [`initialize_solver!`](@ref), [`step_solver!`](@ref),
as well as the [`stop_solver!`](@ref) of the solver.
"""
function solve!(p::AbstractManoptProblem, s::AbstractManoptSolverState)
    iter::Integer = 0
    initialize_solver!(p, s)
    while !stop_solver!(p, s, iter)
        iter = iter + 1
        step_solver!(p, s, iter)
    end
    return s
end

"""
    step_solver!(amp::AbstractManoptProblem, ams::AbstractManoptSolverState, k)

Do one iteration step (the `i`th) for an [`AbstractManoptProblem`](@ref)` p` by modifying
the values in the [`AbstractManoptSolverState`](@ref) `ams`.
"""
step_solver!(amp::AbstractManoptProblem, ams::AbstractManoptSolverState, k)
function step_solver!(p::AbstractManoptProblem, s::ReturnSolverState, k)
    return step_solver!(p, s.state, k)
end

"""
    stop_solver!(amp::AbstractManoptProblem, ams::AbstractManoptSolverState, k)

depending on the current [`AbstractManoptProblem`](@ref) `amp`, the current state of the solver
stored in [`AbstractManoptSolverState`](@ref) `ams` and the current iterate `i` this function
determines whether to stop the solver, which by default means to call
the internal [`StoppingCriterion`](@ref). `ams.stop`
"""
function stop_solver!(amp::AbstractManoptProblem, ams::AbstractManoptSolverState, k)
    return ams.stop(amp, ams, k)
end
function stop_solver!(p::AbstractManoptProblem, s::ReturnSolverState, k)
    return stop_solver!(p, s.state, k)
end<|MERGE_RESOLUTION|>--- conflicted
+++ resolved
@@ -1,10 +1,6 @@
-<<<<<<< HEAD
 function decorate_state! end
 
-@doc raw"""
-=======
 @doc """
->>>>>>> a3646595
     decorate_state!(s::AbstractManoptSolverState)
 
 decorate the [`AbstractManoptSolverState`](@ref)` s` with specific decorators.
@@ -81,12 +77,8 @@
     return deco_s
 end
 
-<<<<<<< HEAD
 function decorate_objective! end
-@doc raw"""
-=======
 @doc """
->>>>>>> a3646595
     decorate_objective!(M, o::AbstractManifoldObjective)
 
 decorate the [`AbstractManifoldObjective`](@ref)` o` with specific decorators.
@@ -114,35 +106,18 @@
 decorate_objective!(M::AbstractManifold, o::AbstractManifoldObjective; kwargs...)
 
 function decorate_objective!(
-<<<<<<< HEAD
-    M::AbstractManifold,
-    o::O;
-    cache::Union{
-        Missing,Symbol,Tuple{Symbol,<:AbstractArray},Tuple{Symbol,<:AbstractArray,P} where P
-    }=missing,
-    count::Union{Missing,AbstractVector{<:Symbol}}=missing,
-    objective_type::Symbol=:Riemannian,
-    p=objective_type == :Riemannian ? missing : rand(M),
-    _embedded_p=objective_type == :Riemannian ? missing : embed(M, p),
-    _embedded_X=objective_type == :Riemannian ? missing : embed(M, p, zero_vector(M, p)),
-    return_objective=false,
-    kwargs...,
-) where {O<:AbstractManifoldObjective}
-=======
-        M::AbstractManifold,
-        o::O;
+        M::AbstractManifold, o::O;
         cache::Union{
             Missing, Symbol, Tuple{Symbol, <:AbstractArray}, Tuple{Symbol, <:AbstractArray, P} where {P},
         } = missing,
         count::Union{Missing, AbstractVector{<:Symbol}} = missing,
         objective_type::Symbol = :Riemannian,
         p = objective_type == :Riemannian ? missing : rand(M),
-        embedded_p = objective_type == :Riemannian ? missing : embed(M, p),
-        embedded_X = objective_type == :Riemannian ? missing : embed(M, p, zero_vector(M, p)),
+        _embedded_p = objective_type == :Riemannian ? missing : embed(M, p),
+        _embedded_X = objective_type == :Riemannian ? missing : embed(M, p, zero_vector(M, p)),
         return_objective = false,
         kwargs...,
-    ) where {O <: AbstractManifoldObjective}
->>>>>>> a3646595
+    ) where {O<:AbstractManifoldObjective}
     # Order:
     # 1) wrap embedding,
     # 2) _then_ count
