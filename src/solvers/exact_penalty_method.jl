@doc raw"""
    ExactPenaltyMethodState{P,T} <: AbstractManoptSolverState

Describes the exact penalty method, with

# Fields
a default value is given in brackets if a parameter can be left out in initialization.

* `p`:                   a set point on a manifold as starting point
* `sub_problem`:         an [`AbstractManoptProblem`](@ref) problem for the subsolver
* `sub_state`:           an [`AbstractManoptSolverState`](@ref) for the subsolver
* `ϵ`:                   (`1e–3`) the accuracy tolerance
* `ϵ_min`:               (`1e-6`) the lower bound for the accuracy tolerance
* `u`:                   (`1e–1`) the smoothing parameter and threshold for violation of the constraints
* `u_min`:               (`1e-6`) the lower bound for the smoothing parameter and threshold for violation of the constraints
* `ρ`:                   (`1.0`) the penalty parameter
* `θ_ρ`:                 (`0.3`) the scaling factor of the penalty parameter
* `stopping_criterion`:  ([`StopAfterIteration`](@ref)`(300) | (`[`StopWhenSmallerOrEqual`](@ref)`(ϵ, ϵ_min) & `[`StopWhenChangeLess`](@ref)`(min_stepsize))`) a functor inheriting from [`StoppingCriterion`](@ref) indicating when to stop.

# Constructor

    ExactPenaltyMethodState(M::AbstractManifold, p, sub_problem, sub_state; kwargs...)

construct an exact penalty options with the remaining previously mentioned fields as keywords using their provided defaults.

# See also

[`exact_penalty_method`](@ref)
"""
mutable struct ExactPenaltyMethodState{P,Pr,St,R<:Real,TStopping<:StoppingCriterion} <:
               AbstractSubProblemSolverState
    p::P
    sub_problem::Pr
    sub_state::St
    ϵ::R
    ϵ_min::R
    u::R
    u_min::R
    ρ::R
    θ_ρ::R
    θ_u::R
    θ_ϵ::R
    stop::TStopping
    function ExactPenaltyMethodState(
        ::AbstractManifold,
        p::P,
        sub_problem::Pr,
        sub_state::St;
        ϵ::R=1e-3,
        ϵ_min::R=1e-6,
        ϵ_exponent=1 / 100,
        θ_ϵ=(ϵ_min / ϵ)^(ϵ_exponent),
        u::R=1e-1,
        u_min::R=1e-6,
        u_exponent=1 / 100,
        θ_u=(u_min / u)^(u_exponent),
        ρ::R=1.0,
        θ_ρ::R=0.3,
        stopping_criterion::SC=StopAfterIteration(300) | (
            StopWhenSmallerOrEqual(:ϵ, ϵ_min) | StopWhenChangeLess(1e-10)
        ),
    ) where {
        P,
        Pr<:AbstractManoptProblem,
        St<:AbstractManoptSolverState,
        R<:Real,
        SC<:StoppingCriterion,
    }
        epms = new{P,Pr,St,R,SC}()
        epms.p = p
        epms.sub_problem = sub_problem
        epms.sub_state = sub_state
        epms.ϵ = ϵ
        epms.ϵ_min = ϵ_min
        epms.u = u
        epms.u_min = u_min
        epms.ρ = ρ
        epms.θ_ρ = θ_ρ
        epms.θ_u = θ_u
        epms.θ_ϵ = θ_ϵ
        epms.stop = stopping_criterion
        return epms
    end
end
get_iterate(epms::ExactPenaltyMethodState) = epms.p
function get_message(epms::ExactPenaltyMethodState)
    # for now only the sub solver might have messages
    return get_message(epms.sub_state)
end
function set_iterate!(epms::ExactPenaltyMethodState, M, p)
    epms.p = p
    return epms
end
function show(io::IO, epms::ExactPenaltyMethodState)
    i = get_count(epms, :Iterations)
    Iter = (i > 0) ? "After $i iterations\n" : ""
    Conv = indicates_convergence(epms.stop) ? "Yes" : "No"
    s = """
    # Solver state for `Manopt.jl`s Exact Penalty Method
    $Iter
    ## Parameters
    * ϵ: $(epms.ϵ) (ϵ_min: $(epms.ϵ_min), θ_ϵ: $(epms.θ_ϵ))
    * u: $(epms.u) (ϵ_min: $(epms.u_min), θ_u: $(epms.θ_u))
    * ρ: $(epms.ρ) (θ_ρ: $(epms.θ_ρ))

    ## Stopping criterion

    $(status_summary(epms.stop))
    This indicates convergence: $Conv"""
    return print(io, s)
end

@doc raw"""
    exact_penalty_method(M, F, gradF, p=rand(M); kwargs...)
    exact_penalty_method(M, cmo::ConstrainedManifoldObjective, p=rand(M); kwargs...)

perform the exact penalty method (EPM) [LiuBoumal:2019](@cite)
The aim of the EPM is to find a solution of the constrained optimisation task

```math
\begin{aligned}
\min_{p ∈\mathcal{M}} &f(p)\\
\text{subject to } &g_i(p)\leq 0 \quad \text{ for } i= 1, …, m,\\
\quad &h_j(p)=0 \quad  \text{ for } j=1,…,n,
\end{aligned}
```

where `M` is a Riemannian manifold, and ``f``, ``\{g_i\}_{i=1}^m`` and ``\{h_j\}_{j=1}^n``
are twice continuously differentiable functions from `M` to ℝ.
For that a weighted ``L_1``-penalty term for the violation of the constraints is added to the objective

```math
f(x) + ρ\biggl( \sum_{i=1}^m \max\bigl\{0, g_i(x)\bigr\} + \sum_{j=1}^n \vert h_j(x)\vert\biggr),
```

where ``ρ>0`` is the penalty parameter.
Since this is non-smooth, a [`SmoothingTechnique`](@ref) with parameter `u` is applied,
see the [`ExactPenaltyCost`](@ref).

In every step ``k`` of the exact penalty method, the smoothed objective is then minimized over all
``x ∈\mathcal{M}``.
Then, the accuracy tolerance ``ϵ`` and the smoothing parameter ``u`` are updated by setting

```math
ϵ^{(k)}=\max\{ϵ_{\min}, θ_ϵ ϵ^{(k-1)}\},
```

where ``ϵ_{\min}`` is the lowest value ``ϵ`` is allowed to become and ``θ_ϵ ∈ (0,1)`` is constant scaling factor, and

```math
u^{(k)} = \max \{u_{\min}, \theta_u u^{(k-1)} \},
```

where ``u_{\min}`` is the lowest value ``u`` is allowed to become and ``θ_u ∈ (0,1)`` is constant scaling factor.

Finally, the penalty parameter ``ρ`` is updated as

```math
ρ^{(k)} = \begin{cases}
ρ^{(k-1)}/θ_ρ,  & \text{if } \displaystyle \max_{j ∈ \mathcal{E},i ∈ \mathcal{I}} \Bigl\{ \vert h_j(x^{(k)}) \vert, g_i(x^{(k)})\Bigr\} \geq u^{(k-1)} \Bigr) ,\\
ρ^{(k-1)}, & \text{else,}
\end{cases}
```

where ``θ_ρ ∈ (0,1)`` is a constant scaling factor.

# Input

* `M`      a manifold ``\mathcal M``
* `f`      a cost function ``f:\mathcal M→ℝ`` to minimize
* `grad_f` the gradient of the cost function

# Optional (if not called with the [`ConstrainedManifoldObjective`](@ref) `cmo`)

* `g`:      (`nothing`) the inequality constraints
* `h`:      (`nothing`) the equality constraints
* `grad_g`: (`nothing`) the gradient of the inequality constraints
* `grad_h`: (`nothing`) the gradient of the equality constraints

Note that one of the pairs (`g`, `grad_g`) or (`h`, `grad_h`) has to be provided.
Otherwise the problem is not constrained and you should consider using unconstrained solvers like [`quasi_Newton`](@ref).

# Optional

* `smoothing`:                 ([`LogarithmicSumOfExponentials`](@ref)) [`SmoothingTechnique`](@ref) to use
* `ϵ`:                         (`1e–3`) the accuracy tolerance
* `ϵ_exponent`:                (`1/100`) exponent of the ϵ update factor;
* `ϵ_min`:                     (`1e-6`) the lower bound for the accuracy tolerance
* `u`:                         (`1e–1`) the smoothing parameter and threshold for violation of the constraints
* `u_exponent`:                (`1/100`) exponent of the u update factor;
* `u_min`:                     (`1e-6`) the lower bound for the smoothing parameter and threshold for violation of the constraints
* `ρ`:                         (`1.0`) the penalty parameter
<<<<<<< HEAD
* `gradient_range`             (`nothing`, equivalent to [`NestedPowerRepresentation`](@extref) specify how gradients are represented
* `gradient_equality_range`:   (`gradient_range`) specify how the gradients of the equality constraints are represented
* `gradient_inequality_range`: (`gradient_range`) specify how the gradients of the inequality constraints are represented
=======
* `equality_constraints`:      (`nothing`) the number ``n`` of equality constraints.
* `gradient_range`             (`nothing`, equivalent to [`NestedPowerRepresentation`](@extref) specify how gradients are represented
* `gradient_equality_range`:   (`gradient_range`) specify how the gradients of the equality constraints are represented
* `gradient_inequality_range`: (`gradient_range`) specify how the gradients of the inequality constraints are represented
* `inequality_constraints`:    (`nothing`) the number ``m`` of inequality constraints.
>>>>>>> 4a52a821
* `min_stepsize`:              (`1e-10`) the minimal step size
* `sub_cost`:                  ([`ExactPenaltyCost`](@ref)`(problem, ρ, u; smoothing=smoothing)`) use this exact penalty cost, especially with the same numbers `ρ,u` as in the options for the sub problem
* `sub_grad`:                  ([`ExactPenaltyGrad`](@ref)`(problem, ρ, u; smoothing=smoothing)`) use this exact penalty gradient, especially with the same numbers `ρ,u` as in the options for the sub problem
* `sub_kwargs`:                (`(;)`) keyword arguments to decorate the sub options, for example debug, that automatically respects the main solvers debug options (like sub-sampling) as well
* `sub_stopping_criterion`:    ([`StopAfterIteration`](@ref)`(200) | `[`StopWhenGradientNormLess`](@ref)`(ϵ) | `[`StopWhenStepsizeLess`](@ref)`(1e-10)`) specify a stopping criterion for the subsolver.
* `sub_problem`:               ([`DefaultManoptProblem`](@ref)`(M, `[`ManifoldGradientObjective`](@ref)`(sub_cost, sub_grad; evaluation=evaluation)`, provide a problem for the subsolver
* `sub_state`:                 ([`QuasiNewtonState`](@ref)) using [`QuasiNewtonLimitedMemoryDirectionUpdate`](@ref) with [`InverseBFGS`](@ref) and `sub_stopping_criterion` as a stopping criterion. See also `sub_kwargs`.
* `stopping_criterion`:        ([`StopAfterIteration`](@ref)`(300)` | ([`StopWhenSmallerOrEqual`](@ref)`(ϵ, ϵ_min)` & [`StopWhenChangeLess`](@ref)`(1e-10)`) a functor inheriting from [`StoppingCriterion`](@ref) indicating when to stop.

For the `range`s of the constraints' gradient, other power manifold tangent space representations,
<<<<<<< HEAD
mainly the [`ArrayPowerRepresentation`](@ref) (from `Manifolds.jl`) can be used if the gradients can be computed more efficiently in that representation.
=======
mainly the [`ArrayPowerRepresentation`](@extref Manifolds :jl:type:`Manifolds.ArrayPowerRepresentation`) can be used if the gradients can be computed more efficiently in that representation.

With `equality_constraints` and `inequality_constraints` you have to provide the dimension
of the ranges of `h` and `g`, respectively. If not provided, together with `M` and the start point `p0`,
a call to either of these is performed to try to infer these.
>>>>>>> 4a52a821

# Output

the obtained (approximate) minimizer ``p^*``, see [`get_solver_return`](@ref) for details
"""
exact_penalty_method(M::AbstractManifold, args...; kwargs...)
function exact_penalty_method(M::AbstractManifold, f, grad_f; kwargs...)
    return exact_penalty_method(M, f, grad_f, rand(M); kwargs...)
end
function exact_penalty_method(
    M::AbstractManifold,
    f::TF,
    grad_f::TGF,
    p;
    g=nothing,
    h=nothing,
    grad_g=nothing,
    grad_h=nothing,
    evaluation::AbstractEvaluationType=AllocatingEvaluation(),
<<<<<<< HEAD
    inequality_constrains=-1,
    equality_constrains=-1,
    kwargs...,
) where {TF,TGF}
    if inequality_constrains == -1
        inequality_constrains = _number_of_constraints(g, grad_g; M=M, p=p)
    end
    if equality_constrains == -1
        equality_constrains = _number_of_constraints(h, grad_h; M=M, p=p)
=======
    inequality_constrains::Union{Integer,Nothing}=nothing,
    equality_constrains::Union{Nothing,Integer}=nothing,
    kwargs...,
) where {TF,TGF}
    num_eq = if isnothing(equality_constrains)
        _number_of_constraints(h, grad_h; M=M, p=p)
    else
        inequality_constrains
    end
    num_ineq = if isnothing(inequality_constrains)
        _number_of_constraints(g, grad_g; M=M, p=p)
    else
        inequality_constrains
>>>>>>> 4a52a821
    end
    cmo = ConstrainedManifoldObjective(
        f,
        grad_f,
        g,
        grad_g,
        h,
        grad_h;
        evaluation=evaluation,
<<<<<<< HEAD
        equality_constrains=equality_constrains,
        inequality_constrains=inequality_constrains,
=======
        equality_constrains=num_eq,
        inequality_constrains=num_ineq,
>>>>>>> 4a52a821
        M=M,
        p=p,
    )
    return exact_penalty_method(
        M,
        cmo,
        p;
        evaluation=evaluation,
        equality_constrains=equality_constrains,
        inequality_constrains=inequality_constrains,
        kwargs...,
    )
end
function exact_penalty_method(
    M::AbstractManifold,
    f,
    grad_f,
    p::Number;
    g=nothing,
    h=nothing,
    grad_g=nothing,
    grad_h=nothing,
    evaluation::AbstractEvaluationType=AllocatingEvaluation(),
    kwargs...,
)
    q = [p]
    f_(M, p) = f(M, p[])
    grad_f_ = _to_mutating_gradient(grad_f, evaluation)
    g_ = isnothing(g) ? nothing : (M, p) -> g(M, p[])
    grad_g_ = isnothing(grad_g) ? nothing : _to_mutating_gradient(grad_g, evaluation)
    h_ = isnothing(h) ? nothing : (M, p) -> h(M, p[])
    grad_h_ = isnothing(grad_h) ? nothing : _to_mutating_gradient(grad_h, evaluation)
    cmo = ConstrainedManifoldObjective(
        f_, grad_f_, g_, grad_g_, h_, grad_h_; evaluation=evaluation, M=M, p=p
    )
    rs = exact_penalty_method(M, cmo, q; evaluation=evaluation, kwargs...)
    return (typeof(q) == typeof(rs)) ? rs[] : rs
end
function exact_penalty_method(
    M::AbstractManifold, cmo::O, p=rand(M); kwargs...
) where {O<:Union{ConstrainedManifoldObjective,AbstractDecoratedManifoldObjective}}
    q = copy(M, p)
    return exact_penalty_method!(M, cmo, q; kwargs...)
end

@doc raw"""
    exact_penalty_method!(M, f, grad_f, p; kwargs...)
    exact_penalty_method!(M, cmo::ConstrainedManifoldObjective, p; kwargs...)

perform the exact penalty method (EPM) performed in place of `p`.

For all options, see [`exact_penalty_method`](@ref).
"""
exact_penalty_method!(M::AbstractManifold, args...; kwargs...)
function exact_penalty_method!(
    M::AbstractManifold,
    f,
    grad_f,
    p;
    g=nothing,
    h=nothing,
    grad_g=nothing,
    grad_h=nothing,
    evaluation::AbstractEvaluationType=AllocatingEvaluation(),
<<<<<<< HEAD
    inequality_constrains=-1,
    equality_constrains=-1,
    kwargs...,
)
    if inequality_constrains == -1
        inequality_constrains = _number_of_constraints(g, grad_g; M=M, p=p)
    end
    if equality_constrains == -1
=======
    inequality_constrains=nothing,
    equality_constrains=nothing,
    kwargs...,
)
    if isnothing(inequality_constrains)
        inequality_constrains = _number_of_constraints(g, grad_g; M=M, p=p)
    end
    if isnothing(equality_constrains)
>>>>>>> 4a52a821
        equality_constrains = _number_of_constraints(h, grad_h; M=M, p=p)
    end
    cmo = ConstrainedManifoldObjective(
        f,
        grad_f,
        g,
        grad_g,
        h,
        grad_h;
        evaluation=evaluation,
        equality_constrains=equality_constrains,
        inequality_constrains=inequality_constrains,
        M=M,
        p=p,
    )
    return exact_penalty_method!(
        M,
        cmo,
        p;
        evaluation=evaluation,
        equality_constrains=equality_constrains,
        inequality_constrains=inequality_constrains,
        kwargs...,
    )
end
function exact_penalty_method!(
    M::AbstractManifold,
    cmo::O,
    p;
    evaluation=AllocatingEvaluation(),
    ϵ::Real=1e-3,
    ϵ_min::Real=1e-6,
    ϵ_exponent=1 / 100,
    θ_ϵ=(ϵ_min / ϵ)^(ϵ_exponent),
    u::Real=1e-1,
    u_min::Real=1e-6,
    u_exponent=1 / 100,
    ρ::Real=1.0,
    objective_type=:Riemannian,
    θ_ρ::Real=0.3,
    θ_u=(u_min / u)^(u_exponent),
    gradient_range=nothing,
    gradient_equality_range=gradient_range,
    gradient_inequality_range=gradient_range,
    smoothing=LogarithmicSumOfExponentials(),
    sub_cost=ExactPenaltyCost(cmo, ρ, u; smoothing=smoothing),
    sub_grad=ExactPenaltyGrad(cmo, ρ, u; smoothing=smoothing),
    sub_kwargs=(;),
    sub_problem::AbstractManoptProblem=DefaultManoptProblem(
        M,
        decorate_objective!(
            M,
            ManifoldGradientObjective(sub_cost, sub_grad; evaluation=evaluation);
            objective_type=objective_type,
            sub_kwargs...,
        ),
    ),
    sub_stopping_criterion=StopAfterIteration(300) |
                           StopWhenGradientNormLess(ϵ) |
                           StopWhenStepsizeLess(1e-8),
    sub_state::AbstractManoptSolverState=decorate_state!(
        QuasiNewtonState(
            M,
            copy(M, p);
            initial_vector=zero_vector(M, p),
            direction_update=QuasiNewtonLimitedMemoryDirectionUpdate(
                M, copy(M, p), InverseBFGS(), 30
            ),
            stopping_criterion=sub_stopping_criterion,
            stepsize=default_stepsize(M, QuasiNewtonState),
            sub_kwargs...,
        );
        sub_kwargs...,
    ),
    stopping_criterion::StoppingCriterion=StopAfterIteration(300) | (
        StopWhenSmallerOrEqual(:ϵ, ϵ_min) & StopWhenChangeLess(1e-10)
    ),
    kwargs...,
) where {O<:Union{ConstrainedManifoldObjective,AbstractDecoratedManifoldObjective}}
    emps = ExactPenaltyMethodState(
        M,
        p,
        sub_problem,
        sub_state;
        ϵ=ϵ,
        ϵ_min=ϵ_min,
        u=u,
        u_min=u_min,
        ρ=ρ,
        θ_ρ=θ_ρ,
        θ_ϵ=θ_ϵ,
        θ_u=θ_u,
        stopping_criterion=stopping_criterion,
    )
    dcmo = decorate_objective!(M, cmo; objective_type=objective_type, kwargs...)
    mp = if isnothing(gradient_equality_range) && isnothing(gradient_inequality_range)
        DefaultManoptProblem(M, dcmo)
    else
        ConstrainedManoptProblem(
            M,
            dcmo;
            gradient_equality_range=gradient_equality_range,
            gradient_inequality_range=gradient_inequality_range,
        )
    end
    epms = decorate_state!(emps; kwargs...)
    solve!(mp, epms)
    return get_solver_return(get_objective(mp), epms)
end
#
# Solver functions
#
function initialize_solver!(::AbstractManoptProblem, epms::ExactPenaltyMethodState)
    return epms
end
function step_solver!(
    amp::AbstractManoptProblem, epms::ExactPenaltyMethodState{P,<:AbstractManoptProblem}, i
) where {P}
    M = get_manifold(amp)
    # use subsolver to minimize the smoothed penalized function
    set_manopt_parameter!(epms.sub_problem, :Objective, :Cost, :ρ, epms.ρ)
    set_manopt_parameter!(epms.sub_problem, :Objective, :Cost, :u, epms.u)
    set_manopt_parameter!(epms.sub_problem, :Objective, :Gradient, :ρ, epms.ρ)
    set_manopt_parameter!(epms.sub_problem, :Objective, :Gradient, :u, epms.u)
    set_iterate!(epms.sub_state, M, copy(M, epms.p))
    update_stopping_criterion!(epms, :MinIterateChange, epms.ϵ)

    epms.p = get_solver_result(solve!(epms.sub_problem, epms.sub_state))

    # get new evaluation of penalty
    cost_ineq = get_inequality_constraint(amp, epms.p, :)
    cost_eq = get_equality_constraint(amp, epms.p, :)
    max_violation = max(max(maximum(cost_ineq; init=0), 0), maximum(abs.(cost_eq); init=0))
    # update ρ if necessary
    (max_violation > epms.u) && (epms.ρ = epms.ρ / epms.θ_ρ)
    # update u and ϵ
    epms.u = max(epms.u_min, epms.u * epms.θ_u)
    epms.ϵ = max(epms.ϵ_min, epms.ϵ * epms.θ_ϵ)
    return epms
end
get_solver_result(epms::ExactPenaltyMethodState) = epms.p<|MERGE_RESOLUTION|>--- conflicted
+++ resolved
@@ -190,17 +190,11 @@
 * `u_exponent`:                (`1/100`) exponent of the u update factor;
 * `u_min`:                     (`1e-6`) the lower bound for the smoothing parameter and threshold for violation of the constraints
 * `ρ`:                         (`1.0`) the penalty parameter
-<<<<<<< HEAD
-* `gradient_range`             (`nothing`, equivalent to [`NestedPowerRepresentation`](@extref) specify how gradients are represented
-* `gradient_equality_range`:   (`gradient_range`) specify how the gradients of the equality constraints are represented
-* `gradient_inequality_range`: (`gradient_range`) specify how the gradients of the inequality constraints are represented
-=======
 * `equality_constraints`:      (`nothing`) the number ``n`` of equality constraints.
 * `gradient_range`             (`nothing`, equivalent to [`NestedPowerRepresentation`](@extref) specify how gradients are represented
 * `gradient_equality_range`:   (`gradient_range`) specify how the gradients of the equality constraints are represented
 * `gradient_inequality_range`: (`gradient_range`) specify how the gradients of the inequality constraints are represented
 * `inequality_constraints`:    (`nothing`) the number ``m`` of inequality constraints.
->>>>>>> 4a52a821
 * `min_stepsize`:              (`1e-10`) the minimal step size
 * `sub_cost`:                  ([`ExactPenaltyCost`](@ref)`(problem, ρ, u; smoothing=smoothing)`) use this exact penalty cost, especially with the same numbers `ρ,u` as in the options for the sub problem
 * `sub_grad`:                  ([`ExactPenaltyGrad`](@ref)`(problem, ρ, u; smoothing=smoothing)`) use this exact penalty gradient, especially with the same numbers `ρ,u` as in the options for the sub problem
@@ -211,15 +205,11 @@
 * `stopping_criterion`:        ([`StopAfterIteration`](@ref)`(300)` | ([`StopWhenSmallerOrEqual`](@ref)`(ϵ, ϵ_min)` & [`StopWhenChangeLess`](@ref)`(1e-10)`) a functor inheriting from [`StoppingCriterion`](@ref) indicating when to stop.
 
 For the `range`s of the constraints' gradient, other power manifold tangent space representations,
-<<<<<<< HEAD
-mainly the [`ArrayPowerRepresentation`](@ref) (from `Manifolds.jl`) can be used if the gradients can be computed more efficiently in that representation.
-=======
 mainly the [`ArrayPowerRepresentation`](@extref Manifolds :jl:type:`Manifolds.ArrayPowerRepresentation`) can be used if the gradients can be computed more efficiently in that representation.
 
 With `equality_constraints` and `inequality_constraints` you have to provide the dimension
 of the ranges of `h` and `g`, respectively. If not provided, together with `M` and the start point `p0`,
 a call to either of these is performed to try to infer these.
->>>>>>> 4a52a821
 
 # Output
 
@@ -239,17 +229,6 @@
     grad_g=nothing,
     grad_h=nothing,
     evaluation::AbstractEvaluationType=AllocatingEvaluation(),
-<<<<<<< HEAD
-    inequality_constrains=-1,
-    equality_constrains=-1,
-    kwargs...,
-) where {TF,TGF}
-    if inequality_constrains == -1
-        inequality_constrains = _number_of_constraints(g, grad_g; M=M, p=p)
-    end
-    if equality_constrains == -1
-        equality_constrains = _number_of_constraints(h, grad_h; M=M, p=p)
-=======
     inequality_constrains::Union{Integer,Nothing}=nothing,
     equality_constrains::Union{Nothing,Integer}=nothing,
     kwargs...,
@@ -263,7 +242,6 @@
         _number_of_constraints(g, grad_g; M=M, p=p)
     else
         inequality_constrains
->>>>>>> 4a52a821
     end
     cmo = ConstrainedManifoldObjective(
         f,
@@ -273,13 +251,8 @@
         h,
         grad_h;
         evaluation=evaluation,
-<<<<<<< HEAD
-        equality_constrains=equality_constrains,
-        inequality_constrains=inequality_constrains,
-=======
         equality_constrains=num_eq,
         inequality_constrains=num_ineq,
->>>>>>> 4a52a821
         M=M,
         p=p,
     )
@@ -344,16 +317,6 @@
     grad_g=nothing,
     grad_h=nothing,
     evaluation::AbstractEvaluationType=AllocatingEvaluation(),
-<<<<<<< HEAD
-    inequality_constrains=-1,
-    equality_constrains=-1,
-    kwargs...,
-)
-    if inequality_constrains == -1
-        inequality_constrains = _number_of_constraints(g, grad_g; M=M, p=p)
-    end
-    if equality_constrains == -1
-=======
     inequality_constrains=nothing,
     equality_constrains=nothing,
     kwargs...,
@@ -362,7 +325,6 @@
         inequality_constrains = _number_of_constraints(g, grad_g; M=M, p=p)
     end
     if isnothing(equality_constrains)
->>>>>>> 4a52a821
         equality_constrains = _number_of_constraints(h, grad_h; M=M, p=p)
     end
     cmo = ConstrainedManifoldObjective(
