--- conflicted
+++ resolved
@@ -130,11 +130,7 @@
                 M, copy(M, x), InverseBFGS(), 30
             ),
             stopping_criterion=sub_stopping_criterion,
-<<<<<<< HEAD
-            stepsize=WolfePowellLinesearch(M, 1e-4, 0.999, linesearch_stopsize=1e-8),
-=======
             stepsize=WolfePowellLinesearch(M, 1e-4, 0.999; linesearch_stopsize=1e-8),
->>>>>>> 01699da6
         ),
         sub_kwargs...,
     ),
