@doc raw"""
    trust_regions(M, F, gradF, hessF, x)

evaluate the Riemannian trust-regions solver for optimization on manifolds.
It will attempt to minimize the cost function F on the Manifold M.
If no Hessian H is provided, a standard approximation of the Hessian based on
the gradient `gradF` will be computed.
For solving the the inner trust-region subproblem of finding an update-vector,
it uses the Steihaug-Toint truncated conjugate-gradient method.
For a description of the algorithm and more details see

* P.-A. Absil, C.G. Baker, K.A. Gallivan,
    Trust-region methods on Riemannian manifolds, FoCM, 2007.
    doi: [10.1007/s10208-005-0179-9](https://doi.org/10.1007/s10208-005-0179-9)
* A. R. Conn, N. I. M. Gould, P. L. Toint, Trust-region methods, SIAM,
    MPS, 2000. doi: [10.1137/1.9780898719857](https://doi.org/10.1137/1.9780898719857)

# Input
* `M` – a manifold ``\mathcal M``
* `F` – a cost function ``F : \mathcal M → ℝ`` to minimize
* `gradF`- the gradient ``\operatorname{grad}F : \mathcal M → T \mathcal M`` of ``F``
* `x` – an initial value ``x  ∈  \mathcal M``
* `HessF` – the hessian ``\operatorname{Hess}F(x): T_x\mathcal M → T_x\mathcal M``, ``X ↦ \operatorname{Hess}F(x)[X] = ∇_ξ\operatorname{grad}f(x)``

# Optional
* `evaluation` – ([`AllocatingEvaluation`](@ref)) specify whether the gradient and hessian work by
   allocation (default) or [`MutatingEvaluation`](@ref) in place
* `max_trust_region_radius` – the maximum trust-region radius
* `preconditioner` – a preconditioner (a symmetric, positive definite operator
  that should approximate the inverse of the Hessian)
* `randomize` – set to true if the trust-region solve is to be initiated with a
  random tangent vector. If set to true, no preconditioner will be
  used. This option is set to true in some scenarios to escape saddle
  points, but is otherwise seldom activated.
* `project!` : (`copyto!`) specify a projection operation for tangent vectors within the TCG
    for numerical stability. A function `(M, Y, p, X) -> ...` working in place of `Y`.
    per default, no projection is perfomed, set it to `project!` to activate projection.
* `retraction` – (`default_retraction_method(M)`) approximation of the exponential map
* `stopping_criterion` – ([`StopWhenAny`](@ref)([`StopAfterIteration`](@ref)`(1000)`,
  [`StopWhenGradientNormLess`](@ref)`(10^(-6))`) a functor inheriting
  from [`StoppingCriterion`](@ref) indicating when to stop.
* `trust_region_radius` - the initial trust-region radius
* `ρ_prime` – Accept/reject threshold: if ρ (the performance ratio for the
  iterate) is at least ρ', the outer iteration is accepted.
  Otherwise, it is rejected. In case it is rejected, the trust-region
  radius will have been decreased. To ensure this, ρ' >= 0 must be
  strictly smaller than 1/4. If ρ_prime is negative, the algorithm is not
  guaranteed to produce monotonically decreasing cost values. It is
  strongly recommended to set ρ' > 0, to aid convergence.
* `ρ_regularization` – Close to convergence, evaluating the performance ratio ρ
  is numerically challenging. Meanwhile, close to convergence, the
  quadratic model should be a good fit and the steps should be
  accepted. Regularization lets ρ go to 1 as the model decrease and
  the actual decrease go to zero. Set this option to zero to disable
  regularization (not recommended). When this is not zero, it may happen
  that the iterates produced are not monotonically improving the cost
  when very close to convergence. This is because the corrected cost
  improvement could change sign if it is negative but very small.
<<<<<<< HEAD
* `θ` – (`1.0`) 1+θ is the superlinear convergence target rate of the tCG-method 
    [`truncated_conjugate_gradient_descent`](@ref), which computes an 
    approximate solution for the trust-region subproblem. The tCG-method aborts 
    if the residual is less than or equal to the initial residual to the power of 1+θ. 
* `κ` – (`0.1`) the linear convergence target rate of the tCG-method 
    [`truncated_conjugate_gradient_descent`](@ref), which computes an 
    approximate solution for the trust-region subproblem. The method aborts if the 
    residual is less than or equal to κ times the initial residual. 
* `η_1` – (`0.1`) Trust-region reduction threshold: if ρ (the performance ratio for 
    the iterate) is less than η_1, the trust-region radius and thus the trust-regions 
    decreases. 
* `η_2` – (`0.75`) Trust-region augmentation threshold: if ρ (the performance ratio for 
    the iterate) is greater than η_2 and further conditions apply, the trust-region radius and thus the trust-regions increases. 
* `return_options` – (`false`) – if activated, the extended result, i.e. the
  complete [`Options`](@ref) are returned. This can be used to access recorded values.
  If set to false (default) just the optimal value `x_opt` is returned
=======
>>>>>>> 40ec5502

# Output

the obtained (approximate) minimizer ``x^*``, see [`get_solver_return`](@ref) for details

# see also
[`truncated_conjugate_gradient_descent`](@ref)
"""
function trust_regions(
    M::AbstractManifold, F::TF, gradF::TdF, hessF::TH, x; kwargs...
) where {TF,TdF,TH}
    x_res = copy(M, x)
    return trust_regions!(M, F, gradF, hessF, x_res; kwargs...)
end
@doc raw"""
    trust_regions!(M, F, gradF, hessF, x; kwargs...)

evaluate the Riemannian trust-regions solver for optimization on manifolds in place of `x`.

# Input
* `M` – a manifold ``\mathcal M``
* `F` – a cost function ``F: \mathcal M → ℝ`` to minimize
* `gradF`- the gradient ``\operatorname{grad}F: \mathcal M → T \mathcal M`` of ``F``
* `x` – an initial value ``x  ∈  \mathcal M``
* `H` – the hessian ``H( \mathcal M, x, ξ)`` of ``F``

for more details and all options, see [`trust_regions`](@ref)
"""
function trust_regions!(
    M::AbstractManifold,
    F::TF,
    gradF::TdF,
    hessF::TH,
    x;
    evaluation=AllocatingEvaluation(),
    retraction_method::AbstractRetractionMethod=default_retraction_method(M),
    preconditioner::Tprec=(M, x, ξ) -> ξ,
    stopping_criterion::StoppingCriterion=StopAfterIteration(1000) |
                                          StopWhenGradientNormLess(1e-6),
    max_trust_region_radius=sqrt(manifold_dimension(M)),
    trust_region_radius=max_trust_region_radius / 8,
    randomize::Bool=false,
    project!::Proj=copyto!,
    ρ_prime::Float64=0.1,
    ρ_regularization=1000.0,
<<<<<<< HEAD
    θ::Float64=1.0,
    κ::Float64=0.1,
    η_1::Float64=0.1,
    η_2::Float64=0.75,
    return_options=false,
=======
>>>>>>> 40ec5502
    kwargs..., #collect rest
) where {TF,TdF,TH,Tprec,Proj}
    (ρ_prime >= 0.25) && throw(
        ErrorException("ρ_prime must be strictly smaller than 0.25 but it is $ρ_prime.")
    )
    (max_trust_region_radius <= 0) && throw(
        ErrorException(
            "max_trust_region_radius must be positive but it is $max_trust_region_radius.",
        ),
    )
    (trust_region_radius <= 0 || trust_region_radius > max_trust_region_radius) && throw(
        ErrorException(
            "trust_region_radius must be positive and smaller than max_trust_region_radius (=$max_trust_region_radius) but it is $trust_region_radius.",
        ),
    )
    p = HessianProblem(M, F, gradF, hessF, preconditioner; evaluation=evaluation)
    o = TrustRegionsOptions(
        M,
        x;
        gradient=get_gradient(p, x),
        trust_region_radius=trust_region_radius,
        max_trust_region_radius=max_trust_region_radius,
        ρ_prime=ρ_prime,
        ρ_regularization=ρ_regularization,
        randomize=randomize,
        stopping_criterion=stopping_criterion,
        retraction_method=retraction_method,
        θ=θ,
        κ=κ,
        η_1=η_1,
        η_2=η_2,
        (project!)=project!,
    )
    o = decorate_options(o; kwargs...)
    return get_solver_return(solve(p, o))
end

function initialize_solver!(p::HessianProblem, o::TrustRegionsOptions)
    get_gradient!(p, o.gradient, o.x)
    o.η = zero_vector(p.M, o.x)
    o.Hη = zero_vector(p.M, o.x)
    o.x_proposal = deepcopy(o.x)
    o.f_proposal = zero(o.trust_region_radius)

    o.η_Cauchy = zero_vector(p.M, o.x)
    o.Hη_Cauchy = zero_vector(p.M, o.x)
    o.τ = zero(o.trust_region_radius)
    o.Hgrad = zero_vector(p.M, o.x)
    o.tcg_options = TruncatedConjugateGradientOptions(
        p.M,
        o.x,
        o.η;
        trust_region_radius=o.trust_region_radius,
        randomize=o.randomize,
        (project!)=o.project!,
    )
    return o
end

function step_solver!(p::HessianProblem, o::TrustRegionsOptions, iter)
    # Determine eta0
    if o.randomize
        # Random vector in T_x M (this has to be very small)
        o.η = random_tangent(p.M, o.x, 10.0^(-6))
        while norm(p.M, o.x, o.η) > o.trust_region_radius
            # inside trust-region
            o.η *= sqrt(sqrt(eps(Float64)))
        end
    else
        zero_vector!(p.M, o.η, o.x)
    end
    # Solve TR subproblem - update options
    o.tcg_options.x = o.x
    o.tcg_options.η = o.η
    o.tcg_options.trust_region_radius = o.trust_region_radius
    o.tcg_options.stop = StopWhenAny(
        StopAfterIteration(manifold_dimension(p.M)),
        StopIfResidualIsReducedByFactorOrPower(o.κ, o.θ),
        StopWhenTrustRegionIsExceeded(),
        StopWhenCurvatureIsNegative(),
        StopWhenModelIncreased(),
    )
    solve(p, o.tcg_options)
    #
    o.η = o.tcg_options.η
    o.Hη = o.tcg_options.Hη

    # Initialize the cost function F und the gradient of the cost function
    # gradF at the point x
    o.gradient = o.tcg_options.gradient
    fx = get_cost(p, o.x)
    # If using randomized approach, compare result with the Cauchy point.
    if o.randomize
        norm_grad = norm(p.M, o.x, o.gradient)
        # Check the curvature,
        get_hessian!(p, o.Hgrad, o.x, o.gradient)
        o.τ = inner(p.M, o.x, o.gradient, o.Hgrad)
        o.τ = (o.τ <= 0) ? one(o.τ) : min(norm_grad^3 / (o.trust_region_radius * o.τ), 1)
        # compare to Cauchy point and store best
        model_value =
            fx + inner(p.M, o.x, o.gradient, o.η) + 0.5 * inner(p.M, o.x, o.Hη, o.η)
        modle_value_Cauchy = fx
        -o.τ * o.trust_region_radius * norm_grad
        +0.5 * o.τ^2 * o.trust_region_radius^2 / (norm_grad^2) *
        inner(p.M, o.x, o.Hgrad, o.gradient)
        if modle_value_Cauchy < model_value
            copyto!(p.M, o.η, (-o.τ * o.trust_region_radius / norm_grad) * o.gradient)
            copyto!(p.M, o.Hη, (-o.τ * o.trust_region_radius / norm_grad) * o.Hgrad)
        end
    end
    # Compute the tentative next iterate (the proposal)
    retract!(p.M, o.x_proposal, o.x, o.η, o.retraction_method)
    # Check the performance of the quadratic model against the actual cost.
    ρ_reg = max(1, abs(fx)) * eps(Float64) * o.ρ_regularization
    ρnum = fx - get_cost(p, o.x_proposal)
    ρden = -inner(p.M, o.x, o.η, o.gradient) - 0.5 * inner(p.M, o.x, o.η, o.Hη)
    ρnum = ρnum + ρ_reg
    ρden = ρden + ρ_reg
    ρ = (abs(ρnum / fx) < sqrt(eps(Float64))) ? 1 : ρnum / ρden # stability for small absolute relative model change

    model_decreased = ρden ≥ 0
    # Update the Hessian approximation
    update_hessian!(p.M, p.hessian!!, o.x, o.x_proposal, o.η)
    # Choose the new TR radius based on the model performance.
    # If the actual decrease is smaller than η_1 of the predicted decrease,
    # then reduce the TR radius.
    if ρ < o.η_1 || !model_decreased || isnan(ρ)
        o.trust_region_radius /= 4
    elseif ρ > o.η_2 &&
        ((o.tcg_options.ηPη >= o.trust_region_radius^2) || (o.tcg_options.δHδ <= 0))
        o.trust_region_radius = min(2 * o.trust_region_radius, o.max_trust_region_radius)
    end
    # Choose to accept or reject the proposed step based on the model
    # performance. Note the strict inequality.
    if model_decreased &&
        (ρ > o.ρ_prime || (abs((ρnum) / (abs(fx) + 1)) < sqrt(eps(Float64)) && 0 < ρnum))
        copyto!(o.x, o.x_proposal)
        update_hessian_basis!(p.M, p.hessian!!, o.x)
    end
    return o
end<|MERGE_RESOLUTION|>--- conflicted
+++ resolved
@@ -56,7 +56,6 @@
   that the iterates produced are not monotonically improving the cost
   when very close to convergence. This is because the corrected cost
   improvement could change sign if it is negative but very small.
-<<<<<<< HEAD
 * `θ` – (`1.0`) 1+θ is the superlinear convergence target rate of the tCG-method 
     [`truncated_conjugate_gradient_descent`](@ref), which computes an 
     approximate solution for the trust-region subproblem. The tCG-method aborts 
@@ -73,8 +72,6 @@
 * `return_options` – (`false`) – if activated, the extended result, i.e. the
   complete [`Options`](@ref) are returned. This can be used to access recorded values.
   If set to false (default) just the optimal value `x_opt` is returned
-=======
->>>>>>> 40ec5502
 
 # Output
 
@@ -120,14 +117,10 @@
     project!::Proj=copyto!,
     ρ_prime::Float64=0.1,
     ρ_regularization=1000.0,
-<<<<<<< HEAD
     θ::Float64=1.0,
     κ::Float64=0.1,
     η_1::Float64=0.1,
     η_2::Float64=0.75,
-    return_options=false,
-=======
->>>>>>> 40ec5502
     kwargs..., #collect rest
 ) where {TF,TdF,TH,Tprec,Proj}
     (ρ_prime >= 0.25) && throw(
