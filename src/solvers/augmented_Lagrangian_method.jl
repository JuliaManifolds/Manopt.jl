@doc raw"""
    augmented_Lagrangian_method(M, F, gradF, x=random_point(M); kwargs...)

perform the augmented Lagrangian method (ALM)[^LiuBoumal2020]. The aim of the ALM is to find the solution of the [`ConstrainedProblem`](@ref)
```math
\begin{aligned}
\min_{x ∈\mathcal{M}} &f(x)\\
\text{subject to } &g_i(x)\leq 0 \quad \text{ for } i= 1, …, m,\\
\quad &h_j(x)=0 \quad \text{ for } j=1,…,n,
\end{aligned}
```
where `M` is a Riemannian manifold, and ``f``, ``\{g_i\}_{i=1}^m`` and ``\{h_j\}_{j=1}^p`` are twice continuously differentiable functions from `M` to ℝ.
For that, in every step ``k`` of the algorithm, the [`AugmentedLagrangianCost`](@ref)
``\mathcal{L}_{ρ^{(k-1)}}(x, μ^{(k-1)}, λ^{(k-1)})`` is minimized on ``\mathcal{M}``,
where ``μ^{(k-1)} \in \mathbb R^n`` and ``λ^{(k-1)} \in \mathbb R^m`` are the current iterates of the Lagrange multipliers and ``ρ^{(k-1)}`` is the current penalty parameter.

The Lagrange multipliers are then updated by
```math
λ_j^{(k)} =\operatorname{clip}_{[λ_{\min},λ_{\max}]} (λ_j^{(k-1)} + ρ^{(k-1)} h_j(x^{(k)})) \text{for all} j=1,…,p,
```
and
```math
μ_i^{(k)} =\operatorname{clip}_{[0,μ_{\max}]} (μ_i^{(k-1)} + ρ^{(k-1)} g_i(x^{(k)})) \text{ for all } i=1,…,m,
```
where ``λ_{\min} \leq λ_{\max}`` and ``μ_{\max}`` are the multiplier boundaries.

Next, we update the accuracy tolerance ``ϵ`` by setting
```math
ϵ^{(k)}=\max\{ϵ_{\min}, θ_ϵ ϵ^{(k-1)}\},
```
where ``ϵ_{\min}`` is the lowest value ``ϵ`` is allowed to become and ``θ_ϵ ∈ (0,1)`` is constant scaling factor.

Last, we update the penalty parameter ``ρ``. For this, we define
```math
σ^{(k)}=\max_{j=1,…,p, i=1,…,m} \{\|h_j(x^{(k)})\|, \|\max_{i=1,…,m}\{g_i(x^{(k)}), -\frac{μ_i^{(k-1)}}{ρ^{(k-1)}} \}\| \}.
```
Then, we update `ρ` according to
```math
ρ^{(k)} = \begin{cases}
ρ^{(k-1)}/θ_ρ,  & \text{if } σ^{(k)}\leq θ_ρ σ^{(k-1)} ,\\
ρ^{(k-1)}, & \text{else,}
\end{cases}
```
where ``θ_ρ \in (0,1)`` is a constant scaling factor.

# Input
* `M` – a manifold ``\mathcal M``
* `F` – a cost function ``F:\mathcal M→ℝ`` to minimize
* `gradF` – the gradient of the cost function

# Optional
* `G` – the inequality constraints
* `H` – the equality constraints
* `gradG` – the gradient of the inequality constraints
* `gradH` – the gradient of the equality constraints
* `ϵ` – (`1e-3`) the accuracy tolerance
* `ϵ_min` – (`1e-6`) the lower bound for the accuracy tolerance
* `ϵ_exponent` – (`1/100`) exponent of the ϵ update factor;
   also 1/number of iterations until maximal accuracy is needed to end algorithm naturally
* `θ_ϵ` – (`(ϵ_min / ϵ)^(ϵ_exponent)`) the scaling factor of the exactness
* `μ` – (`ones(size(G(M,x),1))`) the Lagrange multiplier with respect to the inequality constraints
* `μ_max` – (`20.0`) an upper bound for the Lagrange multiplier belonging to the inequality constraints
* `λ` – (`ones(size(H(M,x),1))`) the Lagrange multiplier with respect to the equality constraints
* `λ_max` – (`20.0`) an upper bound for the Lagrange multiplier belonging to the equality constraints
* `λ_min` – (`- λ_max`) a lower bound for the Lagrange multiplier belonging to the equality constraints
* `τ` – (`0.8`) factor for the improvement of the evaluation of the penalty parameter
* `ρ` – (`1.0`) the penalty parameter
* `θ_ρ` – (`0.3`) the scaling factor of the penalty parameter
* `sub_cost` – ([`AugmentedLagrangianCost`](@ref)`(problem, ρ, μ, λ)`) use augmented Lagranian, expecially with the same numbers `ρ,μ` as in the options for the sub problem
* `sub_grad` – ([`AugmentedLagrangianGrad`](@ref)`(problem, ρ, μ, λ)`) use augmented Lagranian gradient, expecially with the same numbers `ρ,μ` as in the options for the sub problem
* `sub_kwargs` – keyword arguments to decorate the sub options, e.g. with debug.
* `sub_stopping_criterion` – ([`StopAfterIteration`](@ref)`(200) | `[`StopWhenGradientNormLess`](@ref)`(ϵ) | `[`StopWhenStepsizeLess`](@ref)`(1e-10)`) specify a stopping criterion for the subsolver.
* `sub_problem` – ([`GradientProblem`](@ref)`(M, subcost, subgrad)`) problem for the subsolver
* `sub_options` – ([`QuasiNewtonOptions`](@ref)) using [`QuasiNewtonLimitedMemoryDirectionUpdate`](@ref) with [`InverseBFGS`](@ref) and `sub_stopping_criterion` as a stopping criterion. See also `sub_kwargs`.
* `stopping_criterion` – ([`StopAfterIteration`](@ref)`(300)` | ([`StopWhenSmallerOrEqual`](@ref)`(ϵ, ϵ_min)` & [`StopWhenChangeLess`](@ref)`(1e-10))`) a functor inheriting from [`StoppingCriterion`](@ref) indicating when to stop.

# Output

the obtained (approximate) minimizer ``x^*``, see [`get_solver_return`](@ref) for details

[^LiuBoumal2020]:
    > C. Liu, N. Boumal, __Simple Algorithms for Optimization on Riemannian Manifolds with Constraints__,
    > In: Applied Mathematics & Optimization, vol 82, 949–981 (2020),
    > doi [10.1007/s00245-019-09564-3](https://doi.org/10.1007/s00245-019-09564-3),
    > arXiv: [1901.10000](https://arxiv.org/abs/1901.10000)
    > Matlab source: [https://github.com/losangle/Optimization-on-manifolds-with-extra-constraints](https://github.com/losangle/Optimization-on-manifolds-with-extra-constraints)
"""
function augmented_Lagrangian_method(
    M::AbstractManifold, F::TF, gradF::TGF, x=random_point(M); kwargs...
) where {TF,TGF}
    x_res = copy(M, x)
    return augmented_Lagrangian_method!(M, F, gradF, x_res; kwargs...)
end
@doc raw"""
    augmented_Lagrangian_method!(M, F, gradF x=random_point(M); kwargs...)

perform the augmented Lagrangian method (ALM) in-place of `x`.

For all options, see [`augmented_Lagrangian_method`](@ref).
"""
function augmented_Lagrangian_method!(
    M::AbstractManifold,
    F::TF,
    gradF::TGF,
    x=random_point(M);
<<<<<<< HEAD
    G::Function=(M, x) -> [],
    H::Function=(M, x) -> [],
=======
    G::Union{AbstractVector{<:Function},Function}=(M, x) -> [],
    H::Union{AbstractVector{<:Function},Function}=(M, x) -> [],
>>>>>>> 169ee359
    gradG::Union{AbstractVector{<:Function},Function}=(M, x) -> [],
    gradH::Union{AbstractVector{<:Function},Function}=(M, x) -> [],
    evaluation=AllocatingEvaluation(),
    ϵ::Real=1e-3,
    ϵ_min::Real=1e-6,
    ϵ_exponent=1 / 100,
    θ_ϵ=(ϵ_min / ϵ)^(ϵ_exponent),
    μ::Vector= G isa Function ? ones(size(G(M, x))) : ones(length(G)),
    μ_max::Real=20.0,
    λ::Vector= H isa Function ? ones(size(H(M, x))) : ones(length(H)),
    λ_max::Real=20.0,
    λ_min::Real=-λ_max,
    τ::Real=0.8,
    ρ::Real=1.0,
    θ_ρ::Real=0.3,
    problem=ConstrainedProblem(M, F, gradF, G, gradG, H, gradH; evaluation=evaluation),
    sub_cost=AugmentedLagrangianCost(problem, ρ, μ, λ),
    sub_grad=AugmentedLagrangianGrad(problem, ρ, μ, λ),
    sub_kwargs=[],
    sub_stopping_criterion=StopAfterIteration(100) |
                           StopWhenGradientNormLess(ϵ) |
                           StopWhenStepsizeLess(1e-7),
    sub_options::Options=decorate_options(
        QuasiNewtonOptions(
            M,
            copy(x);
            initial_vector=zero_vector(M, x),
            direction_update=QuasiNewtonLimitedMemoryDirectionUpdate(
                M, copy(M, x), InverseBFGS(), 30
            ),
            stopping_criterion=sub_stopping_criterion,
            stepsize=WolfePowellLinesearch(M, 1e-4, 0.999),
        );
        sub_kwargs...,
    ),
    sub_problem::Problem=GradientProblem(M, sub_cost, sub_grad),
    stopping_criterion::StoppingCriterion=StopAfterIteration(300) | (
        StopWhenSmallerOrEqual(:ϵ, ϵ_min) & StopWhenChangeLess(1e-10)
    ),
    kwargs...,
) where {TF,TGF}
    o = AugmentedLagrangianMethodOptions(
        M,
        problem,
        x,
        sub_problem,
        sub_options;
        ϵ=ϵ,
        ϵ_min=ϵ_min,
        λ_max=λ_max,
        λ_min=λ_min,
        μ_max=μ_max,
        μ=μ,
        λ=λ,
        ρ=ρ,
        τ=τ,
        θ_ρ=θ_ρ,
        θ_ϵ=θ_ϵ,
        stopping_criterion=stopping_criterion,
    )
    o = decorate_options(o; kwargs...)
    return get_solver_return(solve(problem, o))
end

#
# Solver functions
#
function initialize_solver!(::ConstrainedProblem, o::AugmentedLagrangianMethodOptions)
    o.penalty = Inf
    return o
end
function step_solver!(p::ConstrainedProblem, o::AugmentedLagrangianMethodOptions, iter)
    # use subsolver to minimize the augmented Lagrangian
    o.sub_problem.cost.ρ = o.ρ
    o.sub_problem.cost.μ = o.μ
    o.sub_problem.cost.λ = o.λ
    o.sub_problem.gradient!!.ρ = o.ρ
    o.sub_problem.gradient!!.μ = o.μ
    o.sub_problem.gradient!!.λ = o.λ
    set_iterate!(o.sub_options, copy(o.x))

    update_stopping_criterion!(o, :MinIterateChange, o.ϵ)

    o.x = get_solver_result(solve(o.sub_problem, o.sub_options))

    # update multipliers
    cost_ineq = get_inequality_constraints(p, o.x)
    n_ineq_constraint = size(cost_ineq, 1)
    o.μ = convert(
        Vector{Float64},
        min.(
            ones(n_ineq_constraint) .* o.μ_max,
            max.(o.μ + o.ρ .* cost_ineq, zeros(n_ineq_constraint)),
        ),
    )
    cost_eq = get_equality_constraints(p, o.x)
    n_eq_constraint = size(cost_eq, 1)
    o.λ = convert(
        Vector{Float64},
        min.(
            ones(n_eq_constraint) .* o.λ_max,
            max.(ones(n_eq_constraint) .* o.λ_min, o.λ + o.ρ .* cost_eq),
        ),
    )
    # get new evaluation of penalty
    penalty = maximum([abs.(max.(-o.μ ./ o.ρ, cost_ineq))..., abs.(cost_eq)...]; init=0)
    # update ρ if necessary
    (penalty > o.τ * o.penalty) && (o.ρ = o.ρ / o.θ_ρ)
    o.penalty = penalty

    # update the tolerance ϵ
    o.ϵ = max(o.ϵ_min, o.ϵ * o.θ_ϵ)
    return o
end
get_solver_result(o::AugmentedLagrangianMethodOptions) = o.x<|MERGE_RESOLUTION|>--- conflicted
+++ resolved
@@ -103,13 +103,8 @@
     F::TF,
     gradF::TGF,
     x=random_point(M);
-<<<<<<< HEAD
-    G::Function=(M, x) -> [],
-    H::Function=(M, x) -> [],
-=======
     G::Union{AbstractVector{<:Function},Function}=(M, x) -> [],
     H::Union{AbstractVector{<:Function},Function}=(M, x) -> [],
->>>>>>> 169ee359
     gradG::Union{AbstractVector{<:Function},Function}=(M, x) -> [],
     gradH::Union{AbstractVector{<:Function},Function}=(M, x) -> [],
     evaluation=AllocatingEvaluation(),
