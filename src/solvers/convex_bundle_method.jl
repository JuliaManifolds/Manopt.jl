--- conflicted
+++ resolved
@@ -362,7 +362,6 @@
 ``q`` is not on the domain.
 For the domain this step size requires a `ConvexBundleMethodState`
 """
-<<<<<<< HEAD
 mutable struct DomainBackTrackingStepsize{TRM<:AbstractRetractionMethod,P,F} <: Linesearch
     candidate_point::P
     contraction_factor::F
@@ -386,10 +385,6 @@
             retraction_method,
         )
     end
-=======
-mutable struct DomainBackTrackingStepsize <: Manopt.Stepsize
-    β::Float64
->>>>>>> 4862c265
 end
 function (dbt::DomainBackTrackingStepsize)(
     amp::AbstractManoptProblem, cbms::ConvexBundleMethodState, ::Int; tol=1e-8, kwargs...
@@ -420,11 +415,7 @@
             dbt.retraction_method,
         )
     end
-<<<<<<< HEAD
     return dbt.last_stepsize
-=======
-    return t
->>>>>>> 4862c265
 end
 get_initial_stepsize(dbt::DomainBackTrackingStepsize) = dbt.initial_stepsize
 function show(io::IO, dbt::DomainBackTrackingStepsize)
