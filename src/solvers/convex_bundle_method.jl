--- conflicted
+++ resolved
@@ -1,55 +1,4 @@
-mutable struct ConvexBundleMethodSubstate{P,T,R,ARM<:AbstractRetractionMethod,F,S<:StoppingCriterion} <: AbstractManoptSolverState
-    p::P
-    p_last_serious::P
-    g::T
-    decreasing_parameter::R
-    retraction_method::ARM
-    stepsize::F
-    stop::S
-    function ConvexBundleMethodSubstate(
-        M, p::P, p_last_serious::P, g::T; τ::R, α::F, retraction_method::ARM, stopping_criterion::S
-    ) where {P,T,R,ARM<:AbstractRetractionMethod,F,S<:StoppingCriterion}
-        return new{typeof(p), typeof(g), typeof(τ), typeof(retraction_method), typeof(α), typeof(stopping_criterion)}(
-            p,
-            p_last_serious,
-            g,
-            τ,
-            retraction_method,
-            α,
-            stopping_criterion,
-        )   
-        # cbmst.decreasing_parameter = τ
-        # cbmst.stepsize = α
-        # cbmst.p = p
-        # cbmst.p_last_serious = p_last_serious
-        # cbmst.sub_stop = sub_stop
-        # return cbmst
-    end
-end
-get_iterate(cbmst::ConvexBundleMethodSubstate) = cbmst.p
-function initialize_solver!(mp::AbstractManoptProblem, cbmst::ConvexBundleMethodSubstate)
-    return nothing
-end
-function step_solver!(mp::AbstractManoptProblem, cbmst::ConvexBundleMethodSubstate, i)
-    M = get_manifold(mp)
-    return retract!(
-        M,
-        cbmst.p,
-        cbmst.p_last_serious,
-        -cbmst.stepsize(i, cbmst.decreasing_parameter) * cbmst.g,
-        cbmst.retraction_method,
-    )
-end
-# function backtrack_stepsize!(M, bms::ConvexBundleMethodSubstate)
-#     j = 1
-#     while !bms.domain(M, bms.p)
-#         bms.α(τ, j) != one(number_eltype(bms.g)) && retract!(
-#             M, bms.p, bms.p_last_serious, -bms.α(τ, j) * bms.g, bms.retraction_method
-#         )
-#         j += 1
-#     end
-#     return bms
-# end
+
 function sectional_curvature(M, p)
     X = rand(M; vector_at=p)
     Y = rand(M; vector_at=p)
@@ -91,7 +40,6 @@
 * `p_last_serious` - last serious iterate
 * `retraction_method` – the retraction to use within
 * `stop` – a [`StoppingCriterion`](@ref)
-* `sub_state` - a [`ConvexBundleMethodSubstate`](@ref) for stepsize backtracking
 * `transported_subgradients` - subgradients of the bundle that are transported to p_last_serious
 * `vector_transport_method` - the vector transport method to use within
 * `X` - (`zero_vector(M, p)`) the current element from the possible subgradients at
@@ -115,7 +63,6 @@
 * `k_max` - upper bound on the sectional curvature of the manifold
 * `k_size` - (100) sample size for the estimation of the bounds on the sectional curvature of the manifold
 * `p_estimate` - (p) the point around which to estimate the sectional curvature of the manifold
-* `sub_kwargs` – keyword arguments to decorate the sub options, e.g. with debug.
 """
 mutable struct ConvexBundleMethodState{
     R,
@@ -130,8 +77,6 @@
     TR<:AbstractRetractionMethod,
     TS<:Stepsize,
     TSC<:StoppingCriterion,
-    Pb,
-    St,
     VT<:AbstractVectorTransportMethod,
 } <: AbstractManoptSolverState where {R<:Real,P,T,I<:Int}
     atol_λ::R
@@ -149,8 +94,6 @@
     retraction_method::TR
     stepsize::TS
     stop::TSC
-    sub_problem::Pb
-    sub_state::St
     transported_subgradients::C
     vector_transport_method::VT
     X::T
@@ -171,17 +114,11 @@
         k_max=nothing,
         k_size::Int=100,
         p_estimate=p,
-<<<<<<< HEAD
         stepsize::S=default_stepsize(M, SubGradientMethodState),
-=======
-        α::E=(τ, i) -> i == 1 ? τ : τ * α(τ, i - 1),
->>>>>>> 3bf1282f
         ϱ=nothing,
         inverse_retraction_method::IR=default_inverse_retraction_method(M, typeof(p)),
         retraction_method::TR=default_retraction_method(M, typeof(p)),
         stopping_criterion::SC=StopWhenBundleLess(1e-8) | StopAfterIteration(5000),
-        sub_problem::Pb,
-        sub_state::St,
         X::T=zero_vector(M, p),
         vector_transport_method::VT=default_vector_transport_method(M, typeof(p)),
     ) where {
@@ -191,8 +128,6 @@
         T,
         TM<:AbstractManifold,
         TR<:AbstractRetractionMethod,
-        Pb<:AbstractManoptProblem,
-        St<:AbstractManoptSolverState,
         SC<:StoppingCriterion,
         S<:Stepsize,
         VT<:AbstractVectorTransportMethod,
@@ -233,8 +168,6 @@
             TR,
             S,
             SC,
-            typeof(sub_problem),
-            typeof(sub_state),
             VT,
         }(
             atol_λ,
@@ -252,8 +185,6 @@
             retraction_method,
             stepsize,
             stopping_criterion,
-            sub_problem,
-            sub_state,
             transported_subgradients,
             vector_transport_method,
             X,
@@ -328,8 +259,6 @@
 * `retraction` – (`default_retraction_method(M, typeof(p))`) a `retraction(M, p, X)` to use.
 * `stopping_criterion` – ([`StopWhenBundleLess`](@ref)`(1e-8)`)
   a functor, see[`StoppingCriterion`](@ref), indicating when to stop.
-* `sub_state` - a [`ConvexBundleMethodSubstate`](@ref) for stepsize backtracking
-* `sub_kwargs` – keyword arguments to decorate the sub options, e.g. with debug.
 * `vector_transport_method` - (`default_vector_transport_method(M, typeof(p))`) a vector transport method to use
 ...
 and the ones that are passed to [`decorate_state!`](@ref) for decorators.
@@ -370,18 +299,13 @@
     atol_errors::R=eps(),
     bundle_size::Int=25,
     diam::R=50.0,
-    domain=f,
+    domain=(M, p) -> isfinite(f(M, p)),
     m::R=1e-3,
     k_min=nothing,
     k_max=nothing,
     k_size::Int=100,
     p_estimate=nothing,
-<<<<<<< HEAD
     stepsize::Stepsize=DecreasingStepsize(1, 1, 0, 1, 0, :relative),
-=======
-    τ=10.,
-    α=(i, τ) -> (1/τ)^i ,
->>>>>>> 3bf1282f
     ϱ=nothing,
     debug=[DebugWarnIfStoppingParameterIncreases()],
     evaluation::AbstractEvaluationType=AllocatingEvaluation(),
@@ -389,31 +313,6 @@
     retraction_method::TRetr=default_retraction_method(M, typeof(p)),
     stopping_criterion::StoppingCriterion=StopWhenAny(
         StopWhenBundleLess(1e-8), StopAfterIteration(5000)
-    ),
-    sub_kwargs=[],
-    sub_problem::AbstractManoptProblem=DefaultManoptProblem(
-        M,
-        decorate_objective!(
-            M,
-            ManifoldCostObjective(
-                domain,
-            );
-            sub_kwargs...,
-        ),
-    ),
-    sub_stopping_criterion=StopWhenCostLess(Inf),
-    sub_state::AbstractManoptSolverState=decorate_state!(
-        ConvexBundleMethodSubstate(
-            M,
-            copy(M, p),
-            copy(M, p),
-            copy(M, p, ∂f!!(M, p));
-            τ=τ,
-            α=α,
-            retraction_method=retraction_method,
-            stopping_criterion=sub_stopping_criterion,
-        );
-        sub_kwargs...,
     ),
     vector_transport_method::VTransp=default_vector_transport_method(M, typeof(p)),
     kwargs..., #especially may contain debug
@@ -439,8 +338,6 @@
         inverse_retraction_method=inverse_retraction_method,
         retraction_method=retraction_method,
         stopping_criterion=stopping_criterion,
-        sub_problem=sub_problem,
-        sub_state=sub_state,
         vector_transport_method=vector_transport_method,
     )
     bms = decorate_state!(bms; debug=debug, kwargs...)
@@ -517,7 +414,6 @@
     bms.g .= sum(bms.λ .* bms.transported_subgradients)
     bms.ε = sum(bms.λ .* bms.lin_errors)
     bms.ξ = -norm(M, bms.p_last_serious, bms.g)^2 - bms.ε
-<<<<<<< HEAD
     j = 1
     step = get_stepsize(mp, bms, j)
     retract!(M, bms.p, bms.p_last_serious, -step * bms.g, bms.retraction_method)
@@ -527,13 +423,6 @@
         println("   STEP = $step")
         retract!(M, bms.p, bms.p_last_serious, -step * bms.g, bms.retraction_method)
     end
-=======
-    # retract!(M, bms.p, bms.p_last_serious, -bms.g, bms.retraction_method)
-    set_manopt_parameter!(bms.sub_state, :p, bms.p)
-    set_manopt_parameter!(bms.sub_state, :p_last_serious, bms.p_last_serious)
-    set_manopt_parameter!(bms.sub_state, :g, bms.g)
-    bms.p .= get_solver_result(solve!(bms.sub_problem, bms.sub_state))
->>>>>>> 3bf1282f
     get_subgradient!(mp, bms.X, bms.p)
     if get_cost(mp, bms.p) ≤ (get_cost(mp, bms.p_last_serious) + bms.m * bms.ξ)
         copyto!(M, bms.p_last_serious, bms.p)
