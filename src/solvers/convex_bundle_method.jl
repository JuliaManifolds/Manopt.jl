@doc raw"""
    estimate_sectional_curvature(M::AbstractManifold, p)

Estimate the sectional curvature of a manifold ``\mathcal M`` at a point ``p \in \mathcal M``
on two random tangent vectors at ``p`` that are orthogonal to each other.

# See also

[`sectional_curvature`](@extref `ManifoldsBase.sectional_curvature-Tuple{AbstractManifold, Any, Any, Any}`)
"""
function estimate_sectional_curvature(M::AbstractManifold, p)
    X = rand(M; vector_at=p)
    Y = rand(M; vector_at=p)
    Y = Y - (inner(M, p, X, Y) / norm(M, p, X)^2 * X)
    return sectional_curvature(M, p, X, Y)
end

@doc raw"""
    ζ_1(ω, δ)

compute a curvature-dependent bound.
The formula reads

```math
\zeta_{1, ω}(δ)
\coloneqq
\begin{cases}
    1 & \text{if } ω ≥ 0, \\
    \sqrt{-ω} \, δ \cot(\sqrt{-ω} \, δ) & \text{if } ω < 0,
\end{cases}
```

where ``ω ≤ κ_p`` for all ``p ∈ \mathcal U`` is a lower bound to the sectional curvature in
a (strongly geodesically convex) bounded subset ``\mathcal U ⊆ \mathcal M`` with diameter ``δ``.
"""
function ζ_1(k_min, diameter)
    (k_min < zero(k_min)) && return sqrt(-k_min) * diameter * coth(sqrt(-k_min) * diameter)
    return one(k_min)
end

@doc raw"""
    ζ_2(Ω, δ)

compute a curvature-dependent bound.
The formula reads

```math
\zeta_{2, Ω}(δ) \coloneqq
\begin{cases}
    1 & \text{if } Ω ≤ 0,\\
    \sqrt{Ω} \, δ \cot(\sqrt{Ω} \, δ) & \text{if } Ω > 0,
\end{cases}
```

where ``Ω ≥ κ_p`` for all ``p ∈ \mathcal U`` is an upper bound to the sectional curvature in
a (strongly geodesically convex) bounded subset ``\mathcal U ⊆ \mathcal M`` with diameter ``δ``.
"""
function ζ_2(k_max, diameter)
    (k_max > zero(k_max)) && return sqrt(k_max) * diameter * cot(sqrt(k_max) * diameter)
    return one(k_max)
end

@doc raw"""
    close_point(M, p, tol; retraction_method=default_retraction_method(M, typeof(p)))

sample a random point close to ``p ∈ \mathcal M`` within a tolerance `tol`
and a [retraction](@extref ManifoldsBase :doc:`retractions`).
"""
function close_point(M, p, tol; retraction_method=default_retraction_method(M, typeof(p)))
    X = rand(M; vector_at=p)
    X .= tol * rand() * X / norm(M, p, X)
    return retract(M, p, X, retraction_method)
end

@doc """
    ConvexBundleMethodState <: AbstractManoptSolverState

Stores option values for a [`convex_bundle_method`](@ref) solver.

# Fields

THe following fields require a (real) number type `R`, as well as
point type `P` and a tangent vector type `T``

* `atol_λ::R`:                 tolerance parameter for the convex coefficients in λ
* `atol_errors::R:             tolerance parameter for the linearization errors
* `bundle<:AbstractVector{Tuple{<:P,<:T}}`: bundle that collects each iterate with the computed subgradient at the iterate
* `bundle_cap::Int`: the maximal number of elements the bundle is allowed to remember
* `diameter::R`: estimate for the diameter of the level set of the objective function at the starting point
* `domain: the domain of ``f`` as a function `(M,p) -> b`that evaluates to true when the current candidate is in the domain of `f`, and false otherwise,
* `g::T`:                      descent direction
$(_var(:Field, :inverse_retraction_method))
* `k_max::R`:                  upper bound on the sectional curvature of the manifold
* `linearization_errors<:AbstractVector{<:R}`: linearization errors at the last serious step
* `m::R`:                      the parameter to test the decrease of the cost: ``f(q_{k+1}) ≤ f(p_k) + m ξ``.
$(_var(:Field, :p; add=[:as_Iterate]))
* `p_last_serious::P`:         last serious iterate
$(_var(:Field, :retraction_method))
$(_var(:Field, :stopping_criterion, "stop"))
* `transported_subgradients`:  subgradients of the bundle that are transported to `p_last_serious`
$(_var(:Field, :vector_transport_method))
$(_var(:Field, :X; add=[:as_Subgradient]))
$(_var(:Field, :stepsize))
* `ε::R`:                      convex combination of the linearization errors
* `λ:::AbstractVector{<:R}`:   convex coefficients from the slution of the subproblem
* `ξ`:                         the stopping parameter given by ``ξ = -\\lVert g\\rvert^2 – ε``
$(_var(:Field, :sub_problem))
$(_var(:Field, :sub_state))

# Constructor

    ConvexBundleMethodState(M::AbstractManifold, sub_problem, sub_state; kwargs...)
    ConvexBundleMethodState(M::AbstractManifold, sub_problem=convex_bundle_method_subsolver; evaluation=AllocatingEvaluation(), kwargs...)

Generate the state for the [`convex_bundle_method`](@ref) on the manifold `M`

## Input

$(_var(:Argument, :M; type=true))
$(_var(:Argument, :sub_problem))
$(_var(:Argument, :sub_state))

# Keyword arguments

Most of the following keyword arguments set default values for the fields mentioned before.

* `atol_λ=eps()`
* `atol_errors=eps()`
* `bundle_cap=25``
* `m=1e-2`
* `diameter=50.0`
* `domain=(M, p) -> isfinite(f(M, p))`
* `k_max=0`
<<<<<<< HEAD
* `k_min=0` 
=======
* `k_min=0`
>>>>>>> 507ff93f
$(_var(:Keyword, :p; add=:as_Initial))
$(_var(:Keyword, :stepsize; default="[`default_stepsize`](@ref)`(M, ConvexBundleMethodState)`"))
$(_var(:Keyword, :inverse_retraction_method))
$(_var(:Keyword, :retraction_method))
$(_var(:Keyword, :stopping_criterion; default="[`StopWhenLagrangeMultiplierLess`](@ref)`(1e-8)`$(_sc(:Any))[`StopAfterIteration`](@ref)`(5000)`"))
* `X=`$(_link(:zero_vector)) specify the type of tangent vector to use.
$(_var(:Keyword, :vector_transport_method))
"""
mutable struct ConvexBundleMethodState{
    P,
    T,
    Pr<:Union{F,AbstractManoptProblem} where {F},
    St<:AbstractManoptSolverState,
    R,
    A<:AbstractVector{<:R},
    B<:AbstractVector{Tuple{<:P,<:T}},
    C<:AbstractVector{T},
    D,
    I,
    IR<:AbstractInverseRetractionMethod,
    TR<:AbstractRetractionMethod,
    TS<:Stepsize,
    TSC<:StoppingCriterion,
    VT<:AbstractVectorTransportMethod,
} <: AbstractManoptSolverState where {R<:Real,P,T,I<:Int,Pr}
    atol_λ::R
    atol_errors::R
    bundle::B
    bundle_cap::I
    diameter::R
    domain::D
    g::T
    inverse_retraction_method::IR
    k_max::R
    k_min::R
    last_stepsize::R
    null_stepsize::R
    linearization_errors::A
    m::R
    p::P
    p_last_serious::P
    retraction_method::TR
    stepsize::TS
    stop::TSC
    transported_subgradients::C
    vector_transport_method::VT
    X::T
    ε::R
    ξ::R
    λ::A
    sub_problem::Pr
    sub_state::St
<<<<<<< HEAD
    ϱ::R# deprecated
=======
    ϱ::R
>>>>>>> 507ff93f
    function ConvexBundleMethodState(
        M::TM,
        sub_problem::Pr,
        sub_state::St;
        p::P=rand(M),
        p_estimate=p,
        atol_λ::R=eps(),
        atol_errors::R=eps(),
        bundle_cap::I=25,
        m::R=1e-2,
        diameter::R=50.0,
        domain::D=(M, p) -> isfinite(f(M, p)),
<<<<<<< HEAD
        k_max=0,
        k_min=0,
=======
        k_max=nothing,
        k_min=nothing,
        k_size=100,
        last_stepsize=one(number_eltype(atol_λ)),
>>>>>>> 507ff93f
        stepsize::S=default_stepsize(M, ConvexBundleMethodState),
        inverse_retraction_method::IR=default_inverse_retraction_method(M, typeof(p)),
        retraction_method::TR=default_retraction_method(M, typeof(p)),
        stopping_criterion::SC=StopWhenLagrangeMultiplierLess(1e-8) |
                               StopAfterIteration(5000),
        X::T=zero_vector(M, p),
        vector_transport_method::VT=default_vector_transport_method(M, typeof(p)),
        ϱ=nothing,
    ) where {
        D,
        IR<:AbstractInverseRetractionMethod,
        P,
        T,
        Pr<:Union{AbstractManoptProblem,F} where {F},
        St<:AbstractManoptSolverState,
        I,
        TM<:AbstractManifold,
        TR<:AbstractRetractionMethod,
        SC<:StoppingCriterion,
        S<:Stepsize,
        VT<:AbstractVectorTransportMethod,
        R<:Real,
    }
        bundle = Vector{Tuple{P,T}}()
        g = zero_vector(M, p)
<<<<<<< HEAD
        last_stepsize = one(R)
=======
>>>>>>> 507ff93f
        null_stepsize = one(R)
        linearization_errors = Vector{R}()
        transported_subgradients = Vector{T}()
        ε = zero(R)
        λ = Vector{R}()
        ξ = zero(R)
        if ϱ === nothing
            if (k_max === nothing)
<<<<<<< HEAD
                s = [
                    sectional_curvature(
                        M,
                        close_point(
                            M, p_estimate, diameter / 2; retraction_method=retraction_method
                        ),
                    ) for _ in 1:k_size
=======
                estimation_points = [
                    close_point(
                        M, p_estimate, diameter / 3; retraction_method=retraction_method
                    ) for _ in 1:k_size
                ]
                estimation_vectors_1 = [rand(M; vector_at=pe) for pe in estimation_points]
                estimation_vectors_2 = [rand(M; vector_at=pe) for pe in estimation_points]
                s = [
                    sectional_curvature(
                        M,
                        estimation_points[i],
                        estimation_vectors_1[i],
                        estimation_vectors_2[i],
                    ) for i in 1:k_size
>>>>>>> 507ff93f
                ]
            end
            (k_min === nothing) && (k_min = minimum(s))
            (k_max === nothing) && (k_max = maximum(s))
            ϱ = max(ζ_1(k_min, diameter) - one(k_min), one(k_max) - ζ_2(k_max, diameter))
        end
        return new{
            P,
            T,
            Pr,
            St,
            R,
            typeof(linearization_errors),
            typeof(bundle),
            typeof(transported_subgradients),
            D,
            I,
            IR,
            TR,
            S,
            SC,
            VT,
        }(
            atol_λ,
            atol_errors,
            bundle,
            bundle_cap,
            diameter,
            domain,
            g,
            inverse_retraction_method,
            k_max,
            k_min,
            last_stepsize,
            null_stepsize,
            linearization_errors,
            m,
            p,
            copy(M, p),
            retraction_method,
            stepsize,
            stopping_criterion,
            transported_subgradients,
            vector_transport_method,
            X,
            ε,
            ξ,
            λ,
            sub_problem,
            sub_state,
            ϱ,
        )
    end
end
function ConvexBundleMethodState(
    M::AbstractManifold,
    sub_problem=convex_bundle_method_subsolver;
    evaluation::E=AllocatingEvaluation(),
    kwargs...,
) where {E<:AbstractEvaluationType}
    cfs = ClosedFormSubSolverState(; evaluation=evaluation)
    return ConvexBundleMethodState(M, sub_problem, cfs; kwargs...)
end

get_iterate(bms::ConvexBundleMethodState) = bms.p_last_serious
function set_iterate!(bms::ConvexBundleMethodState, M, p)
    copyto!(M, bms.p_last_serious, p)
    return bms
end
get_subgradient(bms::ConvexBundleMethodState) = bms.g
function default_stepsize(M::AbstractManifold, ::Type{ConvexBundleMethodState})
    return ConstantStepsize(M)
end
function show(io::IO, cbms::ConvexBundleMethodState)
    i = get_count(cbms, :Iterations)
    Iter = (i > 0) ? "After $i iterations\n" : ""
    Conv = indicates_convergence(cbms.stop) ? "Yes" : "No"
    s = """
    # Solver state for `Manopt.jl`s Convex Bundle Method
    $Iter
    ## Parameters
    * tolerance parameter for the convex coefficients:  $(cbms.atol_λ)
    * tolerance parameter for the linearization errors: $(cbms.atol_errors)
    * bundle cap size:                                  $(cbms.bundle_cap)
    * current bundle size:                              $(length(cbms.bundle))
    * curvature upper bound:                            $(cbms.k_max)
    * descent test parameter:                           $(cbms.m)
    * diameter:                                         $(cbms.diameter)
    * inverse retraction:                               $(cbms.inverse_retraction_method)
    * retraction:                                       $(cbms.retraction_method)
    * Lagrange parameter value:                         $(cbms.ξ)
    * vector transport:                                 $(cbms.vector_transport_method)

    ## Stopping criterion
    $(status_summary(cbms.stop))
    This indicates convergence: $Conv"""
    return print(io, s)
end

<<<<<<< HEAD
function domain_condition(M, q, p, t, length, domain)
    return (!domain(M, q) || (distance(M, p, q) < t * length))
end

function null_condition(amp, M, q, p_last_serious, X, g, VT, IRT, m, t, ξ, ϱ)
=======
function _domain_condition(M, q, p, t, length, domain)
    return (!domain(M, q) || (distance(M, p, q) < t * length))
end

function _null_condition(amp, M, q, p_last_serious, X, g, VT, IRT, m, t, ξ, ϱ)
>>>>>>> 507ff93f
    return (
        inner(M, p_last_serious, vector_transport_to(M, q, X, p_last_serious, VT), t * g) ≥
        -m * t * ξ - (
            get_cost(amp, p_last_serious) - get_cost(amp, q) -
            inner(M, q, X, inverse_retract(M, q, p_last_serious, IRT)) -
            ϱ * norm(M, q, X) * norm(M, q, inverse_retract(M, q, p_last_serious, IRT))
        )
    )
end

@doc raw"""
    DomainBackTrackingStepsize <: Stepsize

Implement a backtrack as long as we are ``q = \operatorname{retr}_p(X)``
yields a point closer to ``p`` than ``\lVert X \rVert_p`` or
``q`` is not on the domain.
For the domain this step size requires a [`ConvexBundleMethodState`](@ref).
"""
<<<<<<< HEAD
mutable struct DomainBackTrackingStepsize{TRM<:AbstractRetractionMethod,P,F} <: Linesearch
=======
mutable struct DomainBackTrackingStepsize{TRM<:AbstractRetractionMethod,P,F} <: Stepsize
>>>>>>> 507ff93f
    candidate_point::P
    contraction_factor::F
    initial_stepsize::F
    last_stepsize::F
    message::String
    retraction_method::TRM
    function DomainBackTrackingStepsize(
        M::AbstractManifold;
        candidate_point::P=allocate_result(M, rand),
        contraction_factor::F=0.95,
        initial_stepsize::F=1.0,
        retraction_method::TRM=default_retraction_method(M),
    ) where {TRM,P,F}
        return new{TRM,P,F}(
            candidate_point,
            contraction_factor,
            initial_stepsize,
            initial_stepsize,
            "", # initialize an empty message
            retraction_method,
        )
    end
end
function (dbt::DomainBackTrackingStepsize)(
    amp::AbstractManoptProblem, cbms::ConvexBundleMethodState, ::Int; kwargs...
)
    M = get_manifold(amp)
    dbt.last_stepsize = 1.0
    retract!(
        M,
        dbt.candidate_point,
        cbms.p_last_serious,
        -dbt.last_stepsize * cbms.g,
        dbt.retraction_method,
    )
<<<<<<< HEAD
    while domain_condition(
=======
    while _domain_condition(
>>>>>>> 507ff93f
        M,
        dbt.candidate_point,
        cbms.p_last_serious,
        dbt.last_stepsize,
        norm(M, cbms.p_last_serious, cbms.g),
        cbms.domain,
    )
        dbt.last_stepsize *= dbt.contraction_factor
        retract!(
            M,
            dbt.candidate_point,
            cbms.p_last_serious,
            -dbt.last_stepsize * cbms.g,
            dbt.retraction_method,
        )
    end
    return dbt.last_stepsize
end
get_initial_stepsize(dbt::DomainBackTrackingStepsize) = dbt.initial_stepsize
function show(io::IO, dbt::DomainBackTrackingStepsize)
    return print(
        io,
        """
        DomainBackTracking(;
            initial_stepsize=$(dbt.initial_stepsize)
            retraction_method=$(dbt.retraction_method)
            contraction_factor=$(dbt.contraction_factor)
        )""",
    )
end
function status_summary(dbt::DomainBackTrackingStepsize)
    return "$(dbt)\nand a computed last stepsize of $(dbt.last_stepsize)"
end
get_message(dbt::DomainBackTrackingStepsize) = dbt.message
function get_parameter(dbt::DomainBackTrackingStepsize, s::Val{:Iterate})
    return dbt.candidate_point
end
<<<<<<< HEAD
# function get_parameter(dbt::DomainBackTrackingStepsize, s::Val{:ContractionFactor}, args...)
#     return get_parameter(dbt.contraction_factor, args...)
# end

"""
#! UPDATE DOCS
    DomainBackTracking(; kwargs...)
    DomainBackTracking(M::AbstractManifold; kwargs...)

Specify a step size that performs a backtracking to the interior of the domain.
Given a Function ``f:$(_math(:M))→ℝ`` and its Riemannian Gradient ``$(_tex(:grad))f: $(_math(:M))→$(_math(:TM))``,
the current point ``p∈$(_math(:M))`` and a search direction ``X∈$(_math(:TpM))``.

Then the step size ``s`` is found by reducing the initial step size ``s`` until

```math
f($(_tex(:retr))_p(sX)) ≤ f(p) - τs ⟨ X, $(_tex(:grad))f(p) ⟩_p
```

is fulfilled. for a sufficient decrease value ``τ ∈ (0,1)``.

To be a bit more optimistic, if ``s`` already fulfils this, a first search is done,
__increasing__ the given ``s`` until for a first time this step does not hold.

Overall, we look for step size, that provides _enough decrease_, see
[Boumal:2023; p. 58](@cite) for more information.

# Keyword arguments

* `additional_decrease_condition=(M, p) -> true`:
  specify an additional criterion that has to be met to accept a step size in the decreasing loop
* `additional_increase_condition::IF=(M, p) -> true`:
  specify an additional criterion that has to be met to accept a step size in the (initial) increase loop
* `candidate_point=allocate_result(M, rand)`:
  speciy a point to be used as memory for the candidate points.
* `contraction_factor=0.95`: how to update ``s`` in the decrease step
* `initial_stepsize=1.0``: specify an initial step size
* `initial_guess=`[`armijo_initial_guess`](@ref): Compute the initial step size of
  a line search based on this function.
  The funtion required is `(p,s,k,l) -> α` and computes the initial step size ``α``
  based on a [`AbstractManoptProblem`](@ref) `p`, [`AbstractManoptSolverState`](@ref) `s`,
  the current iterate `k` and a last step size `l`.
$(_var(:Keyword, :retraction_method))
* `stop_when_stepsize_less=0.0`: a safeguard, stop when the decreasing step is below this (nonnegative) bound.
* `stop_when_stepsize_exceeds=max_stepsize(M)`: a safeguard to not choose a too long step size when initially increasing
* `stop_increasing_at_step=100`: stop the initial increasing loop after this amount of steps. Set to `0` to never increase in the beginning
* `stop_decreasing_at_step=1000`: maximal number of Armijo decreases / tests to perform
* `sufficient_decrease=0.1`: the sufficient decrease parameter ``τ``

For the stop safe guards you can pass `:Messages` to a `debug=` to see `@info` messages when these happen.
=======

"""
    DomainBackTracking(; kwargs...)
    DomainBackTracking(M::AbstractManifold; kwargs...)

Specify a step size that performs a backtracking to the interior of the domain of the objective function.

# Keyword arguments

* `candidate_point=allocate_result(M, rand)`:
  speciy a point to be used as memory for the candidate points.
* `contraction_factor`: how to update ``s`` in the decrease step
* `initial_stepsize``: specify an initial step size
$(_var(:Keyword, :retraction_method))
>>>>>>> 507ff93f

$(_note(:ManifoldDefaultFactory, "DomainBackTrackingStepsize"))
"""
function DomainBackTracking(args...; kwargs...)
    return ManifoldDefaultsFactory(Manopt.DomainBackTrackingStepsize, args...; kwargs...)
end

<<<<<<< HEAD
mutable struct NullStepBackTrackingStepsize{TRM<:AbstractRetractionMethod,P,I,F,T} <:
               Linesearch
=======
@doc raw"""
    NullStepBackTrackingStepsize <: Stepsize

Implement a backtracking with a geometric condition in the case of a null step.
For the domain this step size requires a [`ConvexBundleMethodState`](@ref).
"""
mutable struct NullStepBackTrackingStepsize{TRM<:AbstractRetractionMethod,P,F,T} <: Stepsize
>>>>>>> 507ff93f
    candidate_point::P
    contraction_factor::F
    initial_stepsize::F
    last_stepsize::F
    message::String
    retraction_method::TRM
<<<<<<< HEAD
    sufficient_decrease::F
    stop_when_stepsize_less::F
    stop_when_stepsize_exceeds::F
    stop_increasing_at_step::I
    stop_decreasing_at_step::I
=======
>>>>>>> 507ff93f
    X::T
    function NullStepBackTrackingStepsize(
        M::AbstractManifold;
        candidate_point::P=allocate_result(M, rand),
        contraction_factor::F=0.95,
        initial_stepsize::F=1.0,
        retraction_method::TRM=default_retraction_method(M),
        X::T=zero_vector(M, candidate_point),
<<<<<<< HEAD
        stop_when_stepsize_less::F=0.0,
        stop_when_stepsize_exceeds=max_stepsize(M),
        stop_increasing_at_step::I=100,
        stop_decreasing_at_step::I=1000,
        sufficient_decrease=0.1,
    ) where {TRM,P,I,F,T}
        return new{TRM,P,I,F,T}(
=======
    ) where {TRM,P,F,T}
        return new{TRM,P,F,T}(
>>>>>>> 507ff93f
            candidate_point,
            contraction_factor,
            initial_stepsize,
            initial_stepsize,
            "", # initialize an empty message
            retraction_method,
<<<<<<< HEAD
            sufficient_decrease,
            stop_when_stepsize_less,
            stop_when_stepsize_exceeds,
            stop_increasing_at_step,
            stop_decreasing_at_step,
=======
>>>>>>> 507ff93f
            X,
        )
    end
end
function (nsbt::NullStepBackTrackingStepsize)(
    amp::AbstractManoptProblem, cbms::ConvexBundleMethodState, ::Int, kwargs...
)
    M = get_manifold(amp)
    nsbt.last_stepsize = cbms.last_stepsize
<<<<<<< HEAD
    for j in 1:(nsbt.stop_decreasing_at_step)
=======
    retract!(
        M,
        nsbt.candidate_point,
        cbms.p_last_serious,
        -nsbt.last_stepsize * cbms.g,
        nsbt.retraction_method,
    )
    get_subgradient!(amp, nsbt.X, nsbt.candidate_point)
    while _null_condition(
        amp,
        M,
        nsbt.candidate_point,
        cbms.p_last_serious,
        nsbt.X,
        cbms.g,
        cbms.vector_transport_method,
        cbms.inverse_retraction_method,
        cbms.m,
        nsbt.last_stepsize,
        cbms.ξ,
        cbms.ϱ,
    )
        nsbt.last_stepsize *= nsbt.contraction_factor
>>>>>>> 507ff93f
        retract!(
            M,
            nsbt.candidate_point,
            cbms.p_last_serious,
            -nsbt.last_stepsize * cbms.g,
            nsbt.retraction_method,
        )
        get_subgradient!(amp, nsbt.X, nsbt.candidate_point)
<<<<<<< HEAD
        while null_condition(
            amp,
            M,
            nsbt.candidate_point,
            cbms.p_last_serious,
            nsbt.X,
            cbms.g,
            cbms.vector_transport_method,
            cbms.inverse_retraction_method,
            cbms.m,
            nsbt.last_stepsize,
            cbms.ξ,
            cbms.ϱ,
        )
            nsbt.last_stepsize *= nsbt.contraction_factor
            retract!(
                M,
                nsbt.candidate_point,
                cbms.p_last_serious,
                -nsbt.last_stepsize * cbms.g,
                nsbt.retraction_method,
            )
            get_subgradient!(amp, nsbt.X, nsbt.candidate_point)
        end
        return nsbt.last_stepsize
        @warn "Resampling subgradient for the $j-th time."
        (j == stop_decreasing_at_step) &&
            (@warn "The maximal number of subgradient samples was reached.")
        return nsbt.last_stepsize
    end
end
get_initial_stepsize(nsbt::NullStepBackTrackingStepsize) = nsbt.initial_stepsize
function get_parameter(nsbt::NullStepBackTrackingStepsize, s::Val{:Iterate})
    return nsbt.candidate_point
end
function get_parameter(nsbt::NullStepBackTrackingStepsize, s::Val{:Subgradient})
    return nsbt.X
end
# function set_parameter!(nsbt::NullStepBackTrackingStepsize, s::Val{:Stepsize}, args...)
#     set_parameter!(nsbt.initial_stepsize, args...)
#     return nsbt
# end
=======
    end
    return nsbt.last_stepsize
end
get_initial_stepsize(nsbt::NullStepBackTrackingStepsize) = nsbt.initial_stepsize
function get_parameter(nsbt::NullStepBackTrackingStepsize, s::Val{:Iterate})
    return nsbt.candidate_point
end
function get_parameter(nsbt::NullStepBackTrackingStepsize, s::Val{:Subgradient})
    return nsbt.X
end
>>>>>>> 507ff93f
function show(io::IO, nsbt::NullStepBackTrackingStepsize)
    return print(
        io,
        """
        NullStepBackTracking(;
            initial_stepsize=$(nsbt.initial_stepsize)
            retraction_method=$(nsbt.retraction_method)
            contraction_factor=$(nsbt.contraction_factor)
<<<<<<< HEAD
            sufficient_decrease=$(nsbt.sufficient_decrease)
=======
            candidate_point=$(nsbt.candidate_point)
            X=$(nsbt.X)
            last_stepsize=$(nsbt.last_stepsize)
>>>>>>> 507ff93f
        )""",
    )
end
function status_summary(nsbt::NullStepBackTrackingStepsize)
    return "$(nsbt)\nand a computed last stepsize of $(nsbt.last_stepsize)"
end
get_message(nsbt::NullStepBackTrackingStepsize) = nsbt.message

_doc_cbm_gk = raw"""
```math
g_k = \sum_{j\in J_k} λ_j^k \mathrm{P}_{p_k←q_j}X_{q_j},
```
"""
_doc_convex_bundle_method = """
    convex_bundle_method(M, f, ∂f, p)
    convex_bundle_method!(M, f, ∂f, p)

perform a convex bundle method ``p^{(k+1)} = $(_tex(:retr))_{p^{(k)}}(-g_k)`` where

$(_doc_cbm_gk)

and ``p_k`` is the last serious iterate, ``X_{q_j} ∈ ∂f(q_j)``, and the ``λ_j^k`` are solutions
to the quadratic subproblem provided by the [`convex_bundle_method_subsolver`](@ref).

Though the subdifferential might be set valued, the argument `∂f` should always
return one element from the subdifferential, but not necessarily deterministic.

For more details, see [BergmannHerzogJasa:2024](@cite).

# Input

$(_var(:Argument, :M; type=true))
$(_var(:Argument, :f))
$(_var(:Argument, :subgrad_f, _var(:subgrad_f, :symbol)))
$(_var(:Argument, :p))

# Keyword arguments

* `atol_λ=eps()` : tolerance parameter for the convex coefficients in ``λ``.
* `atol_errors=eps()`: : tolerance parameter for the linearization errors.
* `bundle_cap=25``
* `m=1e-3`: : the parameter to test the decrease of the cost: ``f(q_{k+1}) ≤ f(p_k) + m ξ``.
* `diameter=50.0`: estimate for the diameter of the level set of the objective function at the starting point.
* `domain=(M, p) -> isfinite(f(M, p))`: a function to that evaluates to true when the current candidate is in the domain of the objective `f`, and false otherwise.
$(_var(:Keyword, :evaluation))
* `k_max=0`: upper bound on the sectional curvature of the manifold.
$(_var(:Keyword, :stepsize; default="[`default_stepsize`](@ref)`(M, ConvexBundleMethodState)`"))
$(_var(:Keyword, :inverse_retraction_method))$(_var(:Keyword, :inverse_retraction_method))
$(_var(:Keyword, :stopping_criterion; default="[`StopWhenLagrangeMultiplierLess`](@ref)`(1e-8)`$(_sc(:Any))[`StopAfterIteration`](@ref)`(5000)`"))
$(_var(:Keyword, :vector_transport_method))
$(_var(:Keyword, :sub_state; default="[`convex_bundle_method_subsolver`](@ref)`"))
$(_var(:Keyword, :sub_problem; default="[`AllocatingEvaluation`](@ref)"))
$(_var(:Keyword, :X))

$(_note(:OtherKeywords))

$(_note(:OutputSection))
"""

@doc "$(_doc_convex_bundle_method)"
function convex_bundle_method(
    M::AbstractManifold, f::TF, ∂f::TdF, p=rand(M); kwargs...
) where {TF,TdF}
    p_star = copy(M, p)
    return convex_bundle_method!(M, f, ∂f, p_star; kwargs...)
end

@doc "$(_doc_convex_bundle_method)"
function convex_bundle_method!(
    M::AbstractManifold,
    f::TF,
    ∂f!!::TdF,
    p;
    atol_λ::R=sqrt(eps()),
    atol_errors::R=sqrt(eps()),
    bundle_cap::Int=25,
    contraction_factor=0.975,
    diameter::R=π / 3,# was `k_max -> k_max === nothing ? π/2 : (k_max ≤ zero(R) ? typemax(R) : π/3)`,
    domain=(M, p) -> isfinite(f(M, p)),
    m::R=1e-3,
    k_max=0,
    k_min=0,
    p_estimate=p,
    stepsize::Union{Stepsize,ManifoldDefaultsFactory}=DomainBackTracking(;
        contraction_factor=contraction_factor
    ),
    debug=[DebugWarnIfLagrangeMultiplierIncreases()],
    evaluation::AbstractEvaluationType=AllocatingEvaluation(),
    inverse_retraction_method::IR=default_inverse_retraction_method(M, typeof(p)),
    retraction_method::TRetr=default_retraction_method(M, typeof(p)),
    stopping_criterion::StoppingCriterion=StopWhenAny(
        StopWhenLagrangeMultiplierLess(1e-8; names=["-ξ"]), StopAfterIteration(5000)
    ),
    vector_transport_method::VTransp=default_vector_transport_method(M, typeof(p)),
    sub_problem=convex_bundle_method_subsolver,
    sub_state::Union{AbstractEvaluationType,AbstractManoptSolverState}=evaluation,
    ϱ=nothing,
    kwargs...,
) where {R<:Real,TF,TdF,TRetr,IR,VTransp}
    sgo = ManifoldSubgradientObjective(f, ∂f!!; evaluation=evaluation)
    dsgo = decorate_objective!(M, sgo; kwargs...)
    mp = DefaultManoptProblem(M, dsgo)
    sub_state_storage = maybe_wrap_evaluation_type(sub_state)
    bms = ConvexBundleMethodState(
        M,
        sub_problem,
        maybe_wrap_evaluation_type(sub_state);
        p=p,
        atol_λ=atol_λ,
        atol_errors=atol_errors,
        bundle_cap=bundle_cap,
        diameter=diameter,
        domain=domain,
        m=m,
        k_max=k_max,
        k_min=k_min,
        p_estimate=p_estimate,
        stepsize=_produce_type(stepsize, M),
        inverse_retraction_method=inverse_retraction_method,
        retraction_method=retraction_method,
        stopping_criterion=stopping_criterion,
        vector_transport_method=vector_transport_method,
        ϱ=ϱ,
    )
    bms = decorate_state!(bms; debug=debug, kwargs...)
    return get_solver_return(solve!(mp, bms))
end

function initialize_solver!(
    mp::AbstractManoptProblem, bms::ConvexBundleMethodState{P,T,Pr,St,R}
) where {P,T,Pr,St,R}
    M = get_manifold(mp)
    copyto!(M, bms.p_last_serious, bms.p)
    get_subgradient!(mp, bms.X, bms.p)
    copyto!(M, bms.g, bms.p_last_serious, bms.X)
    empty!(bms.bundle)
    push!(bms.bundle, (copy(M, bms.p), copy(M, bms.p, bms.X)))
    empty!(bms.λ)
    push!(bms.λ, zero(R))
    empty!(bms.linearization_errors)
    push!(bms.linearization_errors, zero(R))
    empty!(bms.transported_subgradients)
    push!(bms.transported_subgradients, zero_vector(M, bms.p))
    return bms
end
function step_solver!(mp::AbstractManoptProblem, bms::ConvexBundleMethodState, k)
    M = get_manifold(mp)
    # Refactor to in-place
    for (j, (qj, Xj)) in enumerate(bms.bundle)
        vector_transport_to!(
            M,
            bms.transported_subgradients[j],
            qj,
            Xj,
            bms.p_last_serious,
            bms.vector_transport_method,
        )
    end
    _convex_bundle_subsolver!(M, bms)
    bms.g .= sum(bms.λ .* bms.transported_subgradients)
    bms.ε = sum(bms.λ .* bms.linearization_errors)
    bms.ξ = (-norm(M, bms.p_last_serious, bms.g)^2) - (bms.ε)
    bms.last_stepsize = get_stepsize(mp, bms, k)
    copyto!(M, bms.p, get_parameter(bms.stepsize, :Iterate))
    if get_cost(mp, bms.p) ≤
        (get_cost(mp, bms.p_last_serious) + bms.last_stepsize * bms.m * bms.ξ)
        copyto!(M, bms.p_last_serious, bms.p)
        get_subgradient!(mp, bms.X, bms.p)
    else
        # Condition for null-steps
        nsbt = NullStepBackTrackingStepsize(
            M;
            contraction_factor=bms.stepsize.contraction_factor,
            initial_stepsize=bms.last_stepsize,
        )
        bms.null_stepsize = nsbt(mp, bms, k)
        copyto!(M, bms.p, get_parameter(nsbt, :Iterate))
        copyto!(M, bms.X, get_parameter(nsbt, :Subgradient))
    end
    v = findall(λj -> λj ≤ bms.atol_λ, bms.λ)
    if !isempty(v)
        deleteat!(bms.bundle, v)
        # Update sizes of subgradient and lambda linearization errors as well
        deleteat!(bms.λ, v)
        deleteat!(bms.linearization_errors, v)
        deleteat!(bms.transported_subgradients, v)
    end
    l = length(bms.bundle)
    if l == bms.bundle_cap && bms.bundle[1][1] ≠ bms.p_last_serious
        #
        deleteat!(bms.bundle, 1)
        deleteat!(bms.λ, 1)
        deleteat!(bms.linearization_errors, 1)
        push!(bms.bundle, (copy(M, bms.p), copy(M, bms.p, bms.X)))
        push!(bms.linearization_errors, 0.0)
        push!(bms.λ, 0.0)
    else
        # push to bundle and update subgradients, λ, and linearization_errors (+1 in length)
        push!(bms.bundle, (copy(M, bms.p), copy(M, bms.p, bms.X)))
        push!(bms.linearization_errors, 0.0)
        push!(bms.λ, 0.0)
        push!(bms.transported_subgradients, zero_vector(M, bms.p))
    end
    for (j, (qj, Xj)) in enumerate(bms.bundle)
        bms.linearization_errors[j] =
            get_cost(mp, bms.p_last_serious) - get_cost(mp, qj) - (inner(
                M,
                qj,
                Xj,
                inverse_retract(M, qj, bms.p_last_serious, bms.inverse_retraction_method),
            )) + (
                bms.ϱ *
                norm(M, qj, Xj) *
                norm(
                    M,
                    qj,
                    inverse_retract(
                        M, qj, bms.p_last_serious, bms.inverse_retraction_method
                    ),
                )
            )
    end
    return bms
end
get_solver_result(bms::ConvexBundleMethodState) = bms.p_last_serious
function get_last_stepsize(::AbstractManoptProblem, bms::ConvexBundleMethodState, k)
    return bms.last_stepsize
end

#
#
# Dispatching on different types of sub solvers
# (a) closed form allocating
function _convex_bundle_subsolver!(
    M, bms::ConvexBundleMethodState{P,T,F,ClosedFormSubSolverState{AllocatingEvaluation}}
) where {P,T,F}
    bms.λ = bms.sub_problem(
        M, bms.p_last_serious, bms.linearization_errors, bms.transported_subgradients
    )
    return bms
end
# (b) closed form in-place
function _convex_bundle_subsolver!(
    M, bms::ConvexBundleMethodState{P,T,F,ClosedFormSubSolverState{InplaceEvaluation}}
) where {P,T,F}
    bms.sub_problem(
        M, bms.λ, bms.p_last_serious, bms.linearization_errors, bms.transported_subgradients
    )
    return bms
end
# (c) TODO: implement the case where problem and state are given and `solve!` is called

#
# Lagrange stopping criterion
function (sc::StopWhenLagrangeMultiplierLess)(
    mp::AbstractManoptProblem, bms::ConvexBundleMethodState, k::Int
)
    if k == 0 # reset on init
        sc.at_iteration = -1
    end
    M = get_manifold(mp)
    if (sc.mode == :estimate) && (-bms.ξ ≤ sc.tolerances[1]) && (k > 0)
        sc.values[1] = -bms.ξ
        sc.at_iteration = k
        return true
    end
    ng = norm(M, bms.p_last_serious, bms.g)
    if (sc.mode == :both) &&
        (bms.ε ≤ sc.tolerances[1]) &&
        (ng ≤ sc.tolerances[2]) &&
        (k > 0)
        sc.values[1] = bms.ε
        sc.values[2] = ng
        sc.at_iteration = k
        return true
    end
    return false
end
function (d::DebugWarnIfLagrangeMultiplierIncreases)(
    ::AbstractManoptProblem, st::ConvexBundleMethodState, k::Int
)
    (k < 1) && (return nothing)
    if d.status !== :No
        new_value = -st.ξ
        if new_value ≥ d.old_value * d.tol
            @warn """The Lagrange multiplier increased by at least $(d.tol).
            At iteration #$k the negative of the Lagrange multiplier, -ξ, increased from $(d.old_value) to $(new_value).\n
            Consider decreasing either the `diameter` keyword argument, or one
            of the parameters involved in the estimation of the sectional curvature, such as
            `k_min`, `k_max`, `diameter`, or `ϱ` in the `convex_bundle_method` call.
            of the parameters involved in the estimation of the sectional curvature, such as `k_min`, `k_max`, `diameter`, or `ϱ` in the `convex_bundle_method` call.
            """
            if d.status === :Once
                @warn "Further warnings will be suppressed, use DebugWarnIfLagrangeMultiplierIncreases(:Always) to get all warnings."
                d.status = :No
            end
        elseif new_value < zero(number_eltype(st.ξ))
            @warn """The Lagrange multiplier is positive.
            At iteration #$k the negative of the Lagrange multiplier, -ξ, became negative.\n
            Consider increasing either the `diameter` keyword argument, or changing
            one of the parameters involved in the estimation of the sectional curvature, such as
            `k_min`, `k_max`, `diameter`, or `ϱ` in the `convex_bundle_method` call.
            one of the parameters involved in the estimation of the sectional curvature, such as `k_min`, `k_max`, `diameter`, or `ϱ` in the `convex_bundle_method` call.
            """
        else
            d.old_value = min(d.old_value, new_value)
        end
    end
    return nothing
end

function (d::DebugStepsize)(
    dmp::P, bms::ConvexBundleMethodState, k::Int
) where {P<:AbstractManoptProblem}
    (k < 1) && return nothing
    Printf.format(d.io, Printf.Format(d.format), get_last_stepsize(dmp, bms, k))
    return nothing
end<|MERGE_RESOLUTION|>--- conflicted
+++ resolved
@@ -131,11 +131,7 @@
 * `diameter=50.0`
 * `domain=(M, p) -> isfinite(f(M, p))`
 * `k_max=0`
-<<<<<<< HEAD
-* `k_min=0` 
-=======
 * `k_min=0`
->>>>>>> 507ff93f
 $(_var(:Keyword, :p; add=:as_Initial))
 $(_var(:Keyword, :stepsize; default="[`default_stepsize`](@ref)`(M, ConvexBundleMethodState)`"))
 $(_var(:Keyword, :inverse_retraction_method))
@@ -188,11 +184,7 @@
     λ::A
     sub_problem::Pr
     sub_state::St
-<<<<<<< HEAD
-    ϱ::R# deprecated
-=======
     ϱ::R
->>>>>>> 507ff93f
     function ConvexBundleMethodState(
         M::TM,
         sub_problem::Pr,
@@ -205,15 +197,10 @@
         m::R=1e-2,
         diameter::R=50.0,
         domain::D=(M, p) -> isfinite(f(M, p)),
-<<<<<<< HEAD
-        k_max=0,
-        k_min=0,
-=======
         k_max=nothing,
         k_min=nothing,
         k_size=100,
         last_stepsize=one(number_eltype(atol_λ)),
->>>>>>> 507ff93f
         stepsize::S=default_stepsize(M, ConvexBundleMethodState),
         inverse_retraction_method::IR=default_inverse_retraction_method(M, typeof(p)),
         retraction_method::TR=default_retraction_method(M, typeof(p)),
@@ -239,10 +226,6 @@
     }
         bundle = Vector{Tuple{P,T}}()
         g = zero_vector(M, p)
-<<<<<<< HEAD
-        last_stepsize = one(R)
-=======
->>>>>>> 507ff93f
         null_stepsize = one(R)
         linearization_errors = Vector{R}()
         transported_subgradients = Vector{T}()
@@ -251,15 +234,6 @@
         ξ = zero(R)
         if ϱ === nothing
             if (k_max === nothing)
-<<<<<<< HEAD
-                s = [
-                    sectional_curvature(
-                        M,
-                        close_point(
-                            M, p_estimate, diameter / 2; retraction_method=retraction_method
-                        ),
-                    ) for _ in 1:k_size
-=======
                 estimation_points = [
                     close_point(
                         M, p_estimate, diameter / 3; retraction_method=retraction_method
@@ -274,7 +248,6 @@
                         estimation_vectors_1[i],
                         estimation_vectors_2[i],
                     ) for i in 1:k_size
->>>>>>> 507ff93f
                 ]
             end
             (k_min === nothing) && (k_min = minimum(s))
@@ -374,19 +347,11 @@
     return print(io, s)
 end
 
-<<<<<<< HEAD
-function domain_condition(M, q, p, t, length, domain)
-    return (!domain(M, q) || (distance(M, p, q) < t * length))
-end
-
-function null_condition(amp, M, q, p_last_serious, X, g, VT, IRT, m, t, ξ, ϱ)
-=======
 function _domain_condition(M, q, p, t, length, domain)
     return (!domain(M, q) || (distance(M, p, q) < t * length))
 end
 
 function _null_condition(amp, M, q, p_last_serious, X, g, VT, IRT, m, t, ξ, ϱ)
->>>>>>> 507ff93f
     return (
         inner(M, p_last_serious, vector_transport_to(M, q, X, p_last_serious, VT), t * g) ≥
         -m * t * ξ - (
@@ -405,11 +370,7 @@
 ``q`` is not on the domain.
 For the domain this step size requires a [`ConvexBundleMethodState`](@ref).
 """
-<<<<<<< HEAD
-mutable struct DomainBackTrackingStepsize{TRM<:AbstractRetractionMethod,P,F} <: Linesearch
-=======
 mutable struct DomainBackTrackingStepsize{TRM<:AbstractRetractionMethod,P,F} <: Stepsize
->>>>>>> 507ff93f
     candidate_point::P
     contraction_factor::F
     initial_stepsize::F
@@ -445,11 +406,7 @@
         -dbt.last_stepsize * cbms.g,
         dbt.retraction_method,
     )
-<<<<<<< HEAD
-    while domain_condition(
-=======
     while _domain_condition(
->>>>>>> 507ff93f
         M,
         dbt.candidate_point,
         cbms.p_last_serious,
@@ -487,58 +444,6 @@
 function get_parameter(dbt::DomainBackTrackingStepsize, s::Val{:Iterate})
     return dbt.candidate_point
 end
-<<<<<<< HEAD
-# function get_parameter(dbt::DomainBackTrackingStepsize, s::Val{:ContractionFactor}, args...)
-#     return get_parameter(dbt.contraction_factor, args...)
-# end
-
-"""
-#! UPDATE DOCS
-    DomainBackTracking(; kwargs...)
-    DomainBackTracking(M::AbstractManifold; kwargs...)
-
-Specify a step size that performs a backtracking to the interior of the domain.
-Given a Function ``f:$(_math(:M))→ℝ`` and its Riemannian Gradient ``$(_tex(:grad))f: $(_math(:M))→$(_math(:TM))``,
-the current point ``p∈$(_math(:M))`` and a search direction ``X∈$(_math(:TpM))``.
-
-Then the step size ``s`` is found by reducing the initial step size ``s`` until
-
-```math
-f($(_tex(:retr))_p(sX)) ≤ f(p) - τs ⟨ X, $(_tex(:grad))f(p) ⟩_p
-```
-
-is fulfilled. for a sufficient decrease value ``τ ∈ (0,1)``.
-
-To be a bit more optimistic, if ``s`` already fulfils this, a first search is done,
-__increasing__ the given ``s`` until for a first time this step does not hold.
-
-Overall, we look for step size, that provides _enough decrease_, see
-[Boumal:2023; p. 58](@cite) for more information.
-
-# Keyword arguments
-
-* `additional_decrease_condition=(M, p) -> true`:
-  specify an additional criterion that has to be met to accept a step size in the decreasing loop
-* `additional_increase_condition::IF=(M, p) -> true`:
-  specify an additional criterion that has to be met to accept a step size in the (initial) increase loop
-* `candidate_point=allocate_result(M, rand)`:
-  speciy a point to be used as memory for the candidate points.
-* `contraction_factor=0.95`: how to update ``s`` in the decrease step
-* `initial_stepsize=1.0``: specify an initial step size
-* `initial_guess=`[`armijo_initial_guess`](@ref): Compute the initial step size of
-  a line search based on this function.
-  The funtion required is `(p,s,k,l) -> α` and computes the initial step size ``α``
-  based on a [`AbstractManoptProblem`](@ref) `p`, [`AbstractManoptSolverState`](@ref) `s`,
-  the current iterate `k` and a last step size `l`.
-$(_var(:Keyword, :retraction_method))
-* `stop_when_stepsize_less=0.0`: a safeguard, stop when the decreasing step is below this (nonnegative) bound.
-* `stop_when_stepsize_exceeds=max_stepsize(M)`: a safeguard to not choose a too long step size when initially increasing
-* `stop_increasing_at_step=100`: stop the initial increasing loop after this amount of steps. Set to `0` to never increase in the beginning
-* `stop_decreasing_at_step=1000`: maximal number of Armijo decreases / tests to perform
-* `sufficient_decrease=0.1`: the sufficient decrease parameter ``τ``
-
-For the stop safe guards you can pass `:Messages` to a `debug=` to see `@info` messages when these happen.
-=======
 
 """
     DomainBackTracking(; kwargs...)
@@ -553,7 +458,6 @@
 * `contraction_factor`: how to update ``s`` in the decrease step
 * `initial_stepsize``: specify an initial step size
 $(_var(:Keyword, :retraction_method))
->>>>>>> 507ff93f
 
 $(_note(:ManifoldDefaultFactory, "DomainBackTrackingStepsize"))
 """
@@ -561,10 +465,6 @@
     return ManifoldDefaultsFactory(Manopt.DomainBackTrackingStepsize, args...; kwargs...)
 end
 
-<<<<<<< HEAD
-mutable struct NullStepBackTrackingStepsize{TRM<:AbstractRetractionMethod,P,I,F,T} <:
-               Linesearch
-=======
 @doc raw"""
     NullStepBackTrackingStepsize <: Stepsize
 
@@ -572,21 +472,12 @@
 For the domain this step size requires a [`ConvexBundleMethodState`](@ref).
 """
 mutable struct NullStepBackTrackingStepsize{TRM<:AbstractRetractionMethod,P,F,T} <: Stepsize
->>>>>>> 507ff93f
     candidate_point::P
     contraction_factor::F
     initial_stepsize::F
     last_stepsize::F
     message::String
     retraction_method::TRM
-<<<<<<< HEAD
-    sufficient_decrease::F
-    stop_when_stepsize_less::F
-    stop_when_stepsize_exceeds::F
-    stop_increasing_at_step::I
-    stop_decreasing_at_step::I
-=======
->>>>>>> 507ff93f
     X::T
     function NullStepBackTrackingStepsize(
         M::AbstractManifold;
@@ -595,32 +486,14 @@
         initial_stepsize::F=1.0,
         retraction_method::TRM=default_retraction_method(M),
         X::T=zero_vector(M, candidate_point),
-<<<<<<< HEAD
-        stop_when_stepsize_less::F=0.0,
-        stop_when_stepsize_exceeds=max_stepsize(M),
-        stop_increasing_at_step::I=100,
-        stop_decreasing_at_step::I=1000,
-        sufficient_decrease=0.1,
-    ) where {TRM,P,I,F,T}
-        return new{TRM,P,I,F,T}(
-=======
     ) where {TRM,P,F,T}
         return new{TRM,P,F,T}(
->>>>>>> 507ff93f
             candidate_point,
             contraction_factor,
             initial_stepsize,
             initial_stepsize,
             "", # initialize an empty message
             retraction_method,
-<<<<<<< HEAD
-            sufficient_decrease,
-            stop_when_stepsize_less,
-            stop_when_stepsize_exceeds,
-            stop_increasing_at_step,
-            stop_decreasing_at_step,
-=======
->>>>>>> 507ff93f
             X,
         )
     end
@@ -630,9 +503,6 @@
 )
     M = get_manifold(amp)
     nsbt.last_stepsize = cbms.last_stepsize
-<<<<<<< HEAD
-    for j in 1:(nsbt.stop_decreasing_at_step)
-=======
     retract!(
         M,
         nsbt.candidate_point,
@@ -656,7 +526,6 @@
         cbms.ϱ,
     )
         nsbt.last_stepsize *= nsbt.contraction_factor
->>>>>>> 507ff93f
         retract!(
             M,
             nsbt.candidate_point,
@@ -665,37 +534,8 @@
             nsbt.retraction_method,
         )
         get_subgradient!(amp, nsbt.X, nsbt.candidate_point)
-<<<<<<< HEAD
-        while null_condition(
-            amp,
-            M,
-            nsbt.candidate_point,
-            cbms.p_last_serious,
-            nsbt.X,
-            cbms.g,
-            cbms.vector_transport_method,
-            cbms.inverse_retraction_method,
-            cbms.m,
-            nsbt.last_stepsize,
-            cbms.ξ,
-            cbms.ϱ,
-        )
-            nsbt.last_stepsize *= nsbt.contraction_factor
-            retract!(
-                M,
-                nsbt.candidate_point,
-                cbms.p_last_serious,
-                -nsbt.last_stepsize * cbms.g,
-                nsbt.retraction_method,
-            )
-            get_subgradient!(amp, nsbt.X, nsbt.candidate_point)
-        end
-        return nsbt.last_stepsize
-        @warn "Resampling subgradient for the $j-th time."
-        (j == stop_decreasing_at_step) &&
-            (@warn "The maximal number of subgradient samples was reached.")
-        return nsbt.last_stepsize
-    end
+    end
+    return nsbt.last_stepsize
 end
 get_initial_stepsize(nsbt::NullStepBackTrackingStepsize) = nsbt.initial_stepsize
 function get_parameter(nsbt::NullStepBackTrackingStepsize, s::Val{:Iterate})
@@ -704,22 +544,6 @@
 function get_parameter(nsbt::NullStepBackTrackingStepsize, s::Val{:Subgradient})
     return nsbt.X
 end
-# function set_parameter!(nsbt::NullStepBackTrackingStepsize, s::Val{:Stepsize}, args...)
-#     set_parameter!(nsbt.initial_stepsize, args...)
-#     return nsbt
-# end
-=======
-    end
-    return nsbt.last_stepsize
-end
-get_initial_stepsize(nsbt::NullStepBackTrackingStepsize) = nsbt.initial_stepsize
-function get_parameter(nsbt::NullStepBackTrackingStepsize, s::Val{:Iterate})
-    return nsbt.candidate_point
-end
-function get_parameter(nsbt::NullStepBackTrackingStepsize, s::Val{:Subgradient})
-    return nsbt.X
-end
->>>>>>> 507ff93f
 function show(io::IO, nsbt::NullStepBackTrackingStepsize)
     return print(
         io,
@@ -728,13 +552,9 @@
             initial_stepsize=$(nsbt.initial_stepsize)
             retraction_method=$(nsbt.retraction_method)
             contraction_factor=$(nsbt.contraction_factor)
-<<<<<<< HEAD
-            sufficient_decrease=$(nsbt.sufficient_decrease)
-=======
             candidate_point=$(nsbt.candidate_point)
             X=$(nsbt.X)
             last_stepsize=$(nsbt.last_stepsize)
->>>>>>> 507ff93f
         )""",
     )
 end
