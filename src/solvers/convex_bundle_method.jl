@doc raw"""
    ConvexBundleMethodState <: AbstractManoptSolverState

Stores option values for a [`convex_bundle_method`](@ref) solver.

# Fields

* `atol_λ`:                    (`eps()`) tolerance parameter for the convex coefficients in λ
* `atol_errors`:               (`eps()`) tolerance parameter for the linearization errors
* `bundle`:                    bundle that collects each iterate with the computed subgradient at the iterate
* `bundle_cap`:                (`25`) the maximal number of elements the bundle is allowed to remember
* `diameter`:                  (`50.0`) estimate for the diameter of the level set of the objective function at the starting point
* `domain`:                    (`(M, p) -> isfinite(f(M, p))`) a function to that evaluates
  to true when the current candidate is in the domain of the objective `f`, and false otherwise,
  for example `domain = (M, p) -> p ∈ dom f(M, p) ? true : false`
* `g`:                         descent direction
* `inverse_retraction_method`: the inverse retraction to use within
* `k_max`:                     upper bound on the sectional curvature of the manifold
* `linearization_errors`:      linearization errors at the last serious step
* `m`:                         (`1e-3`) the parameter to test the decrease of the cost: ``f(q_{k+1}) \le f(p_k) + m \xi``.
* `p`:                         current candidate point
* `p_last_serious`:            last serious iterate
* `retraction_method`:         the retraction to use within
* `stop`:                      a [`StoppingCriterion`](@ref)
* `transported_subgradients`:  subgradients of the bundle that are transported to `p_last_serious`
* `vector_transport_method`:   the vector transport method to use within
* `X`:                         (`zero_vector(M, p)`) the current element from the possible subgradients at `p` that was last evaluated.
* `stepsize`:                  ([`ConstantStepsize`](@ref)`(M)`) a [`Stepsize`](@ref)
* `ε`:                         convex combination of the linearization errors
* `λ`:                         convex coefficients that solve the subproblem
* `ξ`:                         the stopping parameter given by ``ξ = -\lvert g\rvert^2 – ε``
* `sub_problem`:               ([`convex_bundle_method_subsolver`]) a function that solves the sub problem on `M` given the last serious iterate `p_last_serious`, the linearization errors `linearization_errors`, and the transported subgradients `transported_subgradients`,
* `sub_state`:                 an [`AbstractEvaluationType`](@ref) indicating whether `sub_problem` works in-place of `λ` or allocates a solution

# Constructor

    ConvexBundleMethodState(M::AbstractManifold, p; kwargs...)

with keywords for all fields with defaults besides `p_last_serious` which obtains the same type as `p`.
    You can use for example `X=` to specify the type of tangent vector to use

"""
mutable struct ConvexBundleMethodState{
    P,
    T,
    Pr,
    St,
    R,
    A<:AbstractVector{<:R},
    B<:AbstractVector{Tuple{<:P,<:T}},
    C<:AbstractVector{T},
    D,
    I,
    IR<:AbstractInverseRetractionMethod,
    TR<:AbstractRetractionMethod,
    TS<:Stepsize,
    TSC<:StoppingCriterion,
    VT<:AbstractVectorTransportMethod,
} <: AbstractManoptSolverState where {R<:Real,P,T,I<:Int,Pr,St}
    atol_λ::R
    atol_errors::R
    bundle::B
    bundle_cap::I
    diameter::R
    domain::D
    g::T
    inverse_retraction_method::IR
    k_max::R
    last_stepsize::R
    linearization_errors::A
    m::R
    p::P
    p_last_serious::P
    retraction_method::TR
    stepsize::TS
    stop::TSC
    transported_subgradients::C
    vector_transport_method::VT
    X::T
    ε::R
    ξ::R
    λ::A
    sub_problem::Pr
    sub_state::St
    function ConvexBundleMethodState(
        M::TM,
        p::P;
        atol_λ::R=eps(),
        atol_errors::R=eps(),
        bundle_cap::Integer=25,
        m::R=1e-2,
        diameter::R=50.0,
        domain::D,
        k_max=0,
        k_size::Int=100,
        stepsize::S=default_stepsize(M, SubGradientMethodState),
        inverse_retraction_method::IR=default_inverse_retraction_method(M, typeof(p)),
        retraction_method::TR=default_retraction_method(M, typeof(p)),
        stopping_criterion::SC=StopWhenLagrangeMultiplierLess(1e-8) |
                               StopAfterIteration(5000),
        X::T=zero_vector(M, p),
        vector_transport_method::VT=default_vector_transport_method(M, typeof(p)),
        sub_problem::Pr=convex_bundle_method_subsolver,
        sub_state::St=AllocatingEvaluation(),
    ) where {
        D,
        IR<:AbstractInverseRetractionMethod,
        P,
        T,
        Pr,
        St,
        TM<:AbstractManifold,
        TR<:AbstractRetractionMethod,
        SC<:StoppingCriterion,
        S<:Stepsize,
        VT<:AbstractVectorTransportMethod,
        R<:Real,
    }
        bundle = Vector{Tuple{P,T}}()
        g = zero_vector(M, p)
        last_stepsize = one(R)
        linearization_errors = Vector{R}()
        transported_subgradients = Vector{T}()
        ε = zero(R)
        λ = Vector{R}()
        ξ = zero(R)
        return new{
            P,
            T,
            Pr,
            St,
            typeof(m),
            typeof(linearization_errors),
            typeof(bundle),
            typeof(transported_subgradients),
            typeof(domain),
            typeof(bundle_cap),
            IR,
            TR,
            S,
            SC,
            VT,
        }(
            atol_λ,
            atol_errors,
            bundle,
            bundle_cap,
            diameter,
            domain,
            g,
            inverse_retraction_method,
            k_max,
            last_stepsize,
            linearization_errors,
            m,
            p,
            copy(M, p),
            retraction_method,
            stepsize,
            stopping_criterion,
            transported_subgradients,
            vector_transport_method,
            X,
            ε,
            ξ,
            λ,
            sub_problem,
            sub_state,
        )
    end
end
get_iterate(bms::ConvexBundleMethodState) = bms.p_last_serious
function set_iterate!(bms::ConvexBundleMethodState, M, p)
    copyto!(M, bms.p_last_serious, p)
    return bms
end
get_subgradient(bms::ConvexBundleMethodState) = bms.g

function show(io::IO, cbms::ConvexBundleMethodState)
    i = get_count(cbms, :Iterations)
    Iter = (i > 0) ? "After $i iterations\n" : ""
    Conv = indicates_convergence(cbms.stop) ? "Yes" : "No"
    s = """
    # Solver state for `Manopt.jl`s Convex Bundle Method
    $Iter
    ## Parameters
    * tolerance parameter for the convex coefficients:  $(cbms.atol_λ)
    * tolerance parameter for the linearization errors: $(cbms.atol_errors)
    * bundle cap size:                                  $(cbms.bundle_cap)
    * current bundle size:                              $(length(cbms.bundle))
    * curvature upper bound:                            $(cbms.k_max)
    * descent test parameter:                           $(cbms.m)
    * diameter:                                         $(cbms.diameter)
    * inverse retraction:                               $(cbms.inverse_retraction_method)
    * retraction:                                       $(cbms.retraction_method)
    * Lagrange parameter value:                         $(cbms.ξ)
    * vector transport:                                 $(cbms.vector_transport_method)

    ## Stopping criterion
    $(status_summary(cbms.stop))
    This indicates convergence: $Conv"""
    return print(io, s)
end

@doc raw"""
    DomainBackTrackingStepsize <: Stepsize

Implement a backtrack as long as we are ``q = \operatorname{retr}_p(X)``
yields a point closer to ``p`` than ``\lVert X \rVert_p`` or
``q`` is not on the domain.
For the domain this step size requires a `ConvexBundleMethodState`
"""
mutable struct DomainBackTrackingStepsize <: Manopt.Stepsize
    β::Float64
end
function (dbt::DomainBackTrackingStepsize)(
    amp::AbstractManoptProblem,
    cbms::ConvexBundleMethodState,
    ::Any,
    args...;
    tol=0.0,
    kwargs...,
)
    M = get_manifold(amp)
    t = 1.0
    q = retract(M, cbms.p_last_serious, -t * cbms.g, cbms.retraction_method)
    l = norm(M, cbms.p_last_serious, cbms.g)
    while !cbms.domain(M, q) ||
        (cbms.k_max > 0 && distance(M, cbms.p_last_serious, q) + tol < t * l)
        t *= dbt.β
        retract!(M, q, cbms.p_last_serious, -t * cbms.g, cbms.retraction_method)
    end
    return t
end

@doc raw"""
    convex_bundle_method(M, f, ∂f, p)

perform a convex bundle method ``p_{j+1} = \mathrm{retr}(p_k, -g_k)``, where ``\mathrm{retr}``
is a retraction and

```math
g_k = \sum_{j\in J_k} λ_j^k \mathrm{P}_{p_k←q_j}X_{q_j},
```

``p_k`` is the last serious iterate, ``X_{q_j} ∈ ∂f(q_j)``, and the ``λ_j^k`` are solutions
to the quadratic subproblem provided by the [`convex_bundle_method_subsolver`](@ref).

Though the subdifferential might be set valued, the argument `∂f` should always
return one element from the subdifferential, but not necessarily deterministic.

For more details, see [BergmannHerzogJasa:2024](@cite).

# Input

* `M`:  a manifold ``\mathcal M``
* `f`:   a cost function ``f:\mathcal M→ℝ`` to minimize
* `∂f`: the subgradient ``∂f: \mathcal M → T\mathcal M`` of f
  restricted to always only returning one value/element from the subdifferential.
  This function can be passed as an allocation function `(M, p) -> X` or
  a mutating function `(M, X, p) -> X`, see `evaluation`.
* `p`:  (`rand(M)`) an initial value ``p_0 ∈ \mathcal M``

# Optional

* `atol_λ`:                    (`eps()`) tolerance parameter for the convex coefficients in λ.
* `atol_errors`:               (`eps()`) tolerance parameter for the linearization errors.
* `m`:                         (`1e-3`) the parameter to test the decrease of the cost: ``f(q_{k+1}) \le f(p_k) + m \xi``.
* `diameter`:                  (`50.0`) estimate for the diameter of the level set of the objective function at the starting point.
* `domain`:                    (`(M, p) -> isfinite(f(M, p))`) a function to that evaluates to true when the current candidate is in the domain of the objective `f`, and false otherwise, for example domain = (M, p) -> p ∈ dom f(M, p) ? true : false.
* `k_max`:                     upper bound on the sectional curvature of the manifold.
* `evaluation`:                ([`AllocatingEvaluation`](@ref)) specify whether the subgradient works by
   allocation (default) form `∂f(M, q)` or [`InplaceEvaluation`](@ref) in place, that is of the form `∂f!(M, X, p)`.
* `inverse_retraction_method`: (`default_inverse_retraction_method(M, typeof(p))`) an inverse retraction method to use
* `retraction_method`:         (`default_retraction_method(M, typeof(p))`) a `retraction(M, p, X)` to use.
* `stopping_criterion`:        ([`StopWhenLagrangeMultiplierLess`](@ref)`(1e-8; names=["-ξ"])`) a functor, see [`StoppingCriterion`](@ref), indicating when to stop
* `vector_transport_method`:   (`default_vector_transport_method(M, typeof(p))`) a vector transport method to use
* `sub_problem`:               a function evaluating with new allocations that solves the sub problem on `M` given the last serious iterate `p_last_serious`, the linearization errors `linearization_errors`, and the transported subgradients `transported_subgradients`

# Output

the obtained (approximate) minimizer ``p^*``, see [`get_solver_return`](@ref) for details
"""
function convex_bundle_method(
    M::AbstractManifold, f::TF, ∂f::TdF, p=rand(M); kwargs...
) where {TF,TdF}
    p_star = copy(M, p)
    return convex_bundle_method!(M, f, ∂f, p_star; kwargs...)
end
@doc raw"""
    convex_bundle_method!(M, f, ∂f, p)

perform a bundle method ``p_{j+1} = \mathrm{retr}(p_k, -g_k)`` in place of `p`.

# Input

* `M`:  a manifold ``\mathcal M``
* `f`:  a cost function ``f:\mathcal M→ℝ`` to minimize
* `∂f`: the (sub)gradient ``∂f:\mathcal M→ T\mathcal M`` of F
  restricted to always only returning one value/element from the subdifferential.
  This function can be passed as an allocation function `(M, p) -> X` or
  a mutating function `(M, X, p) -> X`, see `evaluation`.
* `p`:  an initial value ``p_0=p ∈ \mathcal M``

for more details and all optional parameters, see [`convex_bundle_method`](@ref).
"""
function convex_bundle_method!(
    M::AbstractManifold,
    f::TF,
    ∂f!!::TdF,
    p;
    atol_λ::R=eps(),
    atol_errors::R=eps(),
    bundle_cap::Int=25,
<<<<<<< HEAD
    diameter::R=π / 3,
=======
    diameter::R=π / 3,# was `k_max -> k_max === nothing ? π/2 : (k_max ≤ zero(R) ? typemax(R) : π/3)`,
>>>>>>> befce295
    domain=(M, p) -> isfinite(f(M, p)),
    m::R=1e-3,
    k_max=0,
    k_size::Int=100,
    stepsize::Stepsize=DomainBackTrackingStepsize(0.5),
    debug=[DebugWarnIfLagrangeMultiplierIncreases()],
    evaluation::AbstractEvaluationType=AllocatingEvaluation(),
    inverse_retraction_method::IR=default_inverse_retraction_method(M, typeof(p)),
    retraction_method::TRetr=default_retraction_method(M, typeof(p)),
    stopping_criterion::StoppingCriterion=StopWhenAny(
        StopWhenLagrangeMultiplierLess(1e-8; names=["-ξ"]), StopAfterIteration(5000)
    ),
    vector_transport_method::VTransp=default_vector_transport_method(M, typeof(p)),
    sub_problem=convex_bundle_method_subsolver,
    sub_state=evaluation,
    kwargs..., #especially may contain debug
) where {R<:Real,TF,TdF,TRetr,IR,VTransp}
    sgo = ManifoldSubgradientObjective(f, ∂f!!; evaluation=evaluation)
    dsgo = decorate_objective!(M, sgo; kwargs...)
    mp = DefaultManoptProblem(M, dsgo)
    bms = ConvexBundleMethodState(
        M,
        p;
        atol_λ=atol_λ,
        atol_errors=atol_errors,
        bundle_cap=bundle_cap,
        diameter=diameter,
        domain=domain,
        m=m,
        k_max=k_max,
        stepsize=stepsize,
        inverse_retraction_method=inverse_retraction_method,
        retraction_method=retraction_method,
        stopping_criterion=stopping_criterion,
        vector_transport_method=vector_transport_method,
        sub_problem=sub_problem,
        sub_state=sub_state,
    )
    bms = decorate_state!(bms; debug=debug, kwargs...)
    return get_solver_return(solve!(mp, bms))
end

function initialize_solver!(
    mp::AbstractManoptProblem, bms::ConvexBundleMethodState{P,T,Pr,St,R}
) where {P,T,Pr,St,R}
    M = get_manifold(mp)
    copyto!(M, bms.p_last_serious, bms.p)
    get_subgradient!(mp, bms.X, bms.p)
    copyto!(M, bms.g, bms.p_last_serious, bms.X)
    empty!(bms.bundle)
    push!(bms.bundle, (copy(M, bms.p), copy(M, bms.p, bms.X)))
    empty!(bms.λ)
    push!(bms.λ, zero(R))
    empty!(bms.linearization_errors)
    push!(bms.linearization_errors, zero(R))
    empty!(bms.transported_subgradients)
    push!(bms.transported_subgradients, zero_vector(M, bms.p))
    return bms
end
function step_solver!(mp::AbstractManoptProblem, bms::ConvexBundleMethodState, i)
    M = get_manifold(mp)
    for (j, (qj, Xj)) in enumerate(bms.bundle)
        vector_transport_to!(
            M,
            bms.transported_subgradients[j],
            qj,
            Xj,
            bms.p_last_serious,
            bms.vector_transport_method,
        )
    end
    _convex_bundle_subsolver!(M, bms)
    bms.g .= sum(bms.λ .* bms.transported_subgradients)
    bms.ε = sum(bms.λ .* bms.linearization_errors)
    bms.ξ = (-norm(M, bms.p_last_serious, bms.g)^2) - (bms.ε)
    step = get_stepsize(mp, bms, i)
    retract!(M, bms.p, bms.p_last_serious, -step * bms.g, bms.retraction_method)
    bms.last_stepsize = step
    get_subgradient!(mp, bms.X, bms.p)
    if get_cost(mp, bms.p) ≤ (get_cost(mp, bms.p_last_serious) + bms.m * bms.ξ)
        copyto!(M, bms.p_last_serious, bms.p)
    end
    v = findall(λj -> λj ≤ bms.atol_λ, bms.λ)
    if !isempty(v)
        deleteat!(bms.bundle, v)
        # Update sizes of subgradient and lambda linearization errors as well
        deleteat!(bms.λ, v)
        deleteat!(bms.linearization_errors, v)
        deleteat!(bms.transported_subgradients, v)
    end
    l = length(bms.bundle)
    if l == bms.bundle_cap
        #
        deleteat!(bms.bundle, 1)
        deleteat!(bms.λ, 1)
        deleteat!(bms.linearization_errors, 1)
        push!(bms.bundle, (copy(M, bms.p), copy(M, bms.p, bms.X)))
        push!(bms.linearization_errors, 0.0)
        push!(bms.λ, 0.0)
    else
        # push to bundle and update subgradients, λ, and linearization_errors (+1 in length)
        push!(bms.bundle, (copy(M, bms.p), copy(M, bms.p, bms.X)))
        push!(bms.linearization_errors, 0.0)
        push!(bms.λ, 0.0)
        push!(bms.transported_subgradients, zero_vector(M, bms.p))
    end
    for (j, (qj, Xj)) in enumerate(bms.bundle)
        v = if bms.k_max ≤ 0
            get_cost(mp, bms.p_last_serious) - get_cost(mp, qj) - (inner(
                M,
                qj,
                Xj,
                inverse_retract(M, qj, bms.p_last_serious, bms.inverse_retraction_method),
            ))
        else
            get_cost(mp, bms.p_last_serious) - get_cost(mp, qj) +
            norm(M, qj, Xj) * norm(
                M,
                qj,
                inverse_retract(M, qj, bms.p_last_serious, bms.inverse_retraction_method),
            )
        end
        bms.linearization_errors[j] = (0 ≥ v ≥ -bms.atol_errors) ? 0 : v
    end
    return bms
end
get_solver_result(bms::ConvexBundleMethodState) = bms.p_last_serious
function get_last_stepsize(::AbstractManoptProblem, bms::ConvexBundleMethodState, i)
    return bms.last_stepsize
end

#
#
# Dispatching on different types of subsolvers
# (a) closed form allocating
function _convex_bundle_subsolver!(
    M, bms::ConvexBundleMethodState{P,T,F,AllocatingEvaluation}
) where {P,T,F}
    bms.λ = bms.sub_problem(
        M, bms.p_last_serious, bms.linearization_errors, bms.transported_subgradients
    )
    return bms
end
# (b) closed form in-place
function _convex_bundle_subsolver!(
    M, bms::ConvexBundleMethodState{P,T,F,InplaceEvaluation}
) where {P,T,F}
    bms.sub_problem(
        M, bms.λ, bms.p_last_serious, bms.linearization_errors, bms.transported_subgradients
    )
    return bms
end
# (c) TODO: implement the case where problem and state are given and `solve!` is called

#
# Lagrange stopping criterion
function (sc::StopWhenLagrangeMultiplierLess)(
    mp::AbstractManoptProblem, bms::ConvexBundleMethodState, i::Int
)
    if i == 0 # reset on init
        sc.at_iteration = -1
    end
    M = get_manifold(mp)
    if (sc.mode == :estimate) && (-bms.ξ ≤ sc.tolerances[1]) && (i > 0)
        sc.values[1] = -bms.ξ
        sc.at_iteration = i
        return true
    end
    ng = norm(M, bms.p_last_serious, bms.g)
    if (sc.mode == :both) &&
        (bms.ε ≤ sc.tolerances[1]) &&
        (ng ≤ sc.tolerances[2]) &&
        (i > 0)
        sc.values[1] = bms.ε
        sc.values[2] = ng
        sc.at_iteration = i
        return true
    end
    return false
end
function (d::DebugWarnIfLagrangeMultiplierIncreases)(
    ::AbstractManoptProblem, st::ConvexBundleMethodState, i::Int
)
    (i < 1) && (return nothing)
    if d.status !== :No
        new_value = -st.ξ
        if new_value ≥ d.old_value * d.tol
            @warn """The Lagrange multiplier increased by at least $(d.tol).
            At iteration #$i the negative of the Lagrange multiplier, -ξ, increased from $(d.old_value) to $(new_value).\n
            Consider decreasing either the `diameter` keyword argument, or one
            of the parameters involved in the estimation of the sectional curvature, such as
            `k_max`, or `ϱ` in the `convex_bundle_method` call.
            of the parameters involved in the estimation of the sectional curvature, such as `k_max` in the `convex_bundle_method` call.
            """
            if d.status === :Once
                @warn "Further warnings will be suppressed, use DebugWarnIfLagrangeMultiplierIncreases(:Always) to get all warnings."
                d.status = :No
            end
        elseif new_value < zero(number_eltype(st.ξ))
            @warn """The Lagrange multiplier is positive.
            At iteration #$i the negative of the Lagrange multiplier, -ξ, became negative.\n
            Consider increasing either the `diameter` keyword argument, or changing
            one of the parameters involved in the estimation of the sectional curvature, such as
            `k_max`, or `ϱ` in the `convex_bundle_method` call.
            one of the parameters involved in the estimation of the sectional curvature, such as `k_max` in the `convex_bundle_method` call.
            """
        else
            d.old_value = min(d.old_value, new_value)
        end
    end
    return nothing
end

function (d::DebugStepsize)(
    dmp::P, bms::ConvexBundleMethodState, i::Int
) where {P<:AbstractManoptProblem}
    (i < 1) && return nothing
    Printf.format(d.io, Printf.Format(d.format), get_last_stepsize(dmp, bms, i))
    return nothing
end<|MERGE_RESOLUTION|>--- conflicted
+++ resolved
@@ -312,11 +312,7 @@
     atol_λ::R=eps(),
     atol_errors::R=eps(),
     bundle_cap::Int=25,
-<<<<<<< HEAD
-    diameter::R=π / 3,
-=======
     diameter::R=π / 3,# was `k_max -> k_max === nothing ? π/2 : (k_max ≤ zero(R) ? typemax(R) : π/3)`,
->>>>>>> befce295
     domain=(M, p) -> isfinite(f(M, p)),
     m::R=1e-3,
     k_max=0,
@@ -378,6 +374,7 @@
 end
 function step_solver!(mp::AbstractManoptProblem, bms::ConvexBundleMethodState, i)
     M = get_manifold(mp)
+	# Refactor to inplace
     for (j, (qj, Xj)) in enumerate(bms.bundle)
         vector_transport_to!(
             M,
@@ -508,7 +505,7 @@
             At iteration #$i the negative of the Lagrange multiplier, -ξ, increased from $(d.old_value) to $(new_value).\n
             Consider decreasing either the `diameter` keyword argument, or one
             of the parameters involved in the estimation of the sectional curvature, such as
-            `k_max`, or `ϱ` in the `convex_bundle_method` call.
+            `k_max` in the `convex_bundle_method` call.
             of the parameters involved in the estimation of the sectional curvature, such as `k_max` in the `convex_bundle_method` call.
             """
             if d.status === :Once
@@ -520,7 +517,7 @@
             At iteration #$i the negative of the Lagrange multiplier, -ξ, became negative.\n
             Consider increasing either the `diameter` keyword argument, or changing
             one of the parameters involved in the estimation of the sectional curvature, such as
-            `k_max`, or `ϱ` in the `convex_bundle_method` call.
+            `k_max` in the `convex_bundle_method` call.
             one of the parameters involved in the estimation of the sectional curvature, such as `k_max` in the `convex_bundle_method` call.
             """
         else
