--- conflicted
+++ resolved
@@ -249,11 +249,7 @@
     # sampling and evaluation of new solutions
 
     # `D2, B = eigen(Symmetric(s.covariance_matrix))``
-<<<<<<< HEAD
-    D2, B = s.covariance_matrix_eigen # assuming eigen decomposition has already been completed
-=======
     D2, B = s.covariance_matrix_eigen # assuming eigendecomposition has already been completed
->>>>>>> 4a52a821
     min_eigval, max_eigval = extrema(abs.(D2))
     s.covariance_matrix_cond = max_eigval / min_eigval
     s.deviations .= sqrt.(D2)
