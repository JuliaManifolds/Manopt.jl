--- conflicted
+++ resolved
@@ -5,11 +5,7 @@
 in the point `x` using a retraction ``R`` and a vector transport ``T``
 
 The ``k``th iteration consists of
-<<<<<<< HEAD
-1. Compute the search direction ``η_k``η_k = -\mathcal{B}_k [\operatorname{grad}f (x_k)]`` or solve ``\mathcal{H}_k [η_k] = -\operatorname{grad}f (x_k)]``.
-=======
-1. Compute the search direction ``η_k = -\mathcal{B}_k [∇f (x_k)]`` or solve ``\mathcal{H}_k [η_k] = -∇f (x_k)]``.
->>>>>>> 89c60404
+1. Compute the search direction ``η_k = -\mathcal{B}_k [\operatorname{grad}f (x_k)]`` or solve ``\mathcal{H}_k [η_k] = -\operatorname{grad}f (x_k)]``.
 2. Determine a suitable stepsize ``α_k`` along the curve ``\gamma(α) = R_{x_k}(α η_k)`` e.g. by using [`WolfePowellLineseach`](@ref).
 3. Compute ``x_{k+1} = R_{x_k}(α_k η_k)``.
 4. Define ``s_k = T_{x_k, α_k η_k}(α_k η_k)`` and ``y_k = \operatorname{grad}f(x_{k+1}) - T_{x_k, α_k η_k}(\operatorname{grad}f(x_k))``.
