@doc raw"""
    quasi_Newton(M, F, ∇F, x)

evaluate a Riemannian quasi-Newton solver for optimization on manifolds.
It will attempt to minimize the cost function F on the Manifold M.

# Input
* `M` – a manifold ``\mathcal{M}``.
* `F` – a cost function ``F \colon \mathcal{M} \to ℝ`` to minimize.
* `∇F`– the gradient ``∇F \colon \mathcal{M} \to T_x\mathcal M`` of ``F``.
* `x` – an initial value ``x \in \mathcal{M}``.

# Optional
* `retraction_method` – (`ExponentialRetraction()`) a retraction method to use, by default the exponntial map.
* `vector_transport_method` – (`ParallelTransport()`) a vector transport to use, by default the parallel transport.
* `broyden_factor` – (`0.`) – specifies the proportion of DFP update in the convex combination if the Broyden Class method is to be used. By default, BFGS is used.
* `cautious_update` – (`false`) – specifies whether a cautious update should be used, which means that a decision rule based on the calculated values decides whether the operator remains the same and no new information is received, or whether it is updated as usual.
* `cautious_function` – (`(x) -> x*10^(-4)`) – a monotone increasing function that is zero at 0 and strictly increasing at 0.
* `memory_size` – (`20`) – number of vectors to be stored.
* `memory_steps`– (`[`zero_tangent_vector(M,x) for _ ∈ 1:memory_size]`) – the currently stored tangent vectors $s_k$ for a LRBFGS method.
* `memory_gradients` – (`[`zero_tangent_vector(M,x) for _ ∈ 1:memory_size]`) – the currently stored tangent vectors $y_k$ for a LRBFGS method.
* `initial_operator` – (`Matrix(I, manifold_dimension(M), manifold_dimension(M))`) – the initial operator, represented as a matrix.
* `scalling_initial_operator` – (`true`) specifies if the initial operator is scalled after the first step but before the first update.
* `step_size` – ([`WolfePowellLineseach`](@ref)`(retraction_method, vector_transport_method)`) specify a [`Stepsize`](@ref) functor.
* `stopping_criterion`– ([`StopWhenAny`](@ref)`(`[`StopAfterIteration`](@ref)`(max(1000, memory_size)), `[`StopWhenGradientNormLess`](@ref)`(10.0^68))`)
* `return_options` – (`false`) – if activated, the extended result, i.e. the
    complete [`Options`](@ref) are returned. This can be used to access recorded values.
    If set to false (default) just the optimal value `x_opt` if returned

# Output
* `x_opt` – the resulting (approximately critical) point of the quasi–Newton method
OR
* `options` – the options returned by the solver (see `return_options`)

"""
function quasi_Newton(M::Manifold, F::Function, ∇F::G, x::P; kwargs...) where {P,G}
    x_res = allocate(x)
    copyto!(x_res, x)
    return quasi_Newton!(M, F, ∇F, x_res; kwargs...)
end
@doc raw"""
    quasi_Newton!(M, F, ∇F, x; options...)

evaluate a Riemannian quasi-Newton solver for optimization on manifolds.
It will attempt to minimize the cost function F on the Manifold M.
This method works in-place in `x`.

# Input
* `M` – a manifold ``\mathcal{M}``.
* `F` – a cost function ``F \colon \mathcal{M} \to ℝ`` to minimize.
* `∇F`– the gradient ``∇F \colon \mathcal{M} \to T_x\mathcal M`` of ``F``.
* `x` – an initial value ``x \in \mathcal{M}``.

For all optional parameters, see [`quasi_Newton`](@ref).
"""
function quasi_Newton!(
    M::Manifold,
    F::Function,
    ∇F::G,
    x::P;
    retraction_method::AbstractRetractionMethod=ExponentialRetraction(),
    vector_transport_method::AbstractVectorTransportMethod=ParallelTransport(),
    basis::AbstractBasis=DefaultOrthonormalBasis(),
    direction_update::AbstractQuasiNewtonUpdateRule=InverseBFGS(),
    cautious_update::Bool=false,
    cautious_function::Function=x -> x * 10^(-4),
    memory_size::Int=20,
    initial_operator::AbstractMatrix=Matrix{Float64}(
        I, manifold_dimension(M), manifold_dimension(M)
    ),
    scalling_initial_operator::Bool=true,
    step_size::Stepsize=WolfePowellLineseach(retraction_method, vector_transport_method),
    stopping_criterion::StoppingCriterion=StopWhenAny(
        StopAfterIteration(max(1000, memory_size)), StopWhenGradientNormLess(10^(-6))
    ),
    return_options=false,
    kwargs...,
) where {P,G}
    if memory_size >= 0
        local_dir_upd = QuasiNewtonLimitedMemoryDirectionUpdate(
            direction_update,
            zero_tangent_vector(M, x),
            memory_size;
            scale=scalling_initial_operator,
            vector_transport_method=vector_transport_method,
        )
    else
        local_dir_upd = QuasiNewtonMatrixDirectionUpdate(
            direction_update,
            basis,
            initial_operator;
            scale=scalling_initial_operator,
            vector_transport_method=vector_transport_method,
        )
    end
    if cautious_update == true
        local_dir_upd = QuasiNewtonCautiousDirectionUpdate(
            local_dir_upd; θ=cautious_function
        )
    end

    o = QuasiNewtonOptions(
        x,
        ∇F(x),
        local_dir_upd,
        stopping_criterion,
        step_size;
        retraction_method=retraction_method,
        vector_transport_method=vector_transport_method,
    )
    p = GradientProblem(M, F, ∇F)

    o = decorate_options(o; kwargs...)
    resultO = solve(p, o)

    if return_options
        return resultO
    else
        return get_solver_result(resultO)
    end
end

function initialize_solver!(::GradientProblem, ::QuasiNewtonOptions) end

function step_solver!(p::GradientProblem, o::QuasiNewtonOptions, iter)
    o.∇ = get_gradient(p, o.x)
    η = o.direction_update(p, o)
    α = o.stepsize(p, o, iter, η)
    x_old = deepcopy(o.x)
    retract!(p.M, o.x, o.x, α * η, o.retraction_method)
    β = locking_condition_scale(
        p.M, o.direction_update, x_old, α * η, o.x, o.vector_transport_method
    )
<<<<<<< HEAD
    vector_transport_to!(p.M, o.sk, x_old, α * η, o.x, o.vector_transport_method)
    vector_transport_to!(p.M, o.∇, x_old, o.∇, o.x, o.vector_transport_method)
=======
    vector_transport_to!(
        p.M, o.sk, x_old, α * η, o.x, get_update_vector_transport(o.direction_update)
    )
    vector_transport_to!(
        p.M, o.∇, x_old, o.∇, o.x, get_update_vector_transport(o.direction_update)
    )
>>>>>>> 5729b2d4
    o.yk = get_gradient(p, o.x) / β - o.∇
    update_hessian!(o.direction_update, p, o, x_old, iter)
    return o
end

function locking_condition_scale(
    M::Manifold, ::AbstractQuasiNewtonDirectionUpdate, x_old, v, x, vt
)
    return norm(M, x_old, v) / norm(M, x, vector_transport_to(M, x_old, v, x, vt))
end

@doc raw"""
    update_hessian!(d, p, o, x_old, iter)

update the hessian wihtin the [`QuasiNewtonOptions`](@ref) `o` given a [`Problem`](@ref) `p`
as well as the an [`AbstractQuasiNewtonDirectionUpdate`](@ref) `d` and the last iterate `x_old`.
Note that the current (`iter`th) iterate is already stored in `o.x`.

See also [`AbstractQuasiNewtonUpdateRule`](@ref) for the different rules that are available
within `d`.
"""
update_hessian!(d::AbstractQuasiNewtonDirectionUpdate, ::Any, ::Any, ::Any, ::Any)

function update_hessian!(
    d::QuasiNewtonMatrixDirectionUpdate{InverseBFGS}, p, o, x_old, iter
)
    update_basis!(d.basis, p.M, x_old, o.x, d.vector_transport_method)
    yk_c = get_coordinates(p.M, o.x, o.yk, d.basis)
    sk_c = get_coordinates(p.M, o.x, o.sk, d.basis)
    skyk_c = inner(p.M, o.x, o.sk, o.yk)
    if iter == 1 && d.scale == true
        d.matrix = skyk_c / inner(p.M, o.x, o.yk, o.yk) * d.matrix
    end
    d.matrix =
        (I - sk_c * yk_c' / skyk_c) * d.matrix * (I - yk_c * sk_c' / skyk_c) +
        sk_c * sk_c' / skyk_c
    return d
end

# BFGS update
function update_hessian!(d::QuasiNewtonMatrixDirectionUpdate{BFGS}, p, o, x_old, iter)
    update_basis!(d.basis, p.M, x_old, o.x, d.vector_transport_method)
    yk_c = get_coordinates(p.M, o.x, o.yk, d.basis)
    sk_c = get_coordinates(p.M, o.x, o.sk, d.basis)
    skyk_c = inner(p.M, o.x, o.sk, o.yk)
    if iter == 1 && d.scale == true
        d.matrix = inner(p.M, o.x, o.yk, o.yk) / skyk_c * d.matrix
    end
    d.matrix =
        d.matrix + yk_c * yk_c' / skyk_c -
        d.matrix * sk_c * sk_c' * d.matrix / dot(sk_c, d.matrix * sk_c)
    return d
end

# Inverese DFP update
function update_hessian!(d::QuasiNewtonMatrixDirectionUpdate{InverseDFP}, p, o, x_old, iter)
    update_basis!(d.basis, p.M, x_old, o.x, d.vector_transport_method)
    yk_c = get_coordinates(p.M, o.x, o.yk, d.basis)
    sk_c = get_coordinates(p.M, o.x, o.sk, d.basis)
    skyk_c = inner(p.M, o.x, o.sk, o.yk)
    if iter == 1 && d.scale == true
        d.matrix = inner(p.M, o.x, o.sk, o.sk) / skyk_c * d.matrix
    end
    d.matrix =
        d.matrix + sk_c * sk_c' / skyk_c -
        d.matrix * yk_c * yk_c' * d.matrix / dot(yk_c, d.matrix * yk_c)
    return d
end

# DFP update
function update_hessian!(d::QuasiNewtonMatrixDirectionUpdate{DFP}, p, o, x_old, iter)
    update_basis!(d.basis, p.M, x_old, o.x, d.vector_transport_method)
    yk_c = get_coordinates(p.M, o.x, o.yk, d.basis)
    sk_c = get_coordinates(p.M, o.x, o.sk, d.basis)
    skyk_c = inner(p.M, o.x, o.sk, o.yk)
    if iter == 1 && d.scale == true
        d.matrix = skyk_c / inner(p.M, o.x, o.sk, o.sk) * d.matrix
    end
    d.matrix =
        (I - yk_c * sk_c' / skyk_c) * d.matrix * (I - sk_c * yk_c' / skyk_c) +
        yk_c * yk_c' / skyk_c
    return d
end

# Inverse SR-1 update
function update_hessian!(
    d::QuasiNewtonMatrixDirectionUpdate{InverseSR1}, p, o, x_old, ::Int
)
    update_basis!(d.basis, p.M, x_old, o.x, d.vector_transport_method)
    yk_c = get_coordinates(p.M, o.x, o.yk, d.basis)
    sk_c = get_coordinates(p.M, o.x, o.sk, d.basis)

    # computing the new matrix which represents the approximating operator in the next iteration
    srvec = sk_c - d.matrix * yk_c
    if d.update.r < 0 || dot(srvec, yk_c) >= d.update.r * norm(srvec) * norm(yk_c)
        d.matrix = d.matrix + srvec * srvec' / (srvec' * yk_c)
    end
    return d
end

# SR-1 update
function update_hessian!(d::QuasiNewtonMatrixDirectionUpdate{SR1}, p, o, x_old, ::Int)
    update_basis!(d.basis, p.M, x_old, o.x, d.vector_transport_method)
    yk_c = get_coordinates(p.M, o.x, o.yk, d.basis)
    sk_c = get_coordinates(p.M, o.x, o.sk, d.basis)

    # computing the new matrix which represents the approximating operator in the next iteration
    srvec = yk_c - d.matrix * sk_c
    if d.update.r < 0 || dot(srvec, sk_c) >= d.update.r * norm(srvec) * norm(sk_c)
        d.matrix = d.matrix + srvec * srvec' / (srvec' * sk_c)
    end
    return d
end

# Inverse Broyden update
function update_hessian!(
    d::QuasiNewtonMatrixDirectionUpdate{InverseBroyden}, p, o, x_old, ::Int
)
    update_basis!(d.basis, p.M, x_old, o.x, d.vector_transport_method)
    yk_c = get_coordinates(p.M, o.x, o.yk, d.basis)
    sk_c = get_coordinates(p.M, o.x, o.sk, d.basis)
    skyk_c = inner(p.M, o.x, o.sk, o.yk)
    ykBkyk_c = yk_c' * d.matrix * yk_c

    φ = update_broyden_factor!(d, sk_c, yk_c, skyk_c, ykBkyk_c, d.update.update_rule)
    # computing the new matrix which represents the approximating operator in the next iteration
    d.matrix =
        d.matrix - (d.matrix * yk_c * yk_c' * d.matrix) / ykBkyk_c +
        (sk_c * sk_c') / skyk_c +
        φ *
        ykBkyk_c *
        (sk_c / skyk_c - (d.matrix * yk_c) / ykBkyk_c) *
        (sk_c / skyk_c - (d.matrix * yk_c) / ykBkyk_c)'
    return d
end

# Broyden update
function update_hessian!(d::QuasiNewtonMatrixDirectionUpdate{Broyden}, p, o, x_old, ::Int)
    update_basis!(d.basis, p.M, x_old, o.x, d.vector_transport_method)
    yk_c = get_coordinates(p.M, o.x, o.yk, d.basis)
    sk_c = get_coordinates(p.M, o.x, o.sk, d.basis)
    skyk_c = inner(p.M, o.x, o.sk, o.yk)
    skHksk_c = sk_c' * d.matrix * sk_c

    φ = update_broyden_factor!(d, sk_c, yk_c, skyk_c, skHksk_c, d.update.update_rule)
    # computing the new matrix which represents the approximating operator in the next iteration
    d.matrix =
        d.matrix - (d.matrix * sk_c * sk_c' * d.matrix) / skHksk_c +
        (yk_c * yk_c') / skyk_c +
        φ *
        skHksk_c *
        (yk_c / skyk_c - (d.matrix * sk_c) / skHksk_c) *
        (yk_c / skyk_c - (d.matrix * sk_c) / skHksk_c)'
    return d
end

function update_broyden_factor!(d, sk_c, yk_c, skyk_c, skHksk_c, s::Symbol)
    return update_broyden_factor!(d, sk_c, yk_c, skyk_c, skHksk_c, Val(s))
end

function update_broyden_factor!(d, ::Any, ::Any, ::Any, ::Any, ::Val{:constant})
    return d.update.φ
end

function update_broyden_factor!(d, ::Any, yk_c, skyk_c, skHksk_c, ::Val{:Davidon})
    yk_c_c = d.matrix \ yk_c
    ykyk_c_c = yk_c' * yk_c_c
    if skyk_c <= 2 * (skHksk_c * ykyk_c_c) / (skHksk_c + ykyk_c_c)
        return d.update.φ =
            (skyk_c * (ykyk_c_c - skyk_c)) / (skHksk_c * ykyk_c_c - skyk_c^2)
    else
        return d.update.φ = skyk_c / (skyk_c - skHksk_c)
    end
end

function update_broyden_factor!(d, sk_c, ::Any, skyk_c, ykBkyk_c, ::Val{:InverseDavidon})
    sk_c_c = d.matrix \ sk_c
    sksk_c_c = sk_c' * sk_c_c
    if skyk_c <= 2 * (ykBkyk_c * sksk_c_c) / (ykBkyk_c + sksk_c_c)
        return d.update.φ =
            (skyk_c * (sksk_c_c - skyk_c)) / (ykBkyk_c * sksk_c_c - skyk_c^2)
    else
        return d.update.φ = skyk_c / (skyk_c - ykBkyk_c)
    end
end

function update_basis!(
    b::AbstractBasis, ::Manifold, ::P, ::P, ::AbstractVectorTransportMethod
) where {P}
    return b
end

function update_basis!(
    b::CachedBasis, M::Manifold, x::P, y::P, m::AbstractVectorTransportMethod
) where {P}
    # transport all basis tangent vectors in the tangent space of the next iterate
    for v in b.data
        vector_transport_to!(M, v, x, v, y, m)
    end
    return b
end

# Cautious update
function update_hessian!(
    d::QuasiNewtonCautiousDirectionUpdate{U}, p, o, x_old, iter
) where {U<:AbstractQuasiNewtonDirectionUpdate}
    # computing the bound used in the decission rule
    bound = d.θ(norm(p.M, o.x, o.∇))
    sk_normsq = norm(p.M, o.x, o.sk)^2
    if sk_normsq != 0 && (inner(p.M, o.x, o.sk, o.yk) / sk_normsq) >= bound
        update_hessian!(d.update, p, o, x_old, iter)
    end
    return d
end

# Limited-memory update
function update_hessian!(
    d::QuasiNewtonLimitedMemoryDirectionUpdate{U}, p, o, x_old, ::Int
) where {U<:InverseBFGS}
    (capacity(d.memory_s) == 0) && return d
    # only transport the first if it does not get overwritten at the end
    start = length(d.memory_s) == capacity(d.memory_s) ? 2 : 1

    for i in start:length(d.memory_s)
        # transport all stored tangent vectors in the tangent space of the next iterate
        vector_transport_to!(
            p.M, d.memory_s[i], x_old, d.memory_s[i], o.x, d.vector_transport_method
        )
        vector_transport_to!(
            p.M, d.memory_y[i], x_old, d.memory_y[i], o.x, d.vector_transport_method
        )
    end

    # add newest
    push!(d.memory_s, o.sk)
    push!(d.memory_y, o.yk)
    return d
end

# all Cautious Limited Memory
function update_hessian!(
    d::QuasiNewtonCautiousDirectionUpdate{QuasiNewtonLimitedMemoryDirectionUpdate{NT,T,VT}},
    p,
    o,
    x_old,
    iter,
) where {NT<:AbstractQuasiNewtonUpdateRule,T,VT<:AbstractVectorTransportMethod}
    # computing the bound used in the decission rule
    bound = d.θ(norm(p.M, x_old, get_gradient(p, x_old)))
    sk_normsq = norm(p.M, o.x, o.sk)^2

    # if the decission rule is fulfilled, the new sk and yk are added
    if sk_normsq != 0 && (inner(p.M, o.x, o.sk, o.yk) / sk_normsq) >= bound
        update_hessian!(d.update, p, o, x_old, iter)
    else
        # the stored vectores are just transported to the new tangent space, sk and yk are not added
        for i in 1:length(d.update.memory_s)
            vector_transport_to!(
                p.M,
                d.update.memory_s[i],
                x_old,
                d.update.memory_s[i],
                o.x,
                d.update.vector_transport_method,
            )
            vector_transport_to!(
                p.M,
                d.update.memory_y[i],
                x_old,
                d.update.memory_y[i],
                o.x,
                d.update.vector_transport_method,
            )
        end
    end
    return d
end

get_solver_result(o::QuasiNewtonOptions) = o.x<|MERGE_RESOLUTION|>--- conflicted
+++ resolved
@@ -131,17 +131,12 @@
     β = locking_condition_scale(
         p.M, o.direction_update, x_old, α * η, o.x, o.vector_transport_method
     )
-<<<<<<< HEAD
-    vector_transport_to!(p.M, o.sk, x_old, α * η, o.x, o.vector_transport_method)
-    vector_transport_to!(p.M, o.∇, x_old, o.∇, o.x, o.vector_transport_method)
-=======
     vector_transport_to!(
         p.M, o.sk, x_old, α * η, o.x, get_update_vector_transport(o.direction_update)
     )
     vector_transport_to!(
         p.M, o.∇, x_old, o.∇, o.x, get_update_vector_transport(o.direction_update)
     )
->>>>>>> 5729b2d4
     o.yk = get_gradient(p, o.x) / β - o.∇
     update_hessian!(o.direction_update, p, o, x_old, iter)
     return o
