@doc """
    AdaptiveRegularizationState{P,T} <: AbstractHessianSolverState

A state for the [`adaptive_regularization_with_cubics`](@ref) solver.

# Fields

a default value is given in brackets if a parameter can be left out in initialization.

* `η1`, `η1`: bounds for evaluating the regularization parameter
* `γ1`, `γ2`:  shrinking and expansion factors for regularization parameter `σ`
* `H`: the current Hessian evaluation
* `s`: the current solution from the subsolver
* $_field_iterate
* `q`: a point for the candidates to evaluate model and ρ
* $_field_gradient
* `s`: the tangent vector step resulting from minimizing the model
  problem in the tangent space ``$(_l_TpM())``
* `σ`: the current cubic regularization parameter
* `σmin`: lower bound for the cubic regularization parameter
* `ρ_regularization`: regularization parameter for computing ρ.
 When approaching convergence ρ may be difficult to compute with numerator and denominator approaching zero.
 Regularizing the ratio lets ρ go to 1 near convergence.
<<<<<<< HEAD
* `ρ`: the current regularized ratio of actual improvement and model improvement.
* `ρ_denominator`: a value to store the denominator from the computation of ρ
  to allow for a warning or error when this value is non-positive.
* $_field_retr
* $_field_step
* $_arg_sub_problem
* $_arg_sub_state
=======
* `evaluation`:         (`AllocatingEvaluation()`) if you provide a
* `retraction_method`:  (`default_retraction_method(M)`) the retraction to use
* `stopping_criterion`: ([`StopAfterIteration`](@ref)`(100)`) a [`StoppingCriterion`](@ref)
* `sub_problem`:        sub problem solved in each iteration
* `sub_state`:          an [`AbstractManoptSolverState`](@ref) for the subsolver
>>>>>>> 2594c7af

Furthermore the following integral fields are defined

# Constructor

    AdaptiveRegularizationState(M, p=rand(M); X=zero_vector(M, p); kwargs...)

Construct the solver state with all fields stated as keyword arguments and the following defaults

* `η1=0.1`
* `η2=0.9`
* `γ1=0.1`
* `γ2=2.0`
* `σ=100/manifold_dimension(M)`
* `σmin=1e-7
* `ρ_regularization=1e3`
* $_kw_evaluation_default
* $_kw_retraction_method_default
* `stopping_criterion=`[`StopAfterIteration`](@ref)`(100)`
* `sub_objective=nothing` a shortcut to provide a subobjective.
* `sub_problem=nothing` is set to [`DefaultManoptProblem`](@ref) on the [`TangentSpace`](@extref ManifoldsBase `ManifoldsBase.TangentSpace`) of `p` if an `sub_objecive` is provided
* `sub_state` is set to [`AllocatingEvaluation`](@ref) if `sub_problem` is a function and to a [`LanczosState`](@ref) on the tangent space otherwise
"""
mutable struct AdaptiveRegularizationState{
    P,
    T,
    Pr,
    St<:AbstractManoptSolverState,
    TStop<:StoppingCriterion,
    R,
    TRTM<:AbstractRetractionMethod,
} <: AbstractManoptSolverState
    p::P
    X::T
    sub_problem::Pr
    sub_state::St
    q::P
    H::T
    S::T
    σ::R
    ρ::R
    ρ_denominator::R
    ρ_regularization::R
    stop::TStop
    retraction_method::TRTM
    σmin::R
    η1::R
    η2::R
    γ1::R
    γ2::R
end

function AdaptiveRegularizationState(
    M::AbstractManifold,
    p::P=rand(M),
    X::T=zero_vector(M, p);
    sub_objective=nothing,
    sub_problem::Pr=if isnothing(sub_objective)
        nothing
    else
        DefaultManoptProblem(TangentSpace(M, copy(M, p)), sub_objective)
    end,
    sub_state::St=if sub_problem isa Function
        AllocatingEvaluation()
    else
        LanczosState(TangentSpace(M, copy(M, p)))
    end,
    σ::R=100.0 / sqrt(manifold_dimension(M)),# Had this to initial value of 0.01. However try same as in MATLAB: 100/sqrt(dim(M))
    ρ_regularization::R=1e3,
    stopping_criterion::SC=StopAfterIteration(100),
    retraction_method::RTM=default_retraction_method(M, typeof(p)),
    σmin::R=1e-10,
    η1::R=0.1,
    η2::R=0.9,
    γ1::R=0.1,
    γ2::R=2.0,
) where {
    P,
    T,
    R,
    Pr<:Union{<:AbstractManoptProblem,<:Function,Nothing},
    St<:Union{<:AbstractManoptSolverState,<:AbstractEvaluationType},
    SC<:StoppingCriterion,
    RTM<:AbstractRetractionMethod,
}
    isnothing(sub_problem) && error("No sub_problem provided,")
    sub_state_storage = maybe_wrap_evaluation_type(sub_state)
    return AdaptiveRegularizationState{P,T,Pr,typeof(sub_state_storage),SC,R,RTM}(
        p,
        X,
        sub_problem,
        sub_state_storage,
        copy(M, p),
        copy(M, p, X),
        copy(M, p, X),
        σ,
        one(σ),
        one(σ),
        ρ_regularization,
        stopping_criterion,
        retraction_method,
        σmin,
        η1,
        η2,
        γ1,
        γ2,
    )
end

get_iterate(s::AdaptiveRegularizationState) = s.p
function set_iterate!(s::AdaptiveRegularizationState, p)
    s.p = p
    return s
end
get_gradient(s::AdaptiveRegularizationState) = s.X
function set_gradient!(s::AdaptiveRegularizationState, X)
    s.X = X
    return s
end

function show(io::IO, arcs::AdaptiveRegularizationState)
    i = get_count(arcs, :Iterations)
    Iter = (i > 0) ? "After $i iterations\n" : ""
    Conv = indicates_convergence(arcs.stop) ? "Yes" : "No"
    sub = repr(arcs.sub_state)
    sub = replace(sub, "\n" => "\n    | ")
    s = """
    # Solver state for `Manopt.jl`s Adaptive Regularization with Cubics (ARC)
    $Iter
    ## Parameters
    * η1 | η2              : $(arcs.η1) | $(arcs.η2)
    * γ1 | γ2              : $(arcs.γ1) | $(arcs.γ2)
    * σ (σmin)             : $(arcs.σ) ($(arcs.σmin))
    * ρ (ρ_regularization) : $(arcs.ρ) ($(arcs.ρ_regularization))
    * retraction method    : $(arcs.retraction_method)
    * sub solver state     :
        | $(sub)

    ## Stopping criterion

    $(status_summary(arcs.stop))
    This indicates convergence: $Conv"""
    return print(io, s)
end

_doc_ARC_mdoel = raw"""
```math
m_k(X) = f(p_k) + ⟨X, \operatorname{grad} f(p^{(k)})⟩ + \frac{1}{2}⟨X, \operatorname{Hess} f(p^{(k)})[X]⟩ + \frac{σ_k}{3}\lVert X \rVert^3
```
"""

_doc_ARC_improvement = raw"""
```math
  ρ_k = \frac{f(p_k) - f(\operatorname{retr}_{p_k}(X_k))}{m_k(0) - m_k(X_k) + \frac{σ_k}{3}\lVert X_k\rVert^3}.
```
"""
_doc_ARC_regularization_update = raw"""
```math
σ_{k+1} =
\begin{cases}
    \max\{σ_{\min}, γ_1σ_k\} & \text{ if } ρ \geq η_2 &\text{   (the model was very successful)},\\
    σ_k & \text{ if } ρ ∈ [η_1, η_2)&\text{   (the model was successful)},\\
    γ_2σ_k & \text{ if } ρ < η_1&\text{   (the model was unsuccessful)}.
\end{cases}
```
"""

_doc_ARC = """
    adaptive_regularization_with_cubics(M, f, grad_f, Hess_f, p=rand(M); kwargs...)
    adaptive_regularization_with_cubics(M, f, grad_f, p=rand(M); kwargs...)
    adaptive_regularization_with_cubics(M, mho, p=rand(M); kwargs...)
    adaptive_regularization_with_cubics!(M, f, grad_f, Hess_f, p; kwargs...)
    adaptive_regularization_with_cubics!(M, f, grad_f, p; kwargs...)
    adaptive_regularization_with_cubics!(M, mho, p; kwargs...)

Solve an optimization problem on the manifold `M` by iteratively minimizing

$_doc_ARC_mdoel

on the tangent space at the current iterate ``p_k``, where ``X ∈ $(_l_TpM("p_k"))`` and
``σ_k > 0`` is a regularization parameter.

Let ``Xp^{(k)}`` denote the minimizer of the model ``m_k`` and use the model improvement

$_doc_ARC_improvement

With two thresholds ``η_2 ≥ η_1 > 0``
set ``p_{k+1} = $(_l_retr)_{p_k}(X_k)`` if ``ρ ≥ η_1``
and reject the candidate otherwise, that is, set ``p_{k+1} = p_k``.

Further update the regularization parameter using factors ``0 < γ_1 < 1 < γ_2`` reads

$_doc_ARC_regularization_update

For more details see [AgarwalBoumalBullinsCartis:2020](@cite).

# Input

$_arg_M
$_arg_f
$_arg_grad_f
$_arg_Hess_f
$_arg_p

the cost `f` and its gradient and Hessian might also be provided as a [`ManifoldHessianObjective`](@ref)

# Keyword arguments

the default values are given in brackets

* `σ=100.0 / sqrt(manifold_dimension(M)`: initial regularization parameter
* `σmin=1e-10`: minimal regularization value ``σ_{\\min}``
* `η1=0.1`: lower model success threshold
* `η2=0.9`: upper model success threshold
* `γ1=0.1`: regularization reduction factor (for the success case)
* `γ2=2.0`: regularization increment factor (for the non-success case)
* $_kw_evaluation_default:
  $_kw_evaluation
* `initial_tangent_vector=zero_vector(M, p)`: initialize any tangent vector data,
* `maxIterLanczos=200`: a shortcut to set the stopping criterion in the sub solver,
* `ρ_regularization=1e3`: a regularization to avoid dividing by zero for small values of cost and model
* $_kw_retraction_method_default:
  $_kw_retraction_method
* `stopping_criterion=`[`StopAfterIteration`](@ref)`(40)`$_sc_any[`StopWhenGradientNormLess`](@ref)`(1e-9)`$_sc_any[`StopWhenAllLanczosVectorsUsed`](@ref)`(maxIterLanczos)`:
  $_kw_stopping_criterion
* $_kw_sub_kwargs_default:
  $_kw_sub_kwargs
* `sub_objective=nothing`: $_kw_sub_objective
  $(_kw_sub_objective_default_text("AdaptiveRagularizationWithCubicsModelObjective"))
* `sub_state=`[`LanczosState`](@ref)`(M, copy(M, p); maxIterLanczos=maxIterLanczos, σ=σ)`:
  a state for the subproblem or an [`AbstractEvaluationType`](@ref) if the problem is a function.
* `sub_problem=`[`DefaultManoptProblem`](@ref)`(M, sub_objective)`: the problem (or a function) for the sub problem

$_kw_others

If you provide the [`ManifoldGradientObjective`](@ref) directly, the `evaluation=` keyword is ignored.
The decorations are still applied to the objective.

$_doc_remark_tutorial_debug

$_doc_sec_output
"""

@doc "$_doc_ARC"
adaptive_regularization_with_cubics(M::AbstractManifold, args...; kwargs...)

function adaptive_regularization_with_cubics(
    M::AbstractManifold, f, grad_f, Hess_f::TH; kwargs...
) where {TH<:Function}
    return adaptive_regularization_with_cubics(M, f, grad_f, Hess_f, rand(M); kwargs...)
end
function adaptive_regularization_with_cubics(
    M::AbstractManifold,
    f::TF,
    grad_f::TDF,
    Hess_f::THF,
    p;
    evaluation::AbstractEvaluationType=AllocatingEvaluation(),
    kwargs...,
) where {TF,TDF,THF}
    mho = ManifoldHessianObjective(f, grad_f, Hess_f; evaluation=evaluation)
    return adaptive_regularization_with_cubics(M, mho, p; evaluation=evaluation, kwargs...)
end
function adaptive_regularization_with_cubics(
    M::AbstractManifold,
    f::TF,
    grad_f::TDF,
    Hess_f::THF,
    p::Number;
    evaluation::AbstractEvaluationType=AllocatingEvaluation(),
    kwargs...,
) where {TF,TDF,THF}
    q = [p]
    f_(M, p) = f(M, p[])
    Hess_f_ = Hess_f
    if evaluation isa AllocatingEvaluation
        grad_f_ = (M, p) -> [grad_f(M, p[])]
        Hess_f_ = (M, p, X) -> [Hess_f(M, p[], X[])]
    else
        grad_f_ = (M, X, p) -> (X .= [grad_f(M, p[])])
        Hess_f_ = (M, Y, p, X) -> (Y .= [Hess_f(M, p[], X[])])
    end
    rs = adaptive_regularization_with_cubics(
        M, f_, grad_f_, Hess_f_, q; evaluation=evaluation, kwargs...
    )
    return (typeof(q) == typeof(rs)) ? rs[] : rs
end
function adaptive_regularization_with_cubics(M::AbstractManifold, f, grad_f; kwargs...)
    return adaptive_regularization_with_cubics(M, f, grad_f, rand(M); kwargs...)
end
function adaptive_regularization_with_cubics(
    M::AbstractManifold,
    f::TF,
    grad_f::TdF,
    p;
    evaluation=AllocatingEvaluation(),
    retraction_method::AbstractRetractionMethod=default_retraction_method(M, typeof(p)),
    kwargs...,
) where {TF,TdF}
    Hess_f = ApproxHessianFiniteDifference(
        M, copy(M, p), grad_f; evaluation=evaluation, retraction_method=retraction_method
    )
    return adaptive_regularization_with_cubics(
        M,
        f,
        grad_f,
        Hess_f,
        p;
        evaluation=evaluation,
        retraction_method=retraction_method,
        kwargs...,
    )
end
function adaptive_regularization_with_cubics(
    M::AbstractManifold, mho::O, p=rand(M); kwargs...
) where {O<:Union{ManifoldHessianObjective,AbstractDecoratedManifoldObjective}}
    q = copy(M, p)
    return adaptive_regularization_with_cubics!(M, mho, q; kwargs...)
end

@doc "$_doc_ARC"
adaptive_regularization_with_cubics!(M::AbstractManifold, args...; kwargs...)
function adaptive_regularization_with_cubics!(
    M::AbstractManifold,
    f,
    grad_f,
    p;
    evaluation::AbstractEvaluationType=AllocatingEvaluation(),
    retraction_method::AbstractRetractionMethod=default_retraction_method(M, typeof(p)),
    kwargs...,
)
    hess_f = ApproxHessianFiniteDifference(
        M, copy(M, p), grad_f; evaluation=evaluation, retraction_method=retraction_method
    )
    return adaptive_regularization_with_cubics!(
        M,
        f,
        grad_f,
        hess_f,
        p;
        evaluation=evaluation,
        retraction_method=retraction_method,
        kwargs...,
    )
end
function adaptive_regularization_with_cubics!(
    M::AbstractManifold,
    f,
    grad_f,
    Hess_f::TH,
    p;
    evaluation::AbstractEvaluationType=AllocatingEvaluation(),
    kwargs...,
) where {TH<:Function}
    mho = ManifoldHessianObjective(f, grad_f, Hess_f; evaluation=evaluation)
    return adaptive_regularization_with_cubics!(M, mho, p; evaluation=evaluation, kwargs...)
end
function adaptive_regularization_with_cubics!(
    M::AbstractManifold,
    mho::O,
    p=rand(M);
    debug=if is_tutorial_mode()
        DebugIfEntry(
            :ρ_denominator, >(-1e-8); message="denominator nonpositive", type=:error
        )
    else
        []
    end,
    evaluation::AbstractEvaluationType=AllocatingEvaluation(),
    initial_tangent_vector::T=zero_vector(M, p),
    maxIterLanczos=min(300, manifold_dimension(M)),
    objective_type=:Riemannian,
    ρ_regularization::R=1e3,
    retraction_method::AbstractRetractionMethod=default_retraction_method(M, typeof(p)),
    σmin::R=1e-10,
    σ::R=100.0 / sqrt(manifold_dimension(M)),
    η1::R=0.1,
    η2::R=0.9,
    γ1::R=0.1,
    γ2::R=2.0,
    θ::R=0.5,
    sub_kwargs=(;),
    sub_stopping_criterion::StoppingCriterion=StopAfterIteration(maxIterLanczos) |
                                              StopWhenFirstOrderProgress(θ),
    sub_state::Union{<:AbstractManoptSolverState,<:AbstractEvaluationType}=decorate_state!(
        LanczosState(
            TangentSpace(M, copy(M, p));
            maxIterLanczos=maxIterLanczos,
            σ=σ,
            θ=θ,
            stopping_criterion=sub_stopping_criterion,
            sub_kwargs...,
        );
        sub_kwargs,
    ),
    sub_objective=nothing,
    sub_problem=nothing,
    stopping_criterion::StoppingCriterion=if sub_state isa LanczosState
        StopAfterIteration(40) |
        StopWhenGradientNormLess(1e-9) |
        StopWhenAllLanczosVectorsUsed(maxIterLanczos - 1)
    else
        StopAfterIteration(40) | StopWhenGradientNormLess(1e-9)
    end,
    kwargs...,
) where {T,R,O<:Union{ManifoldHessianObjective,AbstractDecoratedManifoldObjective}}
    dmho = decorate_objective!(M, mho; objective_type=objective_type, kwargs...)
    if isnothing(sub_objective)
        sub_objective = decorate_objective!(
            M, AdaptiveRagularizationWithCubicsModelObjective(dmho, σ); sub_kwargs...
        )
    end
    if isnothing(sub_problem)
        sub_problem = DefaultManoptProblem(TangentSpace(M, copy(M, p)), sub_objective)
    end
    sub_state_storage = maybe_wrap_evaluation_type(sub_state)
    X = copy(M, p, initial_tangent_vector)
    dmp = DefaultManoptProblem(M, dmho)
    arcs = AdaptiveRegularizationState(
        M,
        p,
        X;
        sub_state=sub_state_storage,
        sub_problem=sub_problem,
        σ=σ,
        ρ_regularization=ρ_regularization,
        stopping_criterion=stopping_criterion,
        retraction_method=retraction_method,
        σmin=σmin,
        η1=η1,
        η2=η2,
        γ1=γ1,
        γ2=γ2,
    )
    darcs = decorate_state!(arcs; debug, kwargs...)
    solve!(dmp, darcs)
    return get_solver_return(get_objective(dmp), darcs)
end

function initialize_solver!(dmp::AbstractManoptProblem, arcs::AdaptiveRegularizationState)
    get_gradient!(dmp, arcs.X, arcs.p)
    return arcs
end
function step_solver!(dmp::AbstractManoptProblem, arcs::AdaptiveRegularizationState, i)
    M = get_manifold(dmp)
    mho = get_objective(dmp)
    # Update sub state
    # Set point also in the sub problem (eventually the tangent space)
    get_gradient!(M, arcs.X, mho, arcs.p)
    # Update base point in manifold
    set_manopt_parameter!(arcs.sub_problem, :Manifold, :p, copy(M, arcs.p))
    set_manopt_parameter!(arcs.sub_problem, :Objective, :σ, arcs.σ)
    set_iterate!(arcs.sub_state, M, copy(M, arcs.p, arcs.X))
    set_manopt_parameter!(arcs.sub_state, :σ, arcs.σ)
    #Solve the `sub_problem` via dispatch depending on type
    solve_arc_subproblem!(M, arcs.S, arcs.sub_problem, arcs.sub_state, arcs.p)
    # Compute ρ
    retract!(M, arcs.q, arcs.p, arcs.S, arcs.retraction_method)
    cost = get_cost(M, mho, arcs.p)
    ρ_num = cost - get_cost(M, mho, arcs.q)
    ρ_vec = arcs.X + 0.5 * get_hessian(M, mho, arcs.p, arcs.S)
    ρ_den = -inner(M, arcs.p, arcs.S, ρ_vec)
    ρ_reg = arcs.ρ_regularization * eps(Float64) * max(abs(cost), 1)
    arcs.ρ_denominator = ρ_den + ρ_reg # <= 0 -> the default debug kicks in
    arcs.ρ = (ρ_num + ρ_reg) / (ρ_den + ρ_reg)
    #Update iterate
    if arcs.ρ >= arcs.η1
        copyto!(M, arcs.p, arcs.q)
        get_gradient!(dmp, arcs.X, arcs.p) # only compute gradient when updating the point
    end
    # Update regularization parameter, for the last case between η1 and η2 keep it as is
    if arcs.ρ >= arcs.η2 #very successful, reduce
        arcs.σ = max(arcs.σmin, arcs.γ1 * arcs.σ)
    elseif arcs.ρ < arcs.η1 # unsuccessful
        arcs.σ = arcs.γ2 * arcs.σ
    end
    return arcs
end

# Dispatch on different forms of `sub_solvers`
function solve_arc_subproblem!(
    M, s, problem::P, state::S, p
) where {P<:AbstractManoptProblem,S<:AbstractManoptSolverState}
    solve!(problem, state)
    copyto!(M, s, p, get_solver_result(state))
    return s
end
function solve_arc_subproblem!(
    M, s, problem::P, ::ClosedFormSubSolverState{AllocatingEvaluation}, p
) where {P<:Function}
    copyto!(M, s, p, problem(M, p))
    return s
end
function solve_arc_subproblem!(
    M, s, problem!::P, ::ClosedFormSubSolverState{InplaceEvaluation}, p
) where {P<:Function}
    problem!(M, s, p)
    return s
end<|MERGE_RESOLUTION|>--- conflicted
+++ resolved
@@ -4,8 +4,6 @@
 A state for the [`adaptive_regularization_with_cubics`](@ref) solver.
 
 # Fields
-
-a default value is given in brackets if a parameter can be left out in initialization.
 
 * `η1`, `η1`: bounds for evaluating the regularization parameter
 * `γ1`, `γ2`:  shrinking and expansion factors for regularization parameter `σ`
@@ -19,23 +17,15 @@
 * `σ`: the current cubic regularization parameter
 * `σmin`: lower bound for the cubic regularization parameter
 * `ρ_regularization`: regularization parameter for computing ρ.
- When approaching convergence ρ may be difficult to compute with numerator and denominator approaching zero.
- Regularizing the ratio lets ρ go to 1 near convergence.
-<<<<<<< HEAD
+  When approaching convergence ρ may be difficult to compute with numerator and denominator approaching zero.
+  Regularizing the ratio lets ρ go to 1 near convergence.
 * `ρ`: the current regularized ratio of actual improvement and model improvement.
 * `ρ_denominator`: a value to store the denominator from the computation of ρ
   to allow for a warning or error when this value is non-positive.
 * $_field_retr
-* $_field_step
+* $_field_stop
 * $_arg_sub_problem
 * $_arg_sub_state
-=======
-* `evaluation`:         (`AllocatingEvaluation()`) if you provide a
-* `retraction_method`:  (`default_retraction_method(M)`) the retraction to use
-* `stopping_criterion`: ([`StopAfterIteration`](@ref)`(100)`) a [`StoppingCriterion`](@ref)
-* `sub_problem`:        sub problem solved in each iteration
-* `sub_state`:          an [`AbstractManoptSolverState`](@ref) for the subsolver
->>>>>>> 2594c7af
 
 Furthermore the following integral fields are defined
 
