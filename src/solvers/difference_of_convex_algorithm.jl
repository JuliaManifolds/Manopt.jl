
@doc raw"""
    DifferenceOfConvexState{Pr,St,P,T,SC<:StoppingCriterion} <:
               AbstractManoptSolverState

A struct to store the current state of the [`difference_of_convex_algorithm`])(@ref).
It comes in two forms, depending on the realisation of the `subproblem`.

# Fields

* `p`           the current iterate, a point on the manifold
* `X`           the current subgradient, a tangent vector to `p`.
* `sub_problem` problem for the subsolver
* `sub_state`   state of the subproblem
* `stop`        a functor inheriting from [`StoppingCriterion`](@ref) indicating when to stop.

For the sub task, a method to solve

```math
    \operatorname*{argmin}_{q∈\mathcal M}\ g(p) - ⟨X, \log_p q⟩
```

is needed. Besides a problem and options, one can also provide a function and
an [`AbstractEvaluationType`](@ref), respectively, to indicate
a closed form solution for the sub task.

# Constructors

    DifferenceOfConvexState(M, p, sub_problem, sub_state; kwargs...)
    DifferenceOfConvexState(M, p, sub_solver; evaluation=InplaceEvaluation(), kwargs...)

Generate the state either using a solver from Manopt, given by
an [`AbstractManoptProblem`](@ref) `sub_problem` and an [`AbstractManoptSolverState`](@ref) `sub_state`,
or a closed form solution `sub_solver` for the sub-problem the function expected to be of the form `(M, p, X) -> q` or `(M, q, p, X) -> q`,
where by default its [`AbstractEvaluationType`](@ref) `evaluation` is in-place of `q`.
Here the elements passed are the current iterate `p` and the subgradient `X` of `h` can be passed to that function.

## further keyword arguments

* `initial_vector=zero_vector` (`zero_vectoir(M,p)`) how to initialize the inner gradient tangent vector
* `stopping_criterion`         a [`StopAfterIteration`](@ref)`(200)` a stopping criterion
"""
mutable struct DifferenceOfConvexState{
    Pr,St<:AbstractManoptSolverState,P,T,SC<:StoppingCriterion
} <: AbstractSubProblemSolverState
    p::P
    X::T
    sub_problem::Pr
    sub_state::St
    stop::SC
    function DifferenceOfConvexState(
        M::AbstractManifold,
        p::P,
        sub_problem::Pr,
        sub_state::Union{AbstractEvaluationType,AbstractManoptSolverState};
        initial_vector::T=zero_vector(M, p),
<<<<<<< HEAD
        stopping_criterion::SC=StopAfterIteration(300) | StopWhenChangeLess(M, 1e-9),
    ) where {
        P,Pr<:AbstractManoptProblem,St<:AbstractManoptSolverState,T,SC<:StoppingCriterion
    }
        return new{Pr,St,P,T,SC}(
=======
        stopping_criterion::SC=StopAfterIteration(300) | StopWhenChangeLess(1e-9),
    ) where {P,Pr<:AbstractManoptProblem,T,SC<:StoppingCriterion}
        sub_state_storage = maybe_wrap_evaluation_type(sub_state)
        return new{Pr,typeof(sub_state_storage),P,T,SC}(
>>>>>>> 67882204
            p, initial_vector, sub_problem, sub_state, stopping_criterion
        )
    end
    # Function
    function DifferenceOfConvexState(
        M::AbstractManifold,
        p::P,
        sub_problem::S;
        initial_vector::T=zero_vector(M, p),
<<<<<<< HEAD
        stopping_criterion::SC=StopAfterIteration(300) | StopWhenChangeLess(M, 1e-9),
        evaluation=AllocatingEvaluation(),
=======
        stopping_criterion::SC=StopAfterIteration(300) | StopWhenChangeLess(1e-9),
        evaluation::AbstractEvaluationType=AllocatingEvaluation(),
>>>>>>> 67882204
    ) where {P,S<:Function,T,SC<:StoppingCriterion}
        sub_state_storage = maybe_wrap_evaluation_type(evaluation)
        return new{S,typeof(sub_state_storage),P,T,SC}(
            p, initial_vector, sub_problem, sub_state_storage, stopping_criterion
        )
    end
end
get_iterate(dcs::DifferenceOfConvexState) = dcs.p
function set_iterate!(dcs::DifferenceOfConvexState, M, p)
    copyto!(M, dcs.p, p)
    return dcs
end
get_gradient(dcs::DifferenceOfConvexState) = dcs.X
function set_gradient!(dcs::DifferenceOfConvexState, M, p, X)
    copyto!(M, dcs.X, p, X)
    return dcs
end
function get_message(dcs::DifferenceOfConvexState)
    # for now only the sub solver might have messages
    return get_message(dcs.sub_state)
end

function show(io::IO, dcs::DifferenceOfConvexState)
    i = get_count(dcs, :Iterations)
    Iter = (i > 0) ? "After $i iterations\n" : ""
    Conv = indicates_convergence(dcs.stop) ? "Yes" : "No"
    sub = repr(dcs.sub_state)
    sub = replace(sub, "\n" => "\n    | ")
    s = """
    # Solver state for `Manopt.jl`s Difference of Convex Algorithm
    $Iter
    ## Parameters
    * sub solver state:
        | $(sub)

    ## Stopping criterion

    $(status_summary(dcs.stop))
    This indicates convergence: $Conv"""
    return print(io, s)
end
@doc raw"""
    difference_of_convex_algorithm(M, f, g, ∂h, p=rand(M); kwargs...)
    difference_of_convex_algorithm(M, mdco, p; kwargs...)

Compute the difference of convex algorithm [BergmannFerreiraSantosSouza:2023](@cite) to minimize

```math
    \operatorname*{arg\,min}_{p∈\mathcal M}\  g(p) - h(p)
```

where you need to provide ``f(p) = g(p) - h(p)``, ``g`` and the subdifferential ``∂h`` of ``h``.

This algorithm performs the following steps given a start point `p`= ``p^{(0)}``.
Then repeat for ``k=0,1,\ldots``

1. Take ``X^{(k)}  ∈ ∂h(p^{(k)})``
2. Set the next iterate to the solution of the subproblem
```math
  p^{(k+1)} ∈ \operatorname*{argmin}_{q ∈ \mathcal M} g(q) - ⟨X^{(k)}, \log_{p^{(k)}}q⟩
```

until the `stopping_criterion` is fulfilled.

# Optional parameters

* `evaluation`          ([`AllocatingEvaluation`](@ref)) specify whether the gradient works by
  allocation (default) form `grad_f(M, p)` or [`InplaceEvaluation`](@ref) form `grad_f!(M, X, x)`
* `gradient`            (`nothing`) specify ``\operatorname{grad} f``, for debug / analysis or enhancing `stopping_criterion=`
* `grad_g`              (`nothing`) specify the gradient of `g`. If specified, a subsolver is automatically set up.
* `initial_vector`      (`zero_vector(M, p)`) initialise the inner tangent vector to store the subgradient result.
* `stopping_criterion`  ([`StopAfterIteration`](@ref)`(200) | `[`StopWhenChangeLess`](@ref)`(1e-8)`)
  a [`StoppingCriterion`](@ref) for the algorithm. This includes a [`StopWhenGradientNormLess`](@ref)`(1e-8)`, when a `gradient` is provided.

if you specify the [`ManifoldDifferenceOfConvexObjective`](@ref) `mdco`, additionally

* `g`                   - (`nothing`) specify the function `g` If specified, a subsolver is automatically set up.


While there are several parameters for a sub solver, the easiest is to provide the function `grad_g=`,
such that together with the mandatory function `g` a default cost and gradient can be generated and passed to
a default subsolver. Hence the easiest example call looks like

```
difference_of_convex_algorithm(M, f, g, grad_h, p; grad_g=grad_g)
```

# Optional parameters for the sub problem

* `sub_cost`              ([`LinearizedDCCost`](@ref)`(g, p, initial_vector)`)
  a cost to be used within the default `sub_problem`
  Use this if you have a more efficient version than the default that is built using `g` from before.
* `sub_grad`              ([`LinearizedDCGrad`](@ref)`(grad_g, p, initial_vector; evaluation=evaluation)`
  gradient to be used within the default `sub_problem`.
  This is generated by default when `grad_g` is provided. You can specify your own by overwriting this keyword.
* `sub_hess`              (a finite difference approximation by default) specify a Hessian
   of the subproblem, which the default solver, see `sub_state` needs
* `sub_kwargs`            (`(;)`) pass keyword arguments to the `sub_state`, in form of
  a `Dict(:kwname=>value)`, unless you set the `sub_state` directly.
* `sub_objective`         (a gradient or Hessian objective based on the last 3 keywords)
  provide the objective used within `sub_problem` (if that is not specified by the user)
* `sub_problem`           ([`DefaultManoptProblem`](@ref)`(M, sub_objective)` specify a manopt problem for the sub-solver runs.
  You can also provide a function for a closed form solution. Then `evaluation=` is taken into account for the form of this function.
* `sub_state`             ([`TrustRegionsState`](@ref) by default, requires `sub_hessian` to be provided; decorated with `sub_kwargs`).
  Choose the solver by specifying a solver state to solve the `sub_problem`
  if the `sub_problem` if a function (a closed form solution), this is set to `evaluation`
  and can be changed to the evaluation type of the closed form solution accordingly.
* `sub_stopping_criterion` ([`StopAfterIteration`](@ref)`(300) | `[`StopWhenStepsizeLess`](@ref)`(1e-9) | `[`StopWhenGradientNormLess`](@ref)`(1e-9)`)
  a stopping criterion used withing the default `sub_state=`
* `sub_stepsize`           ([`ArmijoLinesearch`](@ref)`(M)`) specify a step size used within the `sub_state`,

all others are passed on to decorate the inner [`DifferenceOfConvexState`](@ref).

# Output

the obtained (approximate) minimizer ``p^*``, see [`get_solver_return`](@ref) for details
"""
difference_of_convex_algorithm(M::AbstractManifold, args...; kwargs...)
function difference_of_convex_algorithm(M::AbstractManifold, f, g, ∂h; kwargs...)
    return difference_of_convex_algorithm(M::AbstractManifold, f, g, ∂h, rand(M); kwargs...)
end
function difference_of_convex_algorithm(
    M::AbstractManifold,
    f,
    g,
    ∂h,
    p;
    evaluation::AbstractEvaluationType=AllocatingEvaluation(),
    grad_g=nothing,
    gradient=nothing,
    kwargs...,
)
    p_ = _ensure_mutating_variable(p)
    f_ = _ensure_mutating_cost(f, p)
    g_ = _ensure_mutating_cost(g, p)
    gradient_ = _ensure_mutating_gradient(gradient, p, evaluation)
    grad_g_ = _ensure_mutating_gradient(grad_g, p, evaluation)
    ∂h_ = _ensure_mutating_gradient(∂h, p, evaluation)
    mdco = ManifoldDifferenceOfConvexObjective(
        f_, ∂h_; gradient=gradient_, evaluation=evaluation
    )
    rs = difference_of_convex_algorithm(
        M,
        mdco,
        p_;
        g=g_,
        evaluation=evaluation,
        gradient=gradient_,
        grad_g=grad_g_,
        kwargs...,
    )
    return _ensure_matching_output(p, rs)
end
function difference_of_convex_algorithm(
    M::AbstractManifold, mdco::O, p; kwargs...
) where {O<:Union{ManifoldDifferenceOfConvexObjective,AbstractDecoratedManifoldObjective}}
    q = copy(M, p)
    return difference_of_convex_algorithm!(M, mdco, q; kwargs...)
end

@doc raw"""
    difference_of_convex_algorithm!(M, f, g, ∂h, p; kwargs...)
    difference_of_convex_algorithm!(M, mdco, p; kwargs...)

Run the difference of convex algorithm and perform the steps in place of `p`.
See [`difference_of_convex_algorithm`](@ref) for more details.

if you specify the [`ManifoldDifferenceOfConvexObjective`](@ref) `mdco`,
the `g` is a keyword argument.
"""
difference_of_convex_algorithm!(M::AbstractManifold, args...; kwargs...)
function difference_of_convex_algorithm!(
    M::AbstractManifold,
    f,
    g,
    ∂h,
    p;
    evaluation::AbstractEvaluationType=AllocatingEvaluation(),
    gradient=nothing,
    kwargs...,
)
    mdco = ManifoldDifferenceOfConvexObjective(
        f, ∂h; gradient=gradient, evaluation=evaluation
    )
    return difference_of_convex_algorithm!(
        M, mdco, p; g=g, evaluation=evaluation, kwargs...
    )
end
function difference_of_convex_algorithm!(
    M::AbstractManifold,
    mdco::O,
    p;
    evaluation::AbstractEvaluationType=AllocatingEvaluation(),
    g=nothing,
    grad_g=nothing,
    gradient=nothing,
    initial_vector=zero_vector(M, p),
    objective_type=:Riemannian,
    stopping_criterion=if isnothing(gradient)
        StopAfterIteration(300) | StopWhenChangeLess(M, 1e-9)
    else
        StopAfterIteration(300) |
        StopWhenChangeLess(M, 1e-9) |
        StopWhenGradientNormLess(1e-9)
    end,
    # Subsolver Magic Cascade.
    sub_cost=if isnothing(g)
        nothing
    else
        LinearizedDCCost(g, copy(M, p), copy(M, p, initial_vector))
    end,
    sub_grad=if isnothing(grad_g)
        nothing
    else
        LinearizedDCGrad(
            grad_g, copy(M, p), copy(M, p, initial_vector); evaluation=evaluation
        )
    end,
    sub_hess=ApproxHessianFiniteDifference(M, copy(M, p), sub_grad; evaluation=evaluation),
    sub_kwargs=(;),
    sub_stopping_criterion=StopAfterIteration(300) | StopWhenGradientNormLess(1e-8),
    sub_objective=if isnothing(sub_cost) || isnothing(sub_grad)
        nothing
    else
        decorate_objective!(
            M,
            if isnothing(sub_hess)
                ManifoldGradientObjective(sub_cost, sub_grad; evaluation=evaluation)
            else
                ManifoldHessianObjective(
                    sub_cost, sub_grad, sub_hess; evaluation=evaluation
                )
            end;
            objective_type=objective_type,
            sub_kwargs...,
        )
    end,
    sub_problem::Union{AbstractManoptProblem,Function,Nothing}=if isnothing(sub_objective)
        nothing
    else
        DefaultManoptProblem(M, sub_objective)
    end,
    sub_state::Union{AbstractManoptSolverState,AbstractEvaluationType,Nothing}=if sub_problem isa
        Function
        evaluation
    elseif isnothing(sub_objective)
        nothing
    else
        decorate_state!(
            if isnothing(sub_hess)
                GradientDescentState(
                    M, copy(M, p); stopping_criterion=sub_stopping_criterion, sub_kwargs...
                )
            else
                TrustRegionsState(
                    M,
                    copy(M, p),
                    sub_objective;
                    stopping_criterion=sub_stopping_criterion,
                    sub_kwargs...,
                )
            end;
            sub_kwargs...,
        )
    end,
    kwargs..., #collect rest
) where {O<:Union{ManifoldDifferenceOfConvexObjective,AbstractDecoratedManifoldObjective}}
    dmdco = decorate_objective!(M, mdco; objective_type=objective_type, kwargs...)
    dmp = DefaultManoptProblem(M, dmdco)
    if isnothing(sub_problem)
        error(
            """
            Subproblem not correctly initialized. Please provide _either_
            * a `sub_problem=` to be solved
            * a `sub_objective` to automatically generate the sub problem,
            * `sub_grad=` (as well as the usually given `sub_cost=`) to automatically generate the sub objective _or_
            * `grad_g=` keywords to automatically generate the sub problems gradient.
            """,
        )
    elseif sub_problem isa AbstractManoptProblem
        dcs = DifferenceOfConvexState(
            M,
            p,
            sub_problem,
            sub_state;
            stopping_criterion=stopping_criterion,
            initial_vector=initial_vector,
        )
    else
        dcs = DifferenceOfConvexState(
            M,
            p,
            sub_problem;
            evaluation=evaluation,
            stopping_criterion=stopping_criterion,
            initial_vector=initial_vector,
        )
    end
    ddcs = decorate_state!(dcs; kwargs...)
    solve!(dmp, ddcs)
    return get_solver_return(get_objective(dmp), ddcs)
end
function initialize_solver!(::AbstractManoptProblem, dcs::DifferenceOfConvexState)
    return dcs
end
function step_solver!(amp::AbstractManoptProblem, dcs::DifferenceOfConvexState, i)
    M = get_manifold(amp)
    get_subtrahend_gradient!(amp, dcs.X, dcs.p)
    set_manopt_parameter!(dcs.sub_problem, :Objective, :Cost, :p, dcs.p)
    set_manopt_parameter!(dcs.sub_problem, :Objective, :Cost, :X, dcs.X)
    set_manopt_parameter!(dcs.sub_problem, :Objective, :Gradient, :p, dcs.p)
    set_manopt_parameter!(dcs.sub_problem, :Objective, :Gradient, :X, dcs.X)
    set_iterate!(dcs.sub_state, M, copy(M, dcs.p))
    solve!(dcs.sub_problem, dcs.sub_state) # call the subsolver
    # copy result from subsolver to current iterate
    copyto!(M, dcs.p, get_solver_result(dcs.sub_state))
    # small hack: store `gradient_f` in X at end of iteration for the gradient norm stopping criterion
    if !isnothing(get_gradient_function(get_objective(amp)))
        get_gradient!(amp, dcs.X, dcs.p)
    end
    return dcs
end
#
# Variant II: sub task is a mutating function providing a closed form solution
#
function step_solver!(
    amp::AbstractManoptProblem,
    dcs::DifferenceOfConvexState{F,ClosedFormSubSolverState{InplaceEvaluation}},
    i,
) where {F}
    M = get_manifold(amp)
    get_subtrahend_gradient!(amp, dcs.X, dcs.p) # evaluate grad F in place for O.X
    dcs.sub_problem(M, dcs.p, dcs.p, dcs.X) # evaluate the closed form solution and store the result in p
    return dcs
end
#
# Variant II: sub task is an allocating function providing a closed form solution
#
function step_solver!(
    amp::AbstractManoptProblem,
    dcs::DifferenceOfConvexState{F,ClosedFormSubSolverState{AllocatingEvaluation}},
    i,
) where {F}
    M = get_manifold(amp)
    get_subtrahend_gradient!(amp, dcs.X, dcs.p) # evaluate grad F in place for O.X
    # run the subsolver in-place of a copy of the current iterate and copy it back to the current iterate
    copyto!(M, dcs.p, dcs.sub_problem(M, copy(M, dcs.p), dcs.X))
    return dcs
end
get_solver_result(dcs::DifferenceOfConvexState) = dcs.p<|MERGE_RESOLUTION|>--- conflicted
+++ resolved
@@ -54,18 +54,10 @@
         sub_problem::Pr,
         sub_state::Union{AbstractEvaluationType,AbstractManoptSolverState};
         initial_vector::T=zero_vector(M, p),
-<<<<<<< HEAD
         stopping_criterion::SC=StopAfterIteration(300) | StopWhenChangeLess(M, 1e-9),
-    ) where {
-        P,Pr<:AbstractManoptProblem,St<:AbstractManoptSolverState,T,SC<:StoppingCriterion
-    }
-        return new{Pr,St,P,T,SC}(
-=======
-        stopping_criterion::SC=StopAfterIteration(300) | StopWhenChangeLess(1e-9),
     ) where {P,Pr<:AbstractManoptProblem,T,SC<:StoppingCriterion}
         sub_state_storage = maybe_wrap_evaluation_type(sub_state)
         return new{Pr,typeof(sub_state_storage),P,T,SC}(
->>>>>>> 67882204
             p, initial_vector, sub_problem, sub_state, stopping_criterion
         )
     end
@@ -75,13 +67,8 @@
         p::P,
         sub_problem::S;
         initial_vector::T=zero_vector(M, p),
-<<<<<<< HEAD
         stopping_criterion::SC=StopAfterIteration(300) | StopWhenChangeLess(M, 1e-9),
-        evaluation=AllocatingEvaluation(),
-=======
-        stopping_criterion::SC=StopAfterIteration(300) | StopWhenChangeLess(1e-9),
         evaluation::AbstractEvaluationType=AllocatingEvaluation(),
->>>>>>> 67882204
     ) where {P,S<:Function,T,SC<:StoppingCriterion}
         sub_state_storage = maybe_wrap_evaluation_type(evaluation)
         return new{S,typeof(sub_state_storage),P,T,SC}(
