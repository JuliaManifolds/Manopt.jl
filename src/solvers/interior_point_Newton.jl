--- conflicted
+++ resolved
@@ -190,22 +190,9 @@
 
     # product manifold on which to perform linesearch
     K = M × ℝ^m × ℝ^n × ℝ^m
-
-    bb = ips.sub_problem.objective.b
-
-    AA = ips.sub_problem.objective.A
-
-    
     X = allocate_result(K, rand)
-<<<<<<< HEAD
-    # Thi for now only works on ArrayPartition
-=======
-    XX = get_solver_result(solve!(ips.sub_problem, ips.sub_state))
->>>>>>> a24f0be5
+
     Xp, Xλ = get_solver_result(solve!(ips.sub_problem, ips.sub_state)).x
-
-    print("res: ", AA(N, q, XX) - bb(N, q), '\n')
-
 
     if m > 0
         Xμ = (ips.μ .* ([inner(M, ips.p, Jg[i], Xp) for i in 1:m])) ./ ips.s
