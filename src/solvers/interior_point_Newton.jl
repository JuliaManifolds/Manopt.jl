# not-in-place,
# takes M, f, grad_f, Hess_f and possibly constraint functions and their graidents
function interior_point_Newton(
    M::AbstractManifold,
    f,
    grad_f,
    Hess_f,
    p;
    evaluation::AbstractEvaluationType=AllocatingEvaluation(),
    g=nothing,
    h=nothing,
    grad_g=nothing,
    grad_h=nothing,
    Hess_g=nothing,
    Hess_h=nothing,
    kwargs...,
)
    q = copy(M, p)
<<<<<<< HEAD
    cmo = ConstrainedManifoldObjective(
        f, grad_f, g, grad_g, h, grad_h; hess_f=Hess_f, M=M, p=p, evaluation=evaluation
    )
    return interior_point_Newton!(M, cmo, q; evaluation=evaluation, kwargs...)
=======
    mho = ManifoldHessianObjective(f, grad_f, Hess_f)
    cmo = ConstrainedManifoldObjective(mho, g, grad_g, h, grad_h; evaluation=evaluation)
    return interior_point_Newton!(
        M, cmo, Hess_g, Hess_h, q; evaluation=evaluation, kwargs...
    )
>>>>>>> cbfdb76b
end

# not-in-place
# case where dim(M) = 1 and in particular p is a number
function interior_point_Newton(
    M::AbstractManifold,
    f,
    grad_f,
    Hess_f,
    p::Number;
    evaluation::AbstractEvaluationType=AllocatingEvaluation(),
    g=nothing,
    h=nothing,
    grad_g=nothing,
    grad_h=nothing,
    Hess_g=nothing,
    Hess_h=nothing,
    kwargs...,
)
    q = [p]
    f_(M, p) = f(M, p[])

    grad_f_ = _to_mutating_gradient(grad_f, evaluation)
    Hess_f_ = _to_mutating_gradient(Hess_f, evaluation)

    g_ = isnothing(g) ? nothing : (M, p) -> g(M, p[])
    grad_g_ = isnothing(grad_g) ? nothing : _to_mutating_gradient(grad_g, evaluation)
    Hess_g_ = isnothing(Hess_g) ? nothing : _to_mutating_gradient(Hess_g, evaluation)
    h_ = isnothing(h) ? nothing : (M, p) -> h(M, p[])
    grad_h_ = isnothing(grad_h) ? nothing : _to_mutating_gradient(grad_h, evaluation)
    Hess_h_ = isnothing(Hess_h) ? nothing : _to_mutating_gradient(Hess_h, evaluation)

    mho = ManifoldHessianObjective(f_, grad_f_, Hess_f_)
    cmo = ConstrainedManifoldObjective(mho, g_, grad_g_, h_, grad_h_; evaluation=evaluation)

    rs = interior_point_Newton(
        M, cmo, Hess_g_, Hess_h_, q; evaluation=evaluation, kwargs...
    )

    return (typeof(q) == typeof(rs)) ? rs[] : rs
end

# not-in-place
# takes only manifold, constrained objetive and initial point
function interior_point_Newton(
    M::AbstractManifold, 
    cmo::O,
    Hess_g,
    Hess_h,
    p; 
    kwargs...
) where {O<:Union{ConstrainedManifoldObjective,AbstractDecoratedManifoldObjective}}
    q = copy(M, p)
    return interior_point_Newton!(M, cmo, Hess_g, Hess_h, q; kwargs...)
end

# in-place
# takes M, f, grad_f, Hess_f and possibly constreint functions and their graidents
function interior_point_Newton!(
    M::AbstractManifold,
    f,
    grad_f,
    Hess_f,
    p;
    evaluation::AbstractEvaluationType=AllocatingEvaluation(),
    g=nothing,
    h=nothing,
    grad_g=nothing,
    grad_h=nothing,
    Hess_g=nothing,
    Hess_h=nothing,
    kwargs...,
)
    mho = ManifoldHessianObjective(f, grad_f, Hess_f)
    cmo = ConstrainedManifoldObjective(mho, g, grad_g, h, grad_h; evaluation=evaluation)
    dcmo = decorate_objective!(M, cmo; kwargs...)

    return interior_point_Newton!(M, dcmo, p, Hess_g=Hess_g, Hess_h=Hess_h, evaluation=evaluation, kwargs...)
end

# MAIN SOLVER
function interior_point_Newton!(
    M::AbstractManifold,
    cmo::O,
    Hess_g,
    Hess_h,
    p;
    evaluation::AbstractEvaluationType=AllocatingEvaluation(),
    X=get_gradient(M, cmo, p),
    μ=ones(length(get_inequality_constraints(M, cmo, p))),
    λ=zeros(length(get_equality_constraints(M, cmo, p))),
    s=μ,
    ρ=μ's / length(get_inequality_constraints(M, cmo, p)),
    σ=calculate_σ(M, cmo, p, μ, λ, s),
    stop::StoppingCriterion=StopAfterIteration(200) | StopWhenChangeLess(1e-5),
    retraction_method::AbstractRetractionMethod=default_retraction_method(M),
    _N=M × ℝ^length(μ) × ℝ^length(λ) × ℝ^length(s),
    stepsize::Stepsize=InteriorPointLinesearch(
        _N;
        retraction_method=default_retraction_method(_N),
        additional_decrease_condition=ConstraintLineSearchCheckFunction(
            cmo,
            length(μ) * minimum(μ .* s) / sum(μ .* s),
            sum(μ .* s) / sqrt(MeritFunction(_N, cmo, p, μ, λ, s)),
            0.1,
        ),
        initial_stepsize=1.0,
    ),
    sub_kwargs=(;),
    sub_objective=decorate_objective!(
        TangentSpace(M × ℝ^length(λ), rand(M × ℝ^length(λ))),
        SymmetricLinearSystemObjective(
            ReducedLagrangianHess(cmo, Hess_g, Hess_h, μ, λ, s),
            NegativeReducedLagrangianGrad(cmo, μ, λ, s, ρ * σ),
        ),
        sub_kwargs...,
    ),
    sub_stopping_criterion::StoppingCriterion=StopAfterIteration(20) |
                                              StopWhenGradientNormLess(1e-5),
    sub_state::Union{AbstractEvaluationType,AbstractManoptSolverState}=decorate_state!(
        ConjugateResidualState(
            TangentSpace(M × ℝ^length(λ), rand(M × ℝ^length(λ))),
            sub_objective;
            stop=sub_stopping_criterion,
            sub_kwargs...,
        );
        sub_kwargs...,
    ),
    sub_problem::Union{F,AbstractManoptProblem}=DefaultManoptProblem(
        TangentSpace(M × ℝ^length(λ), rand(M × ℝ^length(λ))), sub_objective
    ),
    kwargs...,
) where {O<:Union{ConstrainedManifoldObjective,AbstractDecoratedManifoldObjective},F}
    !is_feasible(M, cmo, p) && throw(ErrorException("Starting point p must be feasible."))
    dcmo = decorate_objective!(M, cmo; kwargs...)
    dmp = DefaultManoptProblem(M, dcmo)
    ips = InteriorPointState(
        M,
        cmo,
        Hess_g,
        Hess_h,
        p,
        sub_problem,
        sub_state;
        X=X,
        μ=μ,
        λ=λ,
        s=s,
        stop=stop,
        retraction_method=retraction_method,
        stepsize=stepsize,
        kwargs...,
    )
    ips = decorate_state!(ips; kwargs...)
    solve!(dmp, ips)
    return get_solver_return(get_objective(dmp), ips)
end

# inititializer, might add more here
function initialize_solver!(::AbstractManoptProblem, ips::InteriorPointState)
    return ips
end

# step solver
function step_solver!(amp::AbstractManoptProblem, ips::InteriorPointState, i)
    M = get_manifold(amp)
    cmo = get_objective(amp)

    m, n = length(ips.μ), length(ips.λ)
    g = get_inequality_constraints(amp, ips.p)
    grad_g = get_grad_inequality_constraints(amp, ips.p)

    N = M × ℝ^n
    q = rand(N)
    copyto!(N[1], q[N, 1], ips.p)
    copyto!(N[2], q[N, 2], ips.λ)
    TpM = TangentSpace(M, ips.p)
    TqN = TangentSpace(N, q)

    # make deterministic as opposed to random?
    
    set_iterate!(ips.sub_state, get_manifold(ips.sub_problem), rand(TqN))

    set_manopt_parameter!(ips.sub_problem, :Manifold, :Basepoint, q)
    
    set_manopt_parameter!(ips.sub_problem, :Objective, :μ, ips.μ)
    set_manopt_parameter!(ips.sub_problem, :Objective, :λ, ips.λ)
    set_manopt_parameter!(ips.sub_problem, :Objective, :s, ips.s)
    set_manopt_parameter!(ips.sub_problem, :Objective, :barrier_param, ips.ρ * ips.σ)

    # product manifold on which to perform linesearch
    K = M × ℝ^m × ℝ^n × ℝ^m
    X = allocate_result(K, rand)

    Y = get_solver_result(solve!(ips.sub_problem, ips.sub_state))
    Xp, Xλ = Y[N, 1], Y[N, 2]

    if m > 0
        b = ips.ρ * ips.σ
        Xs = -[inner(M, ips.p, grad_g[i], Xp) for i in 1:m] - g - ips.s
        Xμ = (b .- ips.μ .* (ips.s + Xs)) ./ ips.s
    end

    copyto!(K[1], X[N, 1], Xp)
    (m > 0) && (copyto!(K[2], X[K, 2], Xμ))
    (n > 0) && (copyto!(K[3], X[K, 3], Xλ))
    (m > 0) && (copyto!(K[4], X[K, 4], Xs))

    α = ips.stepsize(amp, ips, i, X)

    # update params
    retract!(M, ips.p, ips.p, α * Xp, ips.retraction_method)
    if m > 0
        ips.μ += α * Xμ
        ips.s += α * Xs
        ips.ρ = ips.μ'ips.s / m
        ips.σ = calculate_σ(M, cmo, ips.p, ips.μ, ips.λ, ips.s)
    end
    (n > 0) && (ips.λ += α * Xλ)

    get_gradient!(M, ips.X, cmo, ips.p)

    return ips
end

get_solver_result(ips::InteriorPointState) = ips.p<|MERGE_RESOLUTION|>--- conflicted
+++ resolved
@@ -16,18 +16,11 @@
     kwargs...,
 )
     q = copy(M, p)
-<<<<<<< HEAD
-    cmo = ConstrainedManifoldObjective(
-        f, grad_f, g, grad_g, h, grad_h; hess_f=Hess_f, M=M, p=p, evaluation=evaluation
-    )
-    return interior_point_Newton!(M, cmo, q; evaluation=evaluation, kwargs...)
-=======
     mho = ManifoldHessianObjective(f, grad_f, Hess_f)
     cmo = ConstrainedManifoldObjective(mho, g, grad_g, h, grad_h; evaluation=evaluation)
     return interior_point_Newton!(
         M, cmo, Hess_g, Hess_h, q; evaluation=evaluation, kwargs...
     )
->>>>>>> cbfdb76b
 end
 
 # not-in-place
@@ -73,11 +66,11 @@
 # not-in-place
 # takes only manifold, constrained objetive and initial point
 function interior_point_Newton(
-    M::AbstractManifold, 
+    M::AbstractManifold,
     cmo::O,
     Hess_g,
     Hess_h,
-    p; 
+    p;
     kwargs...
 ) where {O<:Union{ConstrainedManifoldObjective,AbstractDecoratedManifoldObjective}}
     q = copy(M, p)
@@ -208,11 +201,11 @@
     TqN = TangentSpace(N, q)
 
     # make deterministic as opposed to random?
-    
+
     set_iterate!(ips.sub_state, get_manifold(ips.sub_problem), rand(TqN))
 
     set_manopt_parameter!(ips.sub_problem, :Manifold, :Basepoint, q)
-    
+
     set_manopt_parameter!(ips.sub_problem, :Objective, :μ, ips.μ)
     set_manopt_parameter!(ips.sub_problem, :Objective, :λ, ips.λ)
     set_manopt_parameter!(ips.sub_problem, :Objective, :s, ips.s)
