<<<<<<< HEAD
_doc_FW_sub = raw"""
=======

_doc_FW_sub = """
>>>>>>> feccfaa2
```math
   $(_tex(:argmin))_{q ∈ C} ⟨$(_tex(:grad)) f(p_k), $(_tex(:log))_{p_k}q⟩.
```
"""

@doc """
    FrankWolfeState <: AbstractManoptSolverState

A struct to store the current state of the [`Frank_Wolfe_method`](@ref)

It comes in two forms, depending on the realisation of the `subproblem`.

# Fields

$(_var(:Field, :p; add = [:as_Iterate]))
$(_var(:Field, :X; add = [:as_Gradient]))
$(_var(:Field, :inverse_retraction_method))
$(_var(:Field, :vector_transport_method))
$(_var(:Field, :sub_problem))
$(_var(:Field, :sub_state))
$(_var(:Field, :stopping_criterion, "stop"))
$(_var(:Field, :stepsize))
$(_var(:Field, :retraction_method))

The sub task requires a method to solve

$_doc_FW_sub

# Constructor

    FrankWolfeState(M, sub_problem, sub_state; kwargs...)

Initialise the Frank Wolfe method state.

FrankWolfeState(M, sub_problem; evaluation=AllocatingEvaluation(), kwargs...)

Initialise the Frank Wolfe method state, where `sub_problem` is a closed form solution with `evaluation` as type of evaluation.

## Input

$(_var(:Argument, :M; type = true))
$(_var(:Argument, :sub_problem))
$(_var(:Argument, :sub_state))

## Keyword arguments

$(_var(:Keyword, :p; add = :as_Initial))
$(_var(:Keyword, :inverse_retraction_method))
$(_var(:Keyword, :retraction_method))
$(_var(:Keyword, :stopping_criterion; default = "[`StopAfterIteration`](@ref)`(200)`$(_sc(:Any))[`StopWhenGradientNormLess`](@ref)`(1e-6)`"))
$(_var(:Keyword, :stepsize; default = "[`default_stepsize`](@ref)`(M, FrankWolfeState)`"))
$(_var(:Keyword, :X; add = :as_Memory))

where the remaining fields from before are keyword arguments.
"""
mutable struct FrankWolfeState{
        P,
        T,
        Pr,
        St <: AbstractManoptSolverState,
        TStep <: Stepsize,
        TStop <: StoppingCriterion,
        TM <: AbstractRetractionMethod,
        ITM <: AbstractInverseRetractionMethod,
    } <: AbstractGradientSolverState
    p::P
    X::T
    sub_problem::Pr
    sub_state::St
    stop::TStop
    stepsize::TStep
    retraction_method::TM
    inverse_retraction_method::ITM
    function FrankWolfeState(
            M::AbstractManifold,
            sub_problem::Pr,
            sub_state::St;
            p::P = rand(M),
            X::T = zero_vector(M, p),
            stopping_criterion::TStop = StopAfterIteration(200) | StopWhenGradientNormLess(1.0e-6),
            stepsize::TStep = default_stepsize(M, FrankWolfeState),
            retraction_method::TM = default_retraction_method(M, typeof(p)),
            inverse_retraction_method::ITM = default_inverse_retraction_method(M, typeof(p)),
        ) where {
            P,
            T,
            Pr <: Union{AbstractManoptProblem, F} where {F},
            St <: AbstractManoptSolverState,
            TStop <: StoppingCriterion,
            TStep <: Stepsize,
            TM <: AbstractRetractionMethod,
            ITM <: AbstractInverseRetractionMethod,
        }
        return new{P, T, Pr, St, TStep, TStop, TM, ITM}(
            p,
            X,
            sub_problem,
            sub_state,
            stopping_criterion,
            stepsize,
            retraction_method,
            inverse_retraction_method,
        )
    end
end
function FrankWolfeState(
        M::AbstractManifold, sub_problem; evaluation::E = AllocatingEvaluation(), kwargs...
    ) where {E <: AbstractEvaluationType}
    cfs = ClosedFormSubSolverState(; evaluation = evaluation)
    return FrankWolfeState(M, sub_problem, cfs; kwargs...)
end

function default_stepsize(M::AbstractManifold, ::Type{FrankWolfeState})
    return DecreasingStepsize(M; length = 2.0, shift = 2.0)
end
get_gradient(fws::FrankWolfeState) = fws.X
get_iterate(fws::FrankWolfeState) = fws.p
function get_message(fws::FrankWolfeState)
    # for now only the sub solver might have messages
    return get_message(fws.sub_state)
end

function set_iterate!(fws::FrankWolfeState, p)
    fws.p = p
    return fws
end
function show(io::IO, fws::FrankWolfeState)
    i = get_count(fws, :Iterations)
    Iter = (i > 0) ? "After $i iterations\n" : ""
    Conv = indicates_convergence(fws.stop) ? "Yes" : "No"
    sub = repr(fws.sub_state)
    sub = replace(sub, "\n" => "\n    | ")
    s = """
    # Solver state for `Manopt.jl`s Frank Wolfe Method
    $Iter
    ## Parameters
    * inverse retraction method: $(fws.inverse_retraction_method)
    * retraction method: $(fws.retraction_method)
    * sub solver state:
        | $(sub)

    ## Stepsize
    $(fws.stepsize)

    ## Stopping criterion

    $(status_summary(fws.stop))
    This indicates convergence: $Conv"""
    return print(io, s)
end

_doc_FW_problem = """
```math
    $(_tex(:argmin))_{p∈$(_tex(:Cal, "C"))} f(p),
```
"""
_doc_FW_sk_default = raw"``s_k = \frac{2}{k+2}``"
_doc_Frank_Wolfe_method = """
    Frank_Wolfe_method(M, f, grad_f, p=rand(M))
    Frank_Wolfe_method(M, gradient_objective, p=rand(M); kwargs...)
    Frank_Wolfe_method!(M, f, grad_f, p; kwargs...)
    Frank_Wolfe_method!(M, gradient_objective, p; kwargs...)

Perform the Frank-Wolfe algorithm to compute for ``$(_tex(:Cal, "C")) ⊂ $(_tex(:Cal, "M"))``
the constrained problem

$_doc_FW_problem

where the main step is a constrained optimisation is within the algorithm,
that is the sub problem (Oracle)

$_doc_FW_sub

for every iterate ``p_k`` together with a stepsize ``s_k≤1``.
The algorhtm can be performed in-place of `p`.

This algorithm is inspired by but slightly more general than [WeberSra:2022](@cite).

The next iterate is then given by ``p_{k+1} = γ_{p_k,q_k}(s_k)``,
where by default ``γ`` is the shortest geodesic between the two points but can also be changed to
use a retraction and its inverse.

# Input

$(_var(:Argument, :M; type = true))
$(_var(:Argument, :f))
$(_var(:Argument, :grad_f))
$(_var(:Argument, :p))

$(_note(:GradientObjective))

# Keyword arguments

$(_var(:Keyword, :differential))
$(_var(:Keyword, :evaluation))
$(_var(:Keyword, :retraction_method))
$(_var(:Keyword, :stepsize; default = "[`DecreasingStepsize`](@ref)`(; length=2.0, shift=2)`"))
$(_var(:Keyword, :stopping_criterion; default = "[`StopAfterIteration`](@ref)`(500)`$(_sc(:Any))[`StopWhenGradientNormLess`](@ref)`(1.0e-6)`)"))
* `sub_cost=`[`FrankWolfeCost`](@ref)`(p, X)`:
  the cost of the Frank-Wolfe sub problem. $(_note(:KeywordUsedIn, "sub_objective"))
* `sub_grad=`[`FrankWolfeGradient`](@ref)`(p, X)`:
  the gradient of the Frank-Wolfe sub problem. $(_note(:KeywordUsedIn, "sub_objective"))
$(_var(:Keyword, :sub_kwargs))

* `sub_objective=`[`ManifoldGradientObjective`](@ref)`(sub_cost, sub_gradient)`:
  the objective for the Frank-Wolfe sub problem. $(_note(:KeywordUsedIn, "sub_problem"))

$(_var(:Keyword, :sub_problem; default = "[`DefaultManoptProblem`](@ref)`(M, sub_objective)`"))
$(_var(:Keyword, :sub_state; default = "[`GradientDescentState`](@ref)`(M, copy(M,p))`"))

$(_var(:Keyword, :X; add = :as_Gradient))
$(_var(:Keyword, :stopping_criterion, "sub_stopping_criterion"; default = "`[`StopAfterIteration`](@ref)`(300)`$(_sc(:Any))[`StopWhenStepsizeLess`](@ref)`(1e-8)`"))
  $(_note(:KeywordUsedIn, "sub_state"))
$(_var(:Keyword, :X; add = :as_Gradient))

$(_note(:OtherKeywords))

If you provide a [`ManifoldFirstOrderObjective`](@ref) directly, the `evaluation=` keyword is ignored.
The decorations are still applied to the objective.

# Output

the obtained (approximate) minimizer ``p^*``, see [`get_solver_return`](@ref) for details
"""

@doc "$_doc_Frank_Wolfe_method"
Frank_Wolfe_method(M::AbstractManifold, args...; kwargs...)
function Frank_Wolfe_method(
        M::AbstractManifold,
        f,
        grad_f,
        p = rand(M);
        evaluation::AbstractEvaluationType = AllocatingEvaluation(),
        kwargs...,
    )
    p_ = _ensure_mutating_variable(p)
    f_ = _ensure_mutating_cost(f, p)
    grad_f_ = _ensure_mutating_gradient(grad_f, p, evaluation)
    mgo = ManifoldGradientObjective(f_, grad_f_; evaluation = evaluation)
    rs = Frank_Wolfe_method(M, mgo, p_; evaluation = evaluation, kwargs...)
    return _ensure_matching_output(p, rs)
end
function Frank_Wolfe_method(
        M::AbstractManifold, mgo::O, p = rand(M); kwargs...
    ) where {O <: Union{AbstractManifoldFirstOrderObjective, AbstractDecoratedManifoldObjective}}
    q = copy(M, p)
    return Frank_Wolfe_method!(M, mgo, q; kwargs...)
end

@doc "$_doc_Frank_Wolfe_method"
Frank_Wolfe_method!(M::AbstractManifold, args...; kwargs...)
function Frank_Wolfe_method!(
        M::AbstractManifold,
        f,
        grad_f,
        p;
        differential = nothing,
        evaluation::AbstractEvaluationType = AllocatingEvaluation(),
        kwargs...,
    )
    mgo = ManifoldGradientObjective(
        f, grad_f; differential = differential, evaluation = evaluation
    )
    return Frank_Wolfe_method!(M, mgo, p; evaluation = evaluation, kwargs...)
end
function Frank_Wolfe_method!(
        M::AbstractManifold,
        mgo::O,
        p;
        X = zero_vector(M, p),
        evaluation = AllocatingEvaluation(),
        objective_type = :Riemannian,
        retraction_method = default_retraction_method(M, typeof(p)),
        stepsize::Union{Stepsize, ManifoldDefaultsFactory} = default_stepsize(M, FrankWolfeState),
        stopping_criterion::TStop = StopAfterIteration(200) |
            StopWhenGradientNormLess(1.0e-8) |
            StopWhenChangeLess(M, 1.0e-8),
        sub_cost = FrankWolfeCost(p, X),
        sub_grad = FrankWolfeGradient(p, X),
        sub_kwargs = (;),
        sub_objective = ManifoldGradientObjective(sub_cost, sub_grad),
        sub_problem = DefaultManoptProblem(
            M,
            decorate_objective!(M, sub_objective; objective_type = objective_type, sub_kwargs...),
        ),
        sub_stopping_criterion = StopAfterIteration(300) | StopWhenStepsizeLess(1.0e-8),
        sub_state::Union{AbstractManoptSolverState, AbstractEvaluationType} = if sub_problem isa
                Function
            evaluation
        else
            decorate_state!(
                GradientDescentState(
                    M;
                    p = copy(M, p),
                    stopping_criterion = sub_stopping_criterion,
                    stepsize = default_stepsize(
                        M, GradientDescentState; retraction_method = retraction_method
                    ),
                    sub_kwargs...,
                );
                objective_type = objective_type,
                sub_kwargs...,
            )
        end,
        kwargs...,
    ) where {
        TStop <: StoppingCriterion,
        O <: Union{AbstractManifoldFirstOrderObjective, AbstractDecoratedManifoldObjective},
    }
    dmgo = decorate_objective!(M, mgo; objective_type = objective_type, kwargs...)
    dmp = DefaultManoptProblem(M, dmgo)
    sub_state_storage = maybe_wrap_evaluation_type(sub_state)
    fws = FrankWolfeState(
        M,
        sub_problem,
        sub_state_storage;
        p = p,
        X = X,
        retraction_method = retraction_method,
        stepsize = _produce_type(stepsize, M),
        stopping_criterion = stopping_criterion,
    )
    dfws = decorate_state!(fws; kwargs...)
    solve!(dmp, dfws)
    return get_solver_return(get_objective(dmp), dfws)
end
function initialize_solver!(amp::AbstractManoptProblem, fws::FrankWolfeState)
    get_gradient!(amp, fws.X, fws.p)
    return fws
end
function step_solver!(amp::AbstractManoptProblem, fws::FrankWolfeState, k)
    M = get_manifold(amp)
    # update gradient
    get_gradient!(amp, fws.X, fws.p) # evaluate grad F(p), store the result in fws.X
    # solve sub task
    solve!(fws.sub_problem, fws.sub_state) # call the subsolver
    q = get_solver_result(fws.sub_state)
    s = fws.stepsize(amp, fws, k; gradient = fws.X)
    # step along the geodesic
    retract!(
        M,
        fws.p,
        fws.p,
        s .* inverse_retract(M, fws.p, q, fws.inverse_retraction_method),
        fws.retraction_method,
    )
    return fws
end
#
# Variant 2: sub task is a mutating function providing a closed form solution
#
function step_solver!(
        amp::AbstractManoptProblem,
        fws::FrankWolfeState{P, T, F, ClosedFormSubSolverState{InplaceEvaluation}},
        k,
    ) where {P, T, F}
    M = get_manifold(amp)
    get_gradient!(amp, fws.X, fws.p) # evaluate grad F in place for O.X
    q = copy(M, fws.p)
    fws.sub_problem(M, q, fws.p, fws.X) # evaluate the closed form solution and store the result in q
    s = fws.stepsize(amp, fws, k; gradient = fws.X)
    # step along the geodesic
    retract!(
        M,
        fws.p,
        fws.p,
        s .* inverse_retract(M, fws.p, q, fws.inverse_retraction_method),
        fws.retraction_method,
    )
    return fws
end
#
# Variant 3: sub task is an allocating function providing a closed form solution
#
function step_solver!(
        amp::AbstractManoptProblem,
        fws::FrankWolfeState{P, T, F, ClosedFormSubSolverState{AllocatingEvaluation}},
        k,
    ) where {P, T, F}
    M = get_manifold(amp)
    get_gradient!(amp, fws.X, fws.p) # evaluate grad F in place for O.X
    q = fws.sub_problem(M, fws.p, fws.X) # evaluate the closed form solution and store the result in O.p
    # step along the geodesic
    s = fws.stepsize(amp, fws, k; gradient = fws.X)
    # step along the geodesic
    retract!(
        M,
        fws.p,
        fws.p,
        s .* inverse_retract(M, fws.p, q, fws.inverse_retraction_method),
        fws.retraction_method,
    )
    return fws
end<|MERGE_RESOLUTION|>--- conflicted
+++ resolved
@@ -1,9 +1,5 @@
-<<<<<<< HEAD
-_doc_FW_sub = raw"""
-=======
 
 _doc_FW_sub = """
->>>>>>> feccfaa2
 ```math
    $(_tex(:argmin))_{q ∈ C} ⟨$(_tex(:grad)) f(p_k), $(_tex(:log))_{p_k}q⟩.
 ```
