--- conflicted
+++ resolved
@@ -73,17 +73,10 @@
         M::AbstractManifold,
         p::P,
         sub_problem::Pr,
-<<<<<<< HEAD
-        sub_state::Op;
+        sub_state::Union{AbstractEvaluationType,AbstractManoptSolverState};
         initial_vector::T=zero_vector(M, p), #deprecated
         X::T=initial_vector,
         stopping_criterion::TStop=StopAfterIteration(200) | StopWhenGradientNormLess(1e-6),
-=======
-        sub_state::Union{AbstractEvaluationType,AbstractManoptSolverState};
-        initial_vector::T=zero_vector(M, p),
-        stopping_criterion::TStop=StopAfterIteration(200) |
-                                  StopWhenGradientNormLess(1.0e-6),
->>>>>>> 2594c7af
         stepsize::TStep=default_stepsize(M, FrankWolfeState),
         retraction_method::TM=default_retraction_method(M, typeof(p)),
         inverse_retraction_method::ITM=default_inverse_retraction_method(M, typeof(p)),
