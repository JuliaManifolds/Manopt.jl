
<<<<<<< HEAD
@doc """
    DifferenceOfConvexProximalState{P, T, Pr, St, S<:Stepsize, SC<:StoppingCriterion, RTR<:AbstractRetractionMethod, ITR<:AbstractInverseRetractionMethod}
        <: AbstractSubProblemSolverState
=======
@doc raw"""
    DifferenceOfConvexProximalState{Type} <: AbstractSubProblemSolverState
>>>>>>> 2594c7af

A struct to store the current state of the algorithm as well as the form.
It comes in two forms, depending on the realisation of the `subproblem`.

# Fields

* $(_field_inv_retr)
* $(_field_retr)
* `p`, `q`, `r`:               the current iterate, the gradient step and the prox, respectively
  their type is set by initializing `p`
* $(_field_step)
* $(_field_stop)
* `X`, `Y`: the current gradient and descent direction, respectively
  their common type is set by the keyword `X`
* `sub_problem`:               an [`AbstractManoptProblem`](@ref) problem or a function `(M, p, X) -> q` or `(M, q, p, X)` for the a closed form solution of the sub problem
* `sub_state`:                 an [`AbstractManoptSolverState`](@ref) for the subsolver or an [`AbstractEvaluationType`](@ref) in case the sub problem is provided as a function

# Constructor

    DifferenceOfConvexProximalState(M, p; kwargs...)

# Keyword arguments

* $(_kw_inverse_retraction_method_default): $(_kw_inverse_retraction_method)
* $(_kw_retraction_method_default): $(_kw_retraction_method)
* `stepsize=`[`ConstantStepsize`](@ref)`(M)`: $(_kw_stepsize)
* `stopping_criterion=`[StopWhenChangeLess`](@ref)`(1e-8)`: $(_kw_stopping_criterion)
* $(_kw_X_default): $(_kw_X)
"""
mutable struct DifferenceOfConvexProximalState{
    P,
    T,
    Pr,
    St<:AbstractManoptSolverState,
    S<:Stepsize,
    SC<:StoppingCriterion,
    RTR<:AbstractRetractionMethod,
    ITR<:AbstractInverseRetractionMethod,
    Tλ,
} <: AbstractSubProblemSolverState
    λ::Tλ
    p::P
    q::P
    r::P
    sub_problem::Pr
    sub_state::St
    X::T
    retraction_method::RTR
    inverse_retraction_method::ITR
    stepsize::S
    stop::SC
    function DifferenceOfConvexProximalState(
        M::AbstractManifold,
        p::P,
        sub_problem::Pr,
        sub_state::Union{AbstractEvaluationType,AbstractManoptSolverState};
        X::T=zero_vector(M, p),
        stepsize::S=ConstantStepsize(M),
        stopping_criterion::SC=StopWhenChangeLess(1e-8),
        inverse_retraction_method::I=default_inverse_retraction_method(M),
        retraction_method::R=default_retraction_method(M, typeof(p)),
        λ::Fλ=i -> 1,
    ) where {
        P,
        T,
        Pr,
        S<:Stepsize,
        SC<:StoppingCriterion,
        I<:AbstractInverseRetractionMethod,
        R<:AbstractRetractionMethod,
        Fλ,
    }
        sub_state_storage = maybe_wrap_evaluation_type(sub_state)
        return new{P,T,Pr,typeof(sub_state_storage),S,SC,R,I,Fλ}(
            λ,
            p,
            copy(M, p),
            copy(M, p),
            sub_problem,
            sub_state_storage,
            X,
            retraction_method,
            inverse_retraction_method,
            stepsize,
            stopping_criterion,
        )
    end
end
# no point -> add point
function DifferenceOfConvexProximalState(
    M::AbstractManifold, sub_problem, sub_state; kwargs...
)
    return DifferenceOfConvexProximalState(M, rand(M), sub_problem, sub_state; kwargs...)
end
get_iterate(dcps::DifferenceOfConvexProximalState) = dcps.p
function set_iterate!(dcps::DifferenceOfConvexProximalState, M, p)
    copyto!(M, dcps.p, p)
    return dcps
end
get_gradient(dcs::DifferenceOfConvexProximalState) = dcs.X
function set_gradient!(dcps::DifferenceOfConvexProximalState, M, p, X)
    copyto!(M, dcps.X, p, X)
    return dcps
end
function get_message(dcs::DifferenceOfConvexProximalState)
    # for now only the sub solver might have messages
    return get_message(dcs.sub_state)
end
function show(io::IO, dcps::DifferenceOfConvexProximalState)
    i = get_count(dcps, :Iterations)
    Iter = (i > 0) ? "After $i iterations\n" : ""
    Conv = indicates_convergence(dcps.stop) ? "Yes" : "No"
    sub = repr(dcps.sub_state)
    sub = replace(sub, "\n" => "\n    | ")
    s = """
    # Solver state for `Manopt.jl`s Difference of Convex Proximal Point Algorithm
    $Iter
    ## Parameters
    * retraction method:         $(dcps.retraction_method)
    * inverse retraction method: $(dcps.inverse_retraction_method)
    * sub solver state:
        | $(sub)

    ## Stepsize
    $(dcps.stepsize)

    ## Stopping criterion

    $(status_summary(dcps.stop))
    This indicates convergence: $Conv"""
    return print(io, s)
end
#
# Prox approach
#
_doc_DCPPA = """
    difference_of_convex_proximal_point(M, grad_h, p=rand(M); kwargs...)
    difference_of_convex_proximal_point(M, mdcpo, p=rand(M); kwargs...)
    difference_of_convex_proximal_point!(M, grad_h, p; kwargs...)
    difference_of_convex_proximal_point!(M, mdcpo, p; kwargs...)

Compute the difference of convex proximal point algorithm [SouzaOliveira:2015](@cite) to minimize

```math
    $(_l_argmin)_{p∈$(_l_M)} g(p) - h(p)
```

where you have to provide the subgradient ``∂h`` of ``h`` and either
* the proximal map ``$(_l_prox)_{λg}`` of `g` as a function `prox_g(M, λ, p)` or  `prox_g(M, q, λ, p)`
* the functions `g` and `grad_g` to compute the proximal map using a sub solver
* your own sub-solver, specified by `sub_problem=`and `sub_state=`

This algorithm performs the following steps given a start point `p`= ``p^{(0)}``.
Then repeat for ``k=0,1,…``

1. ``X^{(k)}  ∈ $(_l_grad) h(p^{(k)})``
2. ``q^{(k)} = $(_l_retr)_{p^{(k)}}(λ_kX^{(k)})``
3. ``r^{(k)} = $(_l_prox)_{λ_kg}(q^{(k)})``
4. ``X^{(k)} = $(_l_retr)^{-1}_{p^{(k)}}(r^{(k)})``
5. Compute a stepsize ``s_k`` and
6. set ``p^{(k+1)} = $(_l_retr)_{p^{(k)}}(s_kX^{(k)})``.

until the `stopping_criterion` is fulfilled.

See [AlmeidaNetoOliveiraSouza:2020](@cite) for more details on the modified variant,
where steps 4-6 are slightly changed, since here the classical proximal point method for
DC functions is obtained for ``s_k = 1`` and one can hence employ usual line search method.


# Keyword arguments

* `λ`:                          ( `k -> 1/2` ) a function returning the sequence of prox parameters ``λ_k``
* `cost=nothing`: provide the cost `f`, for debug reasons / analysis
* $(_kw_evaluation_default): $(_kw_evaluation)
* `gradient=nothing`: specify ``$(_l_grad) f``, for debug / analysis
   or enhancing the `stopping_criterion`
* `prox_g=nothing`: specify a proximal map for the sub problem _or_ both of the following
* `g=nothing`: specify the function `g`.
* `grad_g=nothing`: specify the gradient of `g`. If both `g`and `grad_g` are specified, a subsolver is automatically set up.
* $(_kw_inverse_retraction_method_default); $(_kw_inverse_retraction_method)
* $(_kw_retraction_method_default); $(_kw_retraction_method)
* `stepsize=`[`ConstantStepsize`](@ref)`(M)`): $(_kw_stepsize)
* `stopping_criterion=`[`StopAfterIteration`](@ref)`(200)`$(_sc_any)[`StopWhenChangeLess`](@ref)`(1e-8)`):
  $(_kw_stopping_criterion)
  A [`StopWhenGradientNormLess`](@ref)`(1e-8)` is added with $(_sc_any), when a `gradient` is provided.
* `sub_cost=`[`ProximalDCCost`](@ref)`(g, copy(M, p), λ(1))`):
  cost to be used within the default `sub_problem` that is initialized as soon as `g` is provided.
  $(_kw_used_in("sub_objective"))
* `sub_grad=`[`ProximalDCGrad`](@ref)`(grad_g, copy(M, p), λ(1); evaluation=evaluation)`:
  gradient to be used within the default `sub_problem`, that is initialized as soon as `grad_g` is provided.
  $(_kw_used_in("sub_objective"))
* `sub_hess`:              (a finite difference approximation using `sub_grad` by default):
   specify a Hessian of the `sub_cost`, which the default solver, see `sub_state=` needs.
* $(_kw_sub_kwargs_default): $(_kw_sub_kwargs)
* `sub_objective`:         a gradient or Hessian objective based on `sub_cost=`, `sub_grad=`, and `sub_hess`if provided
   the objective used within `sub_problem`.
  $(_kw_used_in("sub_problem"))
* `sub_problem=`[`DefaultManoptProblem`](@ref)`(M, sub_objective)`:
  specify a manopt problem or a function for the sub-solver runs.
  You can also provide a function for a closed form solution. Then `evaluation=` is taken into account for the form of this function.
* `sub_state`([`GradientDescentState`](@ref) or [`TrustRegionsState`](@ref) if `sub_hessian`):
  the subsolver to be used when solving the sub problem.
  By default this is also decorated using the `sub_kwargs`.
  if the `sub_problem` if a function (a closed form solution), this is set to `evaluation`
  and can be changed to the evaluation type of the closed form solution accordingly.
* `sub_stopping_criterion`: ([`StopAfterIteration`](@ref)`(300)`$(_sc_any)`[`StopWhenGradientNormLess`](@ref)`(1e-8)`:
  a stopping criterion used withing the default `sub_state=`
  $(_kw_used_in("sub_state"))

$(_kw_others)

$(_doc_sec_output)
"""

@doc "$(_doc_DCPPA)"
difference_of_convex_proximal_point(M::AbstractManifold, args...; kwargs...)
function difference_of_convex_proximal_point(M::AbstractManifold, grad_h; kwargs...)
    return difference_of_convex_proximal_point(
        M::AbstractManifold, grad_h, rand(M); kwargs...
    )
end
function difference_of_convex_proximal_point(
    M::AbstractManifold,
    grad_h,
    p;
    evaluation::AbstractEvaluationType=AllocatingEvaluation(),
    cost=nothing,
    gradient=nothing,
    kwargs...,
)
    mdcpo = ManifoldDifferenceOfConvexProximalObjective(
        grad_h; cost=cost, gradient=gradient, evaluation=evaluation
    )
    return difference_of_convex_proximal_point(
        M, mdcpo, p; evaluation=evaluation, kwargs...
    )
end
function difference_of_convex_proximal_point(
    M::AbstractManifold,
    grad_h,
    p::Number;
    evaluation::AbstractEvaluationType=AllocatingEvaluation(),
    cost=nothing,
    gradient=nothing,
    g=nothing,
    grad_g=nothing,
    prox_g=nothing,
    kwargs...,
)
    q = [p]
    cost_ = isnothing(cost) ? nothing : (M, p) -> cost(M, p[])
    grad_h_ = _to_mutating_gradient(grad_h, evaluation)
    g_ = isnothing(g) ? nothing : (M, p) -> g(M, p[])
    gradient_ = isnothing(gradient) ? nothing : _to_mutating_gradient(gradient, evaluation)
    grad_g_ = isnothing(grad_g) ? nothing : _to_mutating_gradient(grad_g, evaluation)
    prox_g_ = isnothing(prox_g) ? nothing : _to_mutating_gradient(prox_g, evaluation)

    rs = difference_of_convex_proximal_point(
        M,
        grad_h_,
        q;
        cost=cost_,
        evaluation=evaluation,
        gradient=gradient_,
        g=g_,
        grad_g=grad_g_,
        prox_g=prox_g_,
    )
    return (typeof(q) == typeof(rs)) ? rs[] : rs
end

function difference_of_convex_proximal_point(
    M::AbstractManifold, mdcpo::O, p; kwargs...
) where {
    O<:Union{ManifoldDifferenceOfConvexProximalObjective,AbstractDecoratedManifoldObjective}
}
    q = copy(M, p)
    return difference_of_convex_proximal_point!(M, mdcpo, q; kwargs...)
end

@doc "$(_doc_DCPPA)"
difference_of_convex_proximal_point!(M::AbstractManifold, args...; kwargs...)
function difference_of_convex_proximal_point!(
    M::AbstractManifold,
    grad_h,
    p;
    evaluation::AbstractEvaluationType=AllocatingEvaluation(),
    cost=nothing,
    gradient=nothing,
    kwargs...,
)
    mdcpo = ManifoldDifferenceOfConvexProximalObjective(
        grad_h; cost=cost, gradient=gradient, evaluation=evaluation
    )
    return difference_of_convex_proximal_point!(
        M, mdcpo, p; evaluation=evaluation, kwargs...
    )
end
function difference_of_convex_proximal_point!(
    M::AbstractManifold,
    mdcpo::O,
    p;
    g=nothing,
    grad_g=nothing,
    prox_g=nothing,
    X=zero_vector(M, p),
    λ=i -> 1 / 2,
    evaluation::AbstractEvaluationType=AllocatingEvaluation(),
    inverse_retraction_method=default_inverse_retraction_method(M),
    objective_type=:Riemannian,
    retraction_method=default_retraction_method(M, typeof(p)),
    stepsize=ConstantStepsize(M),
    stopping_criterion=if isnothing(get_gradient_function(mdcpo))
        StopAfterIteration(300) | StopWhenChangeLess(1e-9)
    else
        StopAfterIteration(300) | StopWhenChangeLess(1e-9) | StopWhenGradientNormLess(1e-9)
    end,
    sub_cost=isnothing(g) ? nothing : ProximalDCCost(g, copy(M, p), λ(1)),
    sub_grad=if isnothing(grad_g)
        nothing
    else
        ProximalDCGrad(grad_g, copy(M, p), λ(1); evaluation=evaluation)
    end,
    sub_hess=ApproxHessianFiniteDifference(M, copy(M, p), sub_grad; evaluation=evaluation),
    sub_kwargs=(;),
    sub_stopping_criterion=StopAfterIteration(300) | StopWhenGradientNormLess(1e-8),
    sub_objective=if isnothing(sub_cost) || isnothing(sub_grad)
        nothing
    else
        decorate_objective!(
            M,
            if isnothing(sub_hess)
                ManifoldGradientObjective(sub_cost, sub_grad; evaluation=evaluation)
            else
                ManifoldHessianObjective(
                    sub_cost, sub_grad, sub_hess; evaluation=evaluation
                )
            end;
            objective_type=objective_type,
            sub_kwargs...,
        )
    end,
    sub_problem::Union{AbstractManoptProblem,Function,Nothing}=if !isnothing(prox_g)
        prox_g # closed form solution
    else
        if isnothing(sub_objective)
            nothing
        else
            DefaultManoptProblem(M, sub_objective)
        end
    end,
    sub_state::Union{AbstractEvaluationType,AbstractManoptSolverState,Nothing}=if !isnothing(
        prox_g
    )
        maybe_wrap_evaluation_type(evaluation)
    elseif isnothing(sub_objective)
        nothing
    else
        decorate_state!(
            if isnothing(sub_hess)
                GradientDescentState(
                    M, copy(M, p); stopping_criterion=sub_stopping_criterion, sub_kwargs...
                )
            else
                TrustRegionsState(
                    M,
                    copy(M, p),
                    DefaultManoptProblem(
                        TangentSpace(M, copy(M, p)),
                        TrustRegionModelObjective(sub_objective),
                    ),
                    TruncatedConjugateGradientState(TangentSpace(M, p); sub_kwargs...),
                )
            end;
            sub_kwargs...,
        )
    end,
    kwargs...,
) where {
    O<:Union{ManifoldDifferenceOfConvexProximalObjective,AbstractDecoratedManifoldObjective}
}
    # Check whether either the right defaults were provided or a `sub_problem`.
    if isnothing(sub_problem)
        error(
            """
            The `sub_problem` is not correctly initialized. Provie _one of_ the following setups
            * `prox_g` as a closed form solution,
            * `g=` and `grad_g=` keywords to automatically generate the sub cost and gradient,
            * provide individual `sub_cost=` and `sub_grad=` to automatically generate the sub objective,
            * provide a `sub_objective`, _or_
            * provide a `sub_problem=` (consider maybe specifying `sub_state=` to specify the solver)
            """,
        )
    end
    dmdcpo = decorate_objective!(M, mdcpo; objective_type=objective_type, kwargs...)
    dmp = DefaultManoptProblem(M, dmdcpo)
    dcps = DifferenceOfConvexProximalState(
        M,
        p,
        sub_problem,
        maybe_wrap_evaluation_type(sub_state);
        X=X,
        stepsize=stepsize,
        stopping_criterion=stopping_criterion,
        inverse_retraction_method=inverse_retraction_method,
        retraction_method=retraction_method,
        λ=λ,
    )
    ddcps = decorate_state!(dcps; kwargs...)
    solve!(dmp, ddcps)
    return get_solver_return(get_objective(dmp), ddcps)
end

function initialize_solver!(::AbstractManoptProblem, dcps::DifferenceOfConvexProximalState)
    return dcps
end
#=
    Variant I: allocating closed form of the prox
=#
function step_solver!(
    amp::AbstractManoptProblem,
    dcps::DifferenceOfConvexProximalState{
        P,T,<:Function,ClosedFormSubSolverState{AllocatingEvaluation}
    },
    i,
) where {P,T}
    M = get_manifold(amp)
    # each line is one step in the documented solver steps. Note the reuse of `dcps.X`
    get_subtrahend_gradient!(amp, dcps.X, dcps.p)
    retract!(M, dcps.q, dcps.p, dcps.λ(i) * dcps.X, dcps.retraction_method)
    copyto!(M, dcps.r, dcps.sub_problem(M, dcps.λ(i), dcps.q))
    inverse_retract!(M, dcps.X, dcps.p, dcps.r, dcps.inverse_retraction_method)
    s = dcps.stepsize(amp, dcps, i)
    retract!(M, dcps.p, dcps.p, s * dcps.X, dcps.retraction_method)
    return dcps
end

#=
    Variant II: in-place closed form of the prox
=#
function step_solver!(
    amp::AbstractManoptProblem,
    dcps::DifferenceOfConvexProximalState{
        P,T,<:Function,ClosedFormSubSolverState{InplaceEvaluation}
    },
    i,
) where {P,T}
    M = get_manifold(amp)
    # each line is one step in the documented solver steps. Note the reuse of `dcps.X`
    get_subtrahend_gradient!(amp, dcps.X, dcps.p)
    retract!(M, dcps.q, dcps.p, dcps.λ(i) * dcps.X, dcps.retraction_method)
    dcps.sub_problem(M, dcps.r, dcps.λ(i), dcps.q)
    inverse_retract!(M, dcps.X, dcps.p, dcps.r, dcps.inverse_retraction_method)
    s = dcps.stepsize(amp, dcps, i)
    retract!(M, dcps.p, dcps.p, s * dcps.X, dcps.retraction_method)
    return dcps
end
#=
    Variant III: subsolver variant of the prox
=#
function step_solver!(
    amp::AbstractManoptProblem,
    dcps::DifferenceOfConvexProximalState{
        P,T,<:AbstractManoptProblem,<:AbstractManoptSolverState
    },
    i,
) where {P,T}
    M = get_manifold(amp)
    # Evaluate gradient of h into X
    get_subtrahend_gradient!(amp, dcps.X, dcps.p)
    # do a step in that direction
    retract!(M, dcps.q, dcps.p, dcps.λ(i) * dcps.X, dcps.retraction_method)
    # use this point (q) for the proximal map
    set_manopt_parameter!(dcps.sub_problem, :Objective, :Cost, :p, dcps.q)
    set_manopt_parameter!(dcps.sub_problem, :Objective, :Cost, :λ, dcps.λ(i))
    set_manopt_parameter!(dcps.sub_problem, :Objective, :Gradient, :p, dcps.q)
    set_manopt_parameter!(dcps.sub_problem, :Objective, :Gradient, :λ, dcps.λ(i))
    set_iterate!(dcps.sub_state, M, copy(M, dcps.q))
    solve!(dcps.sub_problem, dcps.sub_state)
    copyto!(M, dcps.r, get_solver_result(dcps.sub_state))
    # use that direction
    inverse_retract!(M, dcps.X, dcps.p, dcps.r, dcps.inverse_retraction_method)
    # to determine a step size
    s = dcps.stepsize(amp, dcps, i)
    retract!(M, dcps.p, dcps.p, s * dcps.X, dcps.retraction_method)
    if !isnothing(get_gradient_function(get_objective(amp)))
        get_gradient!(amp, dcps.X, dcps.p)
    end
    return dcps
end
#
# Deprecated old variants with `prox_g` as a parameter
#
@deprecate difference_of_convex_proximal_point(
    M::AbstractManifold, prox_g, grad_h, p; kwargs...
) difference_of_convex_proximal_point(
    M::AbstractManifold, grad_h, p; prox_g=prox_g, kwargs...
)
@deprecate difference_of_convex_proximal_point!(M, grad_h, prox_g, p; kwargs...) difference_of_convex_proximal_point!(
    M, grad_h, p; prox_g=prox_g, kwargs...
)<|MERGE_RESOLUTION|>--- conflicted
+++ resolved
@@ -1,12 +1,7 @@
 
-<<<<<<< HEAD
 @doc """
     DifferenceOfConvexProximalState{P, T, Pr, St, S<:Stepsize, SC<:StoppingCriterion, RTR<:AbstractRetractionMethod, ITR<:AbstractInverseRetractionMethod}
         <: AbstractSubProblemSolverState
-=======
-@doc raw"""
-    DifferenceOfConvexProximalState{Type} <: AbstractSubProblemSolverState
->>>>>>> 2594c7af
 
 A struct to store the current state of the algorithm as well as the form.
 It comes in two forms, depending on the realisation of the `subproblem`.
