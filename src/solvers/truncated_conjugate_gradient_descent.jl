@doc raw"""
    TruncatedConjugateGradientState <: AbstractHessianSolverState

describe the Steihaug-Toint truncated conjugate-gradient method, with

# Fields
a default value is given in brackets if a parameter can be left out in initialization.

* `x` : a point, where the trust-region subproblem needs
    to be solved
* `η` : a tangent vector (called update vector), which solves the
    trust-region subproblem after successful calculation by the algorithm
* `stop` : a [`StoppingCriterion`](@ref).
* `gradient` : the gradient at the current iterate
* `δ` : search direction
* `trust_region_radius` : (`injectivity_radius(M)/4`) the trust-region radius
* `residual` : the gradient
* `randomize` : indicates if the trust-region solve and so the algorithm is to be
        initiated with a random tangent vector. If set to true, no
        preconditioner will be used. This option is set to true in some
        scenarios to escape saddle points, but is otherwise seldom activated.
* `project!` : (`copyto!`) specify a projection operation for tangent vectors
    for numerical stability. A function `(M, Y, p, X) -> ...` working in place of `Y`.
    per default, no projection is perfomed, set it to `project!` to activate projection.

# Constructor

    TruncatedConjugateGradientState(M, p, x, η;
        trust_region_radius=injectivity_radius(M)/4,
        randomize=false,
        θ=1.0,
        κ=0.1,
        project!=copyto!,
    )

    and a slightly involved `stopping_criterion`

# See also
[`truncated_conjugate_gradient_descent`](@ref), [`trust_regions`](@ref)
"""
mutable struct TruncatedConjugateGradientState{P,T,R<:Real,SC<:StoppingCriterion,Proj} <:
               AbstractHessianSolverState
    p::P
    stop::SC
    X::T
    η::T
    Hη::T
    δ::T
    Hδ::T
    δHδ::R
    ηPδ::R
    δPδ::R
    ηPη::R
    z::T
    z_r::R
    residual::T
    trust_region_radius::R
    model_value::R
    new_model_value::R
    randomize::Bool
    project!::Proj
    initialResidualNorm::Float64
    function TruncatedConjugateGradientState(
        M::AbstractManifold,
        p::P,
        η::T;
        trust_region_radius::R=injectivity_radius(M) / 4.0,
        randomize::Bool=false,
        project!::F=copyto!,
        θ::Float64=1.0,
        κ::Float64=0.1,
        stopping_criterion::StoppingCriterion=StopAfterIteration(manifold_dimension(M)) |
                                              StopIfResidualIsReducedByFactorOrPower(;
                                                  κ=κ, θ=θ
                                              ) |
                                              StopWhenTrustRegionIsExceeded() |
                                              StopWhenCurvatureIsNegative() |
                                              StopWhenModelIncreased(),
    ) where {P,T,R<:Real,F}
        tcgs = new{P,T,R,typeof(stopping_criterion),F}()
        tcgs.p = p
        tcgs.stop = stopping_criterion
        tcgs.η = η
        tcgs.trust_region_radius = trust_region_radius
        tcgs.randomize = randomize
        tcgs.project! = project!
        tcgs.model_value = zero(trust_region_radius)
        return tcgs
    end
end

#
# Spcial stopping Criteria
#

@doc raw"""
    StopIfResidualIsReducedByFactorOrPower <: StoppingCriterion
A functor for testing if the norm of residual at the current iterate is reduced
either by a power of 1+θ or by a factor κ compared to the norm of the initial
residual, i.e. $\Vert r_k \Vert_x \leqq \Vert r_0 \Vert_{x} \
\min \left( \kappa, \Vert r_0 \Vert_{x}^{\theta} \right)$.
# Fields
* `κ` – the reduction factor
* `θ` – part of the reduction power
* `reason` – stores a reason of stopping if the stopping criterion has one be
    reached, see [`get_reason`](@ref).
# Constructor
    StopIfResidualIsReducedByFactorOrPower(; κ=0.1, θ=1.0)
initialize the StopIfResidualIsReducedByFactorOrPower functor to indicate to stop after
the norm of the current residual is lesser than either the norm of the initial residual
to the power of 1+θ or the norm of the initial residual times κ.
# See also
[`truncated_conjugate_gradient_descent`](@ref), [`trust_regions`](@ref)
"""
mutable struct StopIfResidualIsReducedByFactorOrPower <: StoppingCriterion
    κ::Float64
    θ::Float64
    reason::String
    StopIfResidualIsReducedByFactorOrPower(; κ::Float64=0.1, θ::Float64=1.0) = new(κ, θ, "")
end
function (c::StopIfResidualIsReducedByFactorOrPower)(
    mp::AbstractManoptProblem, tcgstate::TruncatedConjugateGradientState, i::Int
)
    if norm(get_manifold(mp), tcgstate.p, tcgstate.residual) <=
       tcgstate.initialResidualNorm * min(c.κ, tcgstate.initialResidualNorm^(c.θ)) && i > 0
        c.reason = "The norm of the residual is less than or equal either to κ=$(c.κ) times the norm of the initial residual or to the norm of the initial residual to the power 1 + θ=$(1+(c.θ)). \n"
        return true
    end
    return false
end
@doc raw"""
    update_stopping_criterion!(c::StopIfResidualIsReducedByFactorOrPower, :ResidualPower, v)
Update the residual Power `θ`  to `v`.
"""
function update_stopping_criterion!(
    c::StopIfResidualIsReducedByFactorOrPower, ::Val{:ResidualPower}, v
)
    c.θ = v
    return c
end

@doc raw"""
    update_stopping_criterion!(c::StopIfResidualIsReducedByFactorOrPower, :ResidualFactor, v)
Update the residual Factor `κ` to `v`.
"""
function update_stopping_criterion!(
    c::StopIfResidualIsReducedByFactorOrPower, ::Val{:ResidualFactor}, v
)
    c.κ = v
    return c
end

@doc raw"""
    StopWhenTrustRegionIsExceeded <: StoppingCriterion

A functor for testing if the norm of the next iterate in the  Steihaug-Toint tcg
mehtod is larger than the trust-region radius, i.e. $\Vert η_{k}^{*} \Vert_x
≧ trust_region_radius$. terminate the algorithm when the trust region has been left.

# Fields
* `reason` – stores a reason of stopping if the stopping criterion has one be
    reached, see [`get_reason`](@ref).
* `storage` – stores the necessary parameters `η, δ, residual` to check the
    criterion.

# Constructor

    StopWhenTrustRegionIsExceeded([a])

initialize the StopWhenTrustRegionIsExceeded functor to indicate to stop after
the norm of the next iterate is greater than the trust-region radius using the
[`StoreStateAction`](@ref) `a`, which is initialized to store
`:η, :δ, :residual` by default.

# See also
[`truncated_conjugate_gradient_descent`](@ref), [`trust_regions`](@ref)
"""
mutable struct StopWhenTrustRegionIsExceeded <: StoppingCriterion
    reason::String
end
StopWhenTrustRegionIsExceeded() = StopWhenTrustRegionIsExceeded("")
function (c::StopWhenTrustRegionIsExceeded)(
    ::AbstractManoptProblem, tcgs::TruncatedConjugateGradientState, i::Int
)
    if tcgs.ηPη >= tcgs.trust_region_radius^2 && i >= 0
        c.reason = "Trust-region radius violation (‖η‖² = $(tcgs.ηPη)) >= $(tcgs.trust_region_radius^2) = trust_region_radius²). \n"
        return true
    end
    return false
end

@doc raw"""
    StopWhenCurvatureIsNegative <: StoppingCriterion

A functor for testing if the curvature of the model is negative, i.e.
$\langle \delta_k, \operatorname{Hess}[F](\delta_k)\rangle_x \leqq 0$.
In this case, the model is not strictly convex, and the stepsize as computed
does not give a reduction of the model.

# Fields
* `reason` – stores a reason of stopping if the stopping criterion has one be
    reached, see [`get_reason`](@ref).

# Constructor

    StopWhenCurvatureIsNegative()

# See also
[`truncated_conjugate_gradient_descent`](@ref), [`trust_regions`](@ref)
"""
mutable struct StopWhenCurvatureIsNegative <: StoppingCriterion
    reason::String
end
StopWhenCurvatureIsNegative() = StopWhenCurvatureIsNegative("")
function (c::StopWhenCurvatureIsNegative)(
    ::AbstractManoptProblem, tcgs::TruncatedConjugateGradientState, i::Int
)
    if tcgs.δHδ <= 0 && i > 0
        c.reason = "Negative curvature. The model is not strictly convex (⟨δ,Hδ⟩_x = $(tcgs.δHδ))) <= 0).\n"
        return true
    end
    return false
end

@doc raw"""
    StopWhenModelIncreased <: StoppingCriterion

A functor for testing if the curvature of the model value increased.

# Fields
* `reason` – stores a reason of stopping if the stopping criterion has one be
    reached, see [`get_reason`](@ref).

# Constructor

    StopWhenModelIncreased()

# See also
[`truncated_conjugate_gradient_descent`](@ref), [`trust_regions`](@ref)
"""
mutable struct StopWhenModelIncreased <: StoppingCriterion
    reason::String
end
StopWhenModelIncreased() = StopWhenModelIncreased("")
function (c::StopWhenModelIncreased)(
    ::AbstractManoptProblem, tcgs::TruncatedConjugateGradientState, i::Int
)
    if i > 0 && (tcgs.new_model_value > tcgs.model_value)
        c.reason = "Model value increased from $(tcgs.model_value) to $(tcgs.new_model_value).\n"
        return true
    end
    return false
end

@doc raw"""
    truncated_conjugate_gradient_descent(M, F, gradF, x, η, HessF, trust_region_radius)

solve the trust-region subproblem

```math
\operatorname*{arg\,min}_{η ∈ T_xM}
m_x(η) \quad\text{where}
m_x(η) = F(x) + ⟨\operatorname{grad}F(x),η⟩_x + \frac{1}{2}⟨\operatorname{Hess}F(x)[η],η⟩_x,
```

```math
\text{such that}\quad ⟨η,η⟩_x ≤ Δ^2
```

on a manifold M by using the Steihaug-Toint truncated conjugate-gradient method,
abbreviated tCG-method.
For a description of the algorithm and theorems offering convergence guarantees,
see the reference:

* P.-A. Absil, C.G. Baker, K.A. Gallivan,
    Trust-region methods on Riemannian manifolds, FoCM, 2007.
    doi: [10.1007/s10208-005-0179-9](https://doi.org/10.1007/s10208-005-0179-9)
* A. R. Conn, N. I. M. Gould, P. L. Toint, Trust-region methods, SIAM,
    MPS, 2000. doi: [10.1137/1.9780898719857](https://doi.org/10.1137/1.9780898719857)

# Input

* `M` – a manifold ``\mathcal M``
* `F` – a cost function ``F: \mathcal M → ℝ`` to minimize
* `gradF` – the gradient ``\operatorname{grad}F: \mathcal M → T\mathcal M`` of `F`
* `HessF` – the hessian ``\operatorname{Hess}F(x): T_x\mathcal M → T_x\mathcal M``, ``X ↦ \operatorname{Hess}F(x)[X] = ∇_X\operatorname{grad}f(x)``
* `x` – a point on the manifold ``x ∈ \mathcal M``
* `η` – an update tangential vector ``η ∈ T_x\mathcal M``
* `HessF` – the hessian ``\operatorname{Hess}F(x): T_x\mathcal M → T_x\mathcal M``, ``X ↦ \operatorname{Hess}F(x)[X] = ∇_x\operatorname{grad}f(x)``

# Optional

* `evaluation` – ([`AllocatingEvaluation`](@ref)) specify whether the gradient and hessian work by
   allocation (default) or [`InplaceEvaluation`](@ref) in place
* `preconditioner` – a preconditioner for the hessian H
* `θ` – (`1.0`) 1+θ is the superlinear convergence target rate. The method aborts
    if the residual is less than or equal to the initial residual to the power of 1+θ.
* `κ` – (`0.1`) the linear convergence target rate. The method aborts if the
    residual is less than or equal to κ times the initial residual.
* `randomize` – set to true if the trust-region solve is to be initiated with a
    random tangent vector. If set to true, no preconditioner will be
    used. This option is set to true in some scenarios to escape saddle
    points, but is otherwise seldom activated.
* `trust_region_radius` – (`injectivity_radius(M)/4`) a trust-region radius
* `project!` : (`copyto!`) specify a projection operation for tangent vectors
    for numerical stability. A function `(M, Y, p, X) -> ...` working in place of `Y`.
    per default, no projection is perfomed, set it to `project!` to activate projection.
* `stopping_criterion` – ([`StopAfterIteration`](@ref)` | `[`StopIfResidualIsReducedByFactor`](@ref)` | `
    [`StopIfResidualIsReducedByFactorOrPower`](@ref)` | '[`StopWhenCurvatureIsNegative`](@ref)` | `[`StopWhenTrustRegionIsExceeded`](@ref) )
    a functor inheriting from [`StoppingCriterion`](@ref) indicating when to stop,
    where for the default, the maximal number of iterations is set to the dimension of the
    manifold, the power factor is `θ`, the reduction factor is `κ`.

and the ones that are passed to [`decorate_state`](@ref) for decorators.

# Output

# Output

the obtained (approximate) minimizer ``\eta^*``, see [`get_solver_return`](@ref) for details

# see also
[`trust_regions`](@ref)
"""
function truncated_conjugate_gradient_descent(
    M::AbstractManifold, F::TF, gradF::TG, x, η, H::TH; kwargs...
) where {TF,TG,TH}
    x_res = copy(M, x)
    return truncated_conjugate_gradient_descent!(M, F, gradF, x_res, η, H; kwargs...)
end
@doc raw"""
    truncated_conjugate_gradient_descent!(M, F, gradF, x, η, HessF, trust_region_radius; kwargs...)

solve the trust-region subproblem in place of `x`.

# Input
# Input
* `M` – a manifold ``\mathcal M``
<<<<<<< HEAD
* `f` – a cost function ``F: \mathcal M → ℝ`` to minimize
* `grad_f` – the gradient ``\operatorname{grad}f: \mathcal M → T\mathcal M`` of `f`
* `Hess_f` – the hessian ``\operatorname{Hess}f(x): T_p\mathcal M → T_p\mathcal M``, ``X ↦ \operatorname{Hess}f(p)[X]``
* `p` – a point on the manifold ``p ∈ \mathcal M``
* `X` – an update tangential vector ``X ∈ T_x\mathcal M``
=======
* `F` – a cost function ``F: \mathcal M → ℝ`` to minimize
* `gradF` – the gradient ``\operatorname{grad}F: \mathcal M → T\mathcal M`` of `F`
* `HessF` – the hessian ``\operatorname{Hess}F(x): T_x\mathcal M → T_x\mathcal M``, ``X ↦ \operatoname{Hess}F(x)[X] = ∇_ξ\operatorname{grad}f(x)``
* `x` – a point on the manifold ``x ∈ \mathcal M``
* `η` – an update tangential vector ``η ∈ T_x\mathcal M``
>>>>>>> 471282da

For more details and all optional arguments, see [`truncated_conjugate_gradient_descent`](@ref).
"""
function truncated_conjugate_gradient_descent!(
    M::AbstractManifold,
    f::TF,
    grad_f::TG,
    p,
    X,
    Hess_f::TH;
    trust_region_radius::Float64=injectivity_radius(M) / 4,
    evaluation=AllocatingEvaluation(),
    preconditioner::Tprec=(M, x, ξ) -> ξ,
    θ::Float64=1.0,
    κ::Float64=0.1,
    randomize::Bool=false,
<<<<<<< HEAD
    stopping_criterion::StoppingCriterion=StopAfterIteration(manifold_dimension(M)) |
                                          StopIfResidualIsReducedByFactorOrPower(;
                                              κ=κ, θ=θ
                                          ) |
                                          StopWhenTrustRegionIsExceeded() |
                                          StopWhenCurvatureIsNegative() |
                                          StopWhenModelIncreased(),
=======
    stopping_criterion::StoppingCriterion=(
        StopAfterIteration(manifold_dimension(M)) |
        StopIfResidualIsReducedByFactorOrPower(; κ=κ, θ=θ) |
        StopWhenTrustRegionIsExceeded() |
        StopWhenCurvatureIsNegative() |
        StopWhenModelIncreased()
    ),
>>>>>>> 471282da
    project!::Proj=copyto!,
    kwargs..., #collect rest
) where {TF,TG,TH,Tprec,Proj}
    mho = ManifoldHessianObjective(f, grad_f, Hess_f, preconditioner; evaluation=evaluation)
    mp = DefaultManoptProblem(M, mho)
    tcgs = TruncatedConjugateGradientState(
        M,
        p,
        X;
        trust_region_radius=trust_region_radius,
        randomize=randomize,
        θ=θ,
        κ=κ,
        stopping_criterion=stopping_criterion,
        (project!)=project!,
    )
    tcgs = decorate_state(tcgs; kwargs...)
    return get_solver_return(solve!(mp, tcgs))
end

function initialize_solver!(
    mp::AbstractManoptProblem, tcgs::TruncatedConjugateGradientState
)
    M = get_manifold(mp)
    (tcgs.randomize) || zero_vector!(M, tcgs.η, tcgs.p)
    tcgs.Hη = tcgs.randomize ? get_hessian(mp, tcgs.p, tcgs.η) : zero_vector(M, tcgs.p)
    tcgs.X = get_gradient(mp, tcgs.p)
    tcgs.residual = tcgs.randomize ? tcgs.X + tcgs.Hη : tcgs.X
    tcgs.z = tcgs.randomize ? tcgs.residual : get_preconditioner(mp, tcgs.p, tcgs.residual)
    tcgs.δ = -deepcopy(tcgs.z)
    tcgs.Hδ = zero_vector(M, tcgs.p)
    tcgs.δHδ = inner(M, tcgs.p, tcgs.δ, tcgs.Hδ)
    tcgs.ηPδ = tcgs.randomize ? inner(M, tcgs.p, tcgs.η, tcgs.δ) : zero(tcgs.δHδ)
    tcgs.δPδ = inner(M, tcgs.p, tcgs.residual, tcgs.z)
    tcgs.ηPη = tcgs.randomize ? inner(M, tcgs.p, tcgs.η, tcgs.η) : zero(tcgs.δHδ)
    if tcgs.randomize
        tcgs.model_value =
            inner(M, tcgs.p, tcgs.η, tcgs.X) + 0.5 * inner(M, tcgs.p, tcgs.η, tcgs.Hη)
    else
        tcgs.model_value = 0
    end
    tcgs.z_r = inner(M, tcgs.p, tcgs.z, tcgs.residual)
    tcgs.initialResidualNorm = sqrt(inner(M, tcgs.p, tcgs.residual, tcgs.residual))
    return tcgs
end
function step_solver!(
    mp::AbstractManoptProblem, tcgs::TruncatedConjugateGradientState, ::Any
)
    M = get_manifold(mp)
    get_hessian!(mp, tcgs.Hδ, tcgs.p, tcgs.δ)
    tcgs.δHδ = inner(M, tcgs.p, tcgs.δ, tcgs.Hδ)
    α = tcgs.z_r / tcgs.δHδ
    ηPη_new = tcgs.ηPη + 2 * α * tcgs.ηPδ + α^2 * tcgs.δPδ
    # Check against negative curvature and trust-region radius violation.
    if tcgs.δHδ <= 0 || ηPη_new >= tcgs.trust_region_radius^2
        τ =
            (
                -tcgs.ηPδ +
                sqrt(tcgs.ηPδ^2 + tcgs.δPδ * (tcgs.trust_region_radius^2 - tcgs.ηPη))
            ) / tcgs.δPδ
        tcgs.η = tcgs.η + τ * tcgs.δ
        tcgs.Hη = tcgs.Hη + τ * tcgs.Hδ
        tcgs.ηPη = ηPη_new
        return tcgs
    end
<<<<<<< HEAD
    tcgs.ηPη = ηPη_new
    new_η = tcgs.η + α * tcgs.δ
    new_Hη = tcgs.Hη + α * tcgs.Hδ
    # No negative curvature and s.η - α * (s.δ) inside TR: accept it.
    tcgs.new_model_value =
        inner(M, tcgs.p, new_η, tcgs.X) + 0.5 * inner(M, tcgs.p, new_η, new_Hη)
    tcgs.new_model_value >= tcgs.model_value && return tcgs
    copyto!(M, tcgs.η, tcgs.p, new_η)
    tcgs.model_value = tcgs.new_model_value
    copyto!(M, tcgs.Hη, tcgs.p, new_Hη)
    tcgs.residual = tcgs.residual + α * tcgs.Hδ
=======
    o.ηPη = ηPη_new
    new_η = o.η + α * o.δ
    new_Hη = o.Hη + α * o.Hδ
    # No negative curvature and o.η - α * (o.δ) inside TR: accept it.
    o.new_model_value =
        inner(p.M, o.x, new_η, o.gradient) + 0.5 * inner(p.M, o.x, new_η, new_Hη)
    o.new_model_value >= o.model_value && return o
    copyto!(p.M, o.η, o.x, new_η)
    o.model_value = o.new_model_value
    copyto!(p.M, o.Hη, o.x, new_Hη)
    o.residual = o.residual + α * o.Hδ
>>>>>>> 471282da

    # Precondition the residual.
    tcgs.z = tcgs.randomize ? tcgs.residual : get_preconditioner(mp, tcgs.p, tcgs.residual)
    zr = inner(M, tcgs.p, tcgs.z, tcgs.residual)
    # Compute new search direction.
    β = zr / tcgs.z_r
    tcgs.z_r = zr
    tcgs.δ = -tcgs.z + β * tcgs.δ
    tcgs.project!(M, tcgs.δ, tcgs.p, tcgs.δ)
    tcgs.ηPδ = β * (α * tcgs.δPδ + tcgs.ηPδ)
    tcgs.δPδ = tcgs.z_r + β^2 * tcgs.δPδ
    return tcgs
end
get_solver_result(s::TruncatedConjugateGradientState) = s.η<|MERGE_RESOLUTION|>--- conflicted
+++ resolved
@@ -336,19 +336,11 @@
 # Input
 # Input
 * `M` – a manifold ``\mathcal M``
-<<<<<<< HEAD
 * `f` – a cost function ``F: \mathcal M → ℝ`` to minimize
 * `grad_f` – the gradient ``\operatorname{grad}f: \mathcal M → T\mathcal M`` of `f`
 * `Hess_f` – the hessian ``\operatorname{Hess}f(x): T_p\mathcal M → T_p\mathcal M``, ``X ↦ \operatorname{Hess}f(p)[X]``
 * `p` – a point on the manifold ``p ∈ \mathcal M``
 * `X` – an update tangential vector ``X ∈ T_x\mathcal M``
-=======
-* `F` – a cost function ``F: \mathcal M → ℝ`` to minimize
-* `gradF` – the gradient ``\operatorname{grad}F: \mathcal M → T\mathcal M`` of `F`
-* `HessF` – the hessian ``\operatorname{Hess}F(x): T_x\mathcal M → T_x\mathcal M``, ``X ↦ \operatoname{Hess}F(x)[X] = ∇_ξ\operatorname{grad}f(x)``
-* `x` – a point on the manifold ``x ∈ \mathcal M``
-* `η` – an update tangential vector ``η ∈ T_x\mathcal M``
->>>>>>> 471282da
 
 For more details and all optional arguments, see [`truncated_conjugate_gradient_descent`](@ref).
 """
@@ -365,7 +357,6 @@
     θ::Float64=1.0,
     κ::Float64=0.1,
     randomize::Bool=false,
-<<<<<<< HEAD
     stopping_criterion::StoppingCriterion=StopAfterIteration(manifold_dimension(M)) |
                                           StopIfResidualIsReducedByFactorOrPower(;
                                               κ=κ, θ=θ
@@ -373,15 +364,6 @@
                                           StopWhenTrustRegionIsExceeded() |
                                           StopWhenCurvatureIsNegative() |
                                           StopWhenModelIncreased(),
-=======
-    stopping_criterion::StoppingCriterion=(
-        StopAfterIteration(manifold_dimension(M)) |
-        StopIfResidualIsReducedByFactorOrPower(; κ=κ, θ=θ) |
-        StopWhenTrustRegionIsExceeded() |
-        StopWhenCurvatureIsNegative() |
-        StopWhenModelIncreased()
-    ),
->>>>>>> 471282da
     project!::Proj=copyto!,
     kwargs..., #collect rest
 ) where {TF,TG,TH,Tprec,Proj}
@@ -447,7 +429,6 @@
         tcgs.ηPη = ηPη_new
         return tcgs
     end
-<<<<<<< HEAD
     tcgs.ηPη = ηPη_new
     new_η = tcgs.η + α * tcgs.δ
     new_Hη = tcgs.Hη + α * tcgs.Hδ
@@ -459,19 +440,6 @@
     tcgs.model_value = tcgs.new_model_value
     copyto!(M, tcgs.Hη, tcgs.p, new_Hη)
     tcgs.residual = tcgs.residual + α * tcgs.Hδ
-=======
-    o.ηPη = ηPη_new
-    new_η = o.η + α * o.δ
-    new_Hη = o.Hη + α * o.Hδ
-    # No negative curvature and o.η - α * (o.δ) inside TR: accept it.
-    o.new_model_value =
-        inner(p.M, o.x, new_η, o.gradient) + 0.5 * inner(p.M, o.x, new_η, new_Hη)
-    o.new_model_value >= o.model_value && return o
-    copyto!(p.M, o.η, o.x, new_η)
-    o.model_value = o.new_model_value
-    copyto!(p.M, o.Hη, o.x, new_Hη)
-    o.residual = o.residual + α * o.Hδ
->>>>>>> 471282da
 
     # Precondition the residual.
     tcgs.z = tcgs.randomize ? tcgs.residual : get_preconditioner(mp, tcgs.p, tcgs.residual)
