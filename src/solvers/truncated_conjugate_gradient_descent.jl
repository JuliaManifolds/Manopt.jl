--- conflicted
+++ resolved
@@ -58,7 +58,6 @@
     trust_region_radius::R
     model_value::R
     new_model_value::R
-    κ::R
     randomize::Bool
     project!::Proj
     initialResidualNorm::Float64
@@ -71,15 +70,11 @@
         project!::Proj=copyto!,
         θ::Float64=1.0,
         κ::Float64=0.1,
-        stop::StoppingCriterion=StopWhenAny(
-            StopAfterIteration(manifold_dimension(p.M)),
-            StopWhenAll(
-                StopIfResidualIsReducedByPower(θ), StopIfResidualIsReducedByFactor(κ)
-            ),
-            StopWhenTrustRegionIsExceeded(),
-            StopWhenCurvatureIsNegative(),
-            StopWhenModelIncreased(),
-        ),
+        stop::StoppingCriterion=StopAfterIteration(manifold_dimension(p.M)) |
+                                StopIfResidualIsReducedByFactorOrPower(; κ=κ, θ=θ) |
+                                StopWhenTrustRegionIsExceeded() |
+                                StopWhenCurvatureIsNegative() |
+                                StopWhenModelIncreased(),
     ) where {P,T,R<:Real,Proj}
         return TruncatedConjugateGradientState(
             p.M,
@@ -88,8 +83,6 @@
             trust_region_radius=trust_region_radius,
             (project!)=project!,
             randomize=randomize,
-            θ=θ,
-            κ=κ,
             stopping_criterion=stop,
         )
     end
@@ -102,10 +95,9 @@
         project!::F=copyto!,
         θ::Float64=1.0,
         κ::Float64=0.1,
-        stopping_criterion::StoppingCriterion=StopAfterIteration(manifold_dimension(M)) |
-                                              (
-                                                  StopIfResidualIsReducedByPower(θ) &
-                                                  StopIfResidualIsReducedByFactor(κ)
+        stopping_criterion::StoppingCriterion=StopAfterIteration(manifold_dimension(p.M)) |
+                                              StopIfResidualIsReducedByFactorOrPower(;
+                                                  κ=κ, θ=θ
                                               ) |
                                               StopWhenTrustRegionIsExceeded() |
                                               StopWhenCurvatureIsNegative() |
@@ -154,10 +146,7 @@
 * `M` – a manifold ``\mathcal M``
 * `F` – a cost function ``F: \mathcal M → ℝ`` to minimize
 * `gradF` – the gradient ``\operatorname{grad}F: \mathcal M → T\mathcal M`` of `F`
-<<<<<<< HEAD
-=======
 * `HessF` – the hessian ``\operatorname{Hess}F(x): T_x\mathcal M → T_x\mathcal M``, ``X ↦ \operatorname{Hess}F(x)[X] = ∇_X\operatorname{grad}f(x)``
->>>>>>> e58f9502
 * `x` – a point on the manifold ``x ∈ \mathcal M``
 * `η` – an update tangential vector ``η ∈ T_x\mathcal M``
 * `HessF` – the hessian ``\operatorname{Hess}F(x): T_x\mathcal M → T_x\mathcal M``, ``X ↦ \operatorname{Hess}F(x)[X] = ∇_ξ\operatorname{grad}f(x)``
@@ -213,11 +202,7 @@
 * `M` – a manifold ``\mathcal M``
 * `F` – a cost function ``F: \mathcal M → ℝ`` to minimize
 * `gradF` – the gradient ``\operatorname{grad}F: \mathcal M → T\mathcal M`` of `F`
-<<<<<<< HEAD
-* `HessF` – the hessian ``\operatorname{Hess}F(x): T_x\mathcal M → T_x\mathcal M``, ``X ↦ \operatorname{Hess}F(x)[X] = ∇_ξ\operatorname{grad}f(x)``
-=======
 * `HessF` – the hessian ``\operatorname{Hess}F(x): T_x\mathcal M → T_x\mathcal M``, ``X ↦ \operatorname{Hess}F(x)[X] = ∇_X\operatorname{grad}f(x)``
->>>>>>> e58f9502
 * `x` – a point on the manifold ``x ∈ \mathcal M``
 * `η` – an update tangential vector ``η ∈ T_x\mathcal M``
 
