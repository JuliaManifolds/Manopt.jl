@doc """
    TruncatedConjugateGradientState <: AbstractHessianSolverState

describe the Steihaug-Toint truncated conjugate-gradient method, with

# Fields

Let `T` denote the type of a tangent vector and `R <: Real`.

* `δ::T`:                     the conjugate gradient search direction
* `δHδ`, `YPδ`, `δPδ`, `YPδ`: temporary inner products with `Hδ` and preconditioned inner products.
* `Hδ`, `HY`:                 temporary results of the Hessian applied to `δ` and `Y`, respectively.
* `κ::R`:                     the linear convergence target rate.
* `project!`:                 for numerical stability it is possible to project onto the tangent space after every iteration.
  the function has to work inplace of `Y`, that is `(M, Y, p, X) -> Y`, where `X` and `Y` can be the same memory.
* `randomize`:          indicate whether `X` is initialised to a random vector or not
* `residual::T`:                 the gradient of the model ``m(Y)``
* $(_field_stop)
* `θ::R`:                     the superlinear convergence target rate of ``1+θ``
* `trust_region_radius::R`:   the trust-region radius
* `X::T`:                     the gradient ``$(_l_grad)f(p)``
* `Y::T`:                     current iterate tangent vector
* `z::T`:                     the preconditioned residual
* `z_r::R`:                   inner product of the residual and `z`

# Constructor

    TruncatedConjugateGradientState(TpM::TangentSpace, Y=rand(TpM); kwargs...)

Initialise the TCG state.

## Input

* `TpM`: a [`TangentSpace`](@extref `ManifoldsBase.TangentSpace`)
* `Y`: an initial tangent vector

## Keyword arguments

* `κ=0.1`
* `project!::F=copyto!`: initialise the numerical stabilisation to just copy the result
* `randomize=false`
* `θ=1.0`
* `trust_region_radius=`[`injectivity_radius`](@extref `ManifoldsBase.injectivity_radius-Tuple{AbstractManifold}`)`(base_manifold(TpM)) / 4`
* `stopping_criterion=`[`StopAfterIteration`](@ref)`(`$(_link_manifold_dimension("base_manifold(Tpm)"))`)`
  $(_sc_any)[`StopWhenResidualIsReducedByFactorOrPower`](@ref)`(; κ=κ, θ=θ)`$(_sc_any)[`StopWhenTrustRegionIsExceeded`](@ref)`()`
  $(_sc_any)[`StopWhenCurvatureIsNegative`](@ref)`()`$(_sc_any)[`StopWhenModelIncreased`](@ref)`()`:
  $(_kw_stopping_criterion)

# See also

[`truncated_conjugate_gradient_descent`](@ref), [`trust_regions`](@ref)
"""
mutable struct TruncatedConjugateGradientState{T,R<:Real,SC<:StoppingCriterion,Proj} <:
               AbstractHessianSolverState
    stop::SC
    X::T
    Y::T
    HY::T
    δ::T
    Hδ::T
    δHδ::R
    YPδ::R
    δPδ::R
    YPY::R
    z::T
    z_r::R
    residual::T
    trust_region_radius::R
    model_value::R
    randomize::Bool
    project!::Proj
    initialResidualNorm::Float64
    function TruncatedConjugateGradientState(
        TpM::TangentSpace,
        Y::T=rand(TpM);
        trust_region_radius::R=injectivity_radius(base_manifold(TpM)) / 4.0,
        randomize::Bool=false,
        project!::F=copyto!,
        θ::Float64=1.0,
        κ::Float64=0.1,
        stopping_criterion::StoppingCriterion=StopAfterIteration(
                                                  manifold_dimension(base_manifold(TpM))
                                              ) |
                                              StopWhenResidualIsReducedByFactorOrPower(;
                                                  κ=κ, θ=θ
                                              ) |
                                              StopWhenTrustRegionIsExceeded() |
                                              StopWhenCurvatureIsNegative() |
                                              StopWhenModelIncreased(),
        kwargs...,
    ) where {T,R<:Real,F}
        tcgs = new{T,R,typeof(stopping_criterion),F}()
        tcgs.stop = stopping_criterion
        tcgs.Y = Y
        tcgs.trust_region_radius = trust_region_radius
        tcgs.randomize = randomize
        tcgs.project! = project!
        tcgs.model_value = zero(trust_region_radius)
        return tcgs
    end
end
function show(io::IO, tcgs::TruncatedConjugateGradientState)
    i = get_count(tcgs, :Iterations)
    Iter = (i > 0) ? "After $i iterations\n" : ""
    Conv = indicates_convergence(tcgs.stop) ? "Yes" : "No"
    s = """
    # Solver state for `Manopt.jl`s Truncated Conjugate Gradient Descent
    $Iter
    ## Parameters
    * randomize: $(tcgs.randomize)
    * trust region radius: $(tcgs.trust_region_radius)

    ## Stopping criterion

    $(status_summary(tcgs.stop))
    This indicates convergence: $Conv"""
    return print(io, s)
end
function set_manopt_parameter!(tcgs::TruncatedConjugateGradientState, ::Val{:Iterate}, Y)
    return tcgs.Y = Y
end
get_iterate(tcgs::TruncatedConjugateGradientState) = tcgs.Y
function set_manopt_parameter!(
    tcgs::TruncatedConjugateGradientState, ::Val{:TrustRegionRadius}, r
)
    return tcgs.trust_region_radius = r
end

function get_manopt_parameter(
    tcgs::TruncatedConjugateGradientState, ::Val{:TrustRegionExceeded}
)
    return (tcgs.YPY >= tcgs.trust_region_radius^2)
end

#
# Special stopping Criteria
#
@doc """
    StopWhenResidualIsReducedByFactorOrPower <: StoppingCriterion

A functor for testing if the norm of residual at the current iterate is reduced
either by a power of 1+θ or by a factor κ compared to the norm of the initial
residual. The criterion hence reads

``$(_l_norm("r_k","p")) ≦ $(_l_norm("r_0","p^{(0)}")) \\min \\bigl( κ, $(_l_norm("r_0","p^{(0)}"))  \\bigr)``.

# Fields

* `κ`:      the reduction factor
* `θ`:      part of the reduction power
* $(_field_at_iteration)

# Constructor

    StopWhenResidualIsReducedByFactorOrPower(; κ=0.1, θ=1.0)

Initialize the StopWhenResidualIsReducedByFactorOrPower functor to indicate to stop after
the norm of the current residual is lesser than either the norm of the initial residual
to the power of 1+θ or the norm of the initial residual times κ.

# See also

[`truncated_conjugate_gradient_descent`](@ref), [`trust_regions`](@ref)
"""
mutable struct StopWhenResidualIsReducedByFactorOrPower{F} <: StoppingCriterion
    κ::F
    θ::F
    at_iteration::Int
    function StopWhenResidualIsReducedByFactorOrPower(; κ::F=0.1, θ::F=1.0) where {F<:Real}
        return new{F}(κ, θ, -1)
    end
end
function (c::StopWhenResidualIsReducedByFactorOrPower)(
    mp::AbstractManoptProblem, tcgstate::TruncatedConjugateGradientState, k::Int
)
    if k == 0 # reset on init
        c.at_iteration = -1
    end
    TpM = get_manifold(mp)
    M = base_manifold(TpM)
    p = TpM.point
    if norm(M, p, tcgstate.residual) <=
       tcgstate.initialResidualNorm * min(c.κ, tcgstate.initialResidualNorm^(c.θ)) && k > 0
        c.at_iteration = k
        return true
    end
    return false
end
function get_reason(c::StopWhenResidualIsReducedByFactorOrPower)
    if (c.at_iteration >= 0)
        return "The norm of the residual is less than or equal either to κ=$(c.κ) times the norm of the initial residual or to the norm of the initial residual to the power 1 + θ=$(1+(c.θ)). \n"
    end
    return ""
end
function status_summary(c::StopWhenResidualIsReducedByFactorOrPower)
    has_stopped = (c.at_iteration >= 0)
    s = has_stopped ? "reached" : "not reached"
    return "Residual reduced by factor $(c.κ) or power $(c.θ):\t$s"
end
function show(io::IO, c::StopWhenResidualIsReducedByFactorOrPower)
    return print(
        io,
        "StopWhenResidualIsReducedByFactorOrPower($(c.κ), $(c.θ))\n    $(status_summary(c))",
    )
end

@doc raw"""
    update_stopping_criterion!(c::StopWhenResidualIsReducedByFactorOrPower, :ResidualPower, v)

Update the residual Power `θ`  to `v`.
"""
function update_stopping_criterion!(
    c::StopWhenResidualIsReducedByFactorOrPower, ::Val{:ResidualPower}, v
)
    c.θ = v
    return c
end

@doc raw"""
    update_stopping_criterion!(c::StopWhenResidualIsReducedByFactorOrPower, :ResidualFactor, v)

Update the residual Factor `κ` to `v`.
"""
function update_stopping_criterion!(
    c::StopWhenResidualIsReducedByFactorOrPower, ::Val{:ResidualFactor}, v
)
    c.κ = v
    return c
end

@doc """
    StopWhenTrustRegionIsExceeded <: StoppingCriterion

A functor for testing if the norm of the next iterate in the Steihaug-Toint truncated conjugate gradient
method is larger than the trust-region radius ``θ ≤ $(_l_norm("Y^{(k)}^{*}","p^{(k)}"))``
and to end the algorithm when the trust region has been left.

# Fields

* $(_field_at_iteration)
* `trr` the trust region radius
* `YPY` the computed norm of ``Y``.

# Constructor

    StopWhenTrustRegionIsExceeded()

initialize the StopWhenTrustRegionIsExceeded functor to indicate to stop after
the norm of the next iterate is greater than the trust-region radius.

# See also

[`truncated_conjugate_gradient_descent`](@ref), [`trust_regions`](@ref)
"""
mutable struct StopWhenTrustRegionIsExceeded{F} <: StoppingCriterion
    at_iteration::Int
    YPY::F
    trr::F
    StopWhenTrustRegionIsExceeded(v::F) where {F} = new{F}(-1, zero(v), zero(v))
end
StopWhenTrustRegionIsExceeded() = StopWhenTrustRegionIsExceeded(0.0)
function (c::StopWhenTrustRegionIsExceeded)(
    ::AbstractManoptProblem, tcgs::TruncatedConjugateGradientState, k::Int
)
    if k == 0 # reset on init
        c.at_iteration = -1
    end
    if tcgs.YPY >= tcgs.trust_region_radius^2 && k >= 0
        c.YPY = tcgs.YPY
        c.trr = tcgs.trust_region_radius
        c.at_iteration = k
        return true
    end
    return false
end
function get_reason(c::StopWhenTrustRegionIsExceeded)
    if c.at_iteration >= 0
        return "Trust-region radius violation (‖Y‖² = $(c.YPY)) >= $(c.trr^2) = trust_region_radius²). \n"
    end
    return ""
end
function status_summary(c::StopWhenTrustRegionIsExceeded)
    has_stopped = (c.at_iteration >= 0)
    s = has_stopped ? "reached" : "not reached"
    return "Trust region exceeded:\t$s"
end
function show(io::IO, c::StopWhenTrustRegionIsExceeded)
    return print(io, "StopWhenTrustRegionIsExceeded()\n    $(status_summary(c))")
end

@doc """
    StopWhenCurvatureIsNegative <: StoppingCriterion

A functor for testing if the curvature of the model is negative,
``⟨δ_k, $(_l_Hess) F(p)[δ_k]⟩_p ≦ 0``.
In this case, the model is not strictly convex, and the stepsize as computed does not
yield a reduction of the model.

# Fields

* $(_field_at_iteration)
* `value` store the value of the inner product.
* `reason`: stores a reason of stopping if the stopping criterion has been reached,
  see [`get_reason`](@ref).

# Constructor

    StopWhenCurvatureIsNegative()

# See also

[`truncated_conjugate_gradient_descent`](@ref), [`trust_regions`](@ref)
"""
mutable struct StopWhenCurvatureIsNegative{R} <: StoppingCriterion
    value::R
    at_iteration::Int
end
StopWhenCurvatureIsNegative() = StopWhenCurvatureIsNegative(0.0)
StopWhenCurvatureIsNegative(v::R) where {R<:Real} = StopWhenCurvatureIsNegative{R}(v, -1)
function (c::StopWhenCurvatureIsNegative)(
    ::AbstractManoptProblem, tcgs::TruncatedConjugateGradientState, k::Int
)
    if k == 0 # reset on init
        c.at_iteration = -1
    end
    if tcgs.δHδ <= 0 && k > 0
        c.value = tcgs.δHδ
        c.at_iteration = k
        return true
    end
    return false
end
function get_reason(c::StopWhenCurvatureIsNegative)
    if c.at_iteration >= 0
        return "Negative curvature. The model is not strictly convex (⟨δ,Hδ⟩_x = $(c.value))) <= 0).\n"
    end
    return ""
end
function status_summary(c::StopWhenCurvatureIsNegative)
    has_stopped = (c.at_iteration >= 0)
    s = has_stopped ? "reached" : "not reached"
    return "Curvature is negative:\t$s"
end
function show(io::IO, c::StopWhenCurvatureIsNegative)
    return print(io, "StopWhenCurvatureIsNegative()\n    $(status_summary(c))")
end

@doc """
    StopWhenModelIncreased <: StoppingCriterion

A functor for testing if the curvature of the model value increased.

# Fields

* $(_field_at_iteration)
* `model_value`stre the last model value
* `inc_model_value` store the model value that increased

# Constructor

    StopWhenModelIncreased()

# See also

[`truncated_conjugate_gradient_descent`](@ref), [`trust_regions`](@ref)
"""
mutable struct StopWhenModelIncreased{F} <: StoppingCriterion
    at_iteration::Int
    model_value::F
    inc_model_value::F
end
StopWhenModelIncreased() = StopWhenModelIncreased(-1, Inf, Inf)
function (c::StopWhenModelIncreased)(
    ::AbstractManoptProblem, tcgs::TruncatedConjugateGradientState, k::Int
)
    if k == 0 # reset on init
        c.at_iteration = -1
        c.model_value = Inf
        c.inc_model_value = Inf
    end
    if k > 0 && (tcgs.model_value > c.model_value)
        c.inc_model_value = tcgs.model_value
        c.at_iteration = k
        return true
    end
    c.model_value = tcgs.model_value
    return false
end
function get_reason(c::StopWhenModelIncreased)
    if c.at_iteration >= 0
        return "Model value increased from $(c.model_value) to $( c.inc_model_value).\n"
    end
    return ""
end
function status_summary(c::StopWhenModelIncreased)
    has_stopped = (c.at_iteration >= 0)
    s = has_stopped ? "reached" : "not reached"
    return "Model Increased:\t$s"
end
function show(io::IO, c::StopWhenModelIncreased)
    return print(io, "StopWhenModelIncreased()\n    $(status_summary(c))")
end

<<<<<<< HEAD
@doc raw"""
    truncated_conjugate_gradient_descent(M, f, grad_f, Hess_f, p=rand(M), X=rand(M; vector_at=p);
        kwargs...
    )
    truncated_conjugate_gradient_descent(M, mho::ManifoldHessianObjective, p=rand(M), X=rand(M; vector_at=p);
        kwargs...
    )
    truncated_conjugate_gradient_descent(M, trmo::TrustRegionModelObjective, p=rand(M), X=rand(M; vector_at=p);
        kwargs...
    )
=======
_doc_TCG_subproblem = raw"""
```math
\begin{align*}
\operatorname*{arg\,min}_{Y  ∈  T_p\mathcal{M}}&\ m_p(Y) = f(p) +
⟨\operatorname{grad}f(p), Y⟩_p + \frac{1}{2} ⟨\mathcal{H}_p[Y], Y⟩_p\\
\text{such that}& \ \lVert Y \rVert_p ≤ Δ
\end{align*}
```
"""
_doc_TCGD = """
    truncated_conjugate_gradient_descent(M, f, grad_f, p; kwargs...)
    truncated_conjugate_gradient_descent(M, f, grad_f, p, X; kwargs...)
    truncated_conjugate_gradient_descent(M, f, grad_f, Hess_f; kwargs...)
    truncated_conjugate_gradient_descent(M, f, grad_f, Hess_f, p; kwargs...)
    truncated_conjugate_gradient_descent(M, f, grad_f, Hess_f, p, X; kwargs...)
    truncated_conjugate_gradient_descent(M, mho::ManifoldHessianObjective, p, X; kwargs...)
    truncated_conjugate_gradient_descent(M, trmo::TrustRegionModelObjective, p, X; kwargs...)
    truncated_conjugate_gradient_descent!(M, f, grad_f, Hess_f, p, X; kwargs...)
    truncated_conjugate_gradient_descent!(M, f, grad_f, p, X; kwargs...)
    truncated_conjugate_gradient_descent!(M, mho::ManifoldHessianObjective, p, X; kwargs...)
    truncated_conjugate_gradient_descent!(M, trmo::TrustRegionModelObjective, p, X; kwargs...)
>>>>>>> c8564b84

solve the trust-region subproblem

$(_doc_TCG_subproblem)

on a manifold ``$(_l_M)`` by using the Steihaug-Toint truncated conjugate-gradient (tCG) method.
This can be done inplace of `X`.

For a description of the algorithm and theorems offering convergence guarantees,
see [AbsilBakerGallivan:2006, ConnGouldToint:2000](@cite).

# Input

<<<<<<< HEAD
* `M`:      a manifold ``\mathcal M``
* `f`:      a cost function ``f: \mathcal M → ℝ`` to minimize
* `grad_f`: the gradient ``\operatorname{grad}f: \mathcal M → T\mathcal M`` of `F`
* `Hess_f`: the Hessian ``\operatorname{Hess}f: T_p\mathcal M → T_p\mathcal M``, ``X ↦ \operatorname{Hess}F(p)[X] = ∇_X\operatorname{grad}f(p)``
* `p`:      a point on the manifold ``p ∈ \mathcal M``
* `X`:      an initial tangential vector ``X ∈ T_p\mathcal M``
=======
$(_arg_M)
$(_arg_f)
$(_arg_grad_f)
$(_arg_Hess_f)
$(_arg_p)
$(_arg_X)
>>>>>>> c8564b84

Instead of the three functions, you either provide a [`ManifoldHessianObjective`](@ref) `mho`
which is then used to build the trust region model, or a [`TrustRegionModelObjective`](@ref) `trmo`
directly.

# Keyword arguments

* $(_kw_evaluation_default): $(_kw_evaluation)
* `preconditioner`:       a preconditioner for the Hessian H.
  This is either an allocating function `(M, p, X) -> Y` or an in-place function `(M, Y, p, X) -> Y`,
  see `evaluation`, and by default set to the identity.
* `θ=1.0`:                the superlinear convergence target rate of ``1+θ``
* `κ=0.1`:                the linear convergence target rate.
* `project!=copyto!`: for numerical stability it is possible to project onto the tangent space after every iteration.
  the function has to work inplace of `Y`, that is `(M, Y, p, X) -> Y`, where `X` and `Y` can be the same memory.
* `randomize=false`:      indicate whether `X` is initialised to a random vector or not.
  This disables preconditioning.
* $(_kw_retraction_method_default): $(_kw_retraction_method)
* `stopping_criterion=`[`StopAfterIteration`](@ref)`(`$(_link_manifold_dimension("base_manifold(Tpm)"))`)`
  $(_sc_any)[`StopWhenResidualIsReducedByFactorOrPower`](@ref)`(; κ=κ, θ=θ)`$(_sc_any)[`StopWhenTrustRegionIsExceeded`](@ref)`()`
  $(_sc_any)[`StopWhenCurvatureIsNegative`](@ref)`()`$(_sc_any)[`StopWhenModelIncreased`](@ref)`()`:
  $(_kw_stopping_criterion)
* `trust_region_radius=`[`injectivity_radius`](@extref `ManifoldsBase.injectivity_radius-Tuple{AbstractManifold}`)`(M) / 4`: the initial trust-region radius

$(_kw_others)

$(_doc_sec_output)

# See also

[`trust_regions`](@ref)
"""

@doc "$(_doc_TCGD)"
truncated_conjugate_gradient_descent(M::AbstractManifold, args; kwargs...)
# No Hessian, no point/vector
function truncated_conjugate_gradient_descent(
    M::AbstractManifold,
    f,
    grad_f,
    Hess_f,
    p=rand(M),
    X=rand(M; vector_at=p);
    evaluation=AllocatingEvaluation(),
    preconditioner=if evaluation isa InplaceEvaluation
        (M, Y, p, X) -> (Y .= X)
    else
        (M, p, X) -> X
    end,
    kwargs...,
)
    p_ = _ensure_mutating_variable(p)
    X_ = _ensure_mutating_variable(X)
    f_ = _ensure_mutating_cost(f, p)
    grad_f_ = _ensure_mutating_gradient(grad_f, p, evaluation)
    preconditioner_ = _ensure_mutating_hessian(preconditioner, p, evaluation)
    Hess_f_ = _ensure_mutating_hessian(Hess_f, p, evaluation)

    mho = ManifoldHessianObjective(
        f_, grad_f_, Hess_f_, preconditioner_; evaluation=evaluation
    )
    rs = truncated_conjugate_gradient_descent(
        M, mho, p_, X_; evaluation=evaluation, kwargs...
    )
    return _ensure_matching_output(p, rs)
end
#
# Objective 1 -> generate model
function truncated_conjugate_gradient_descent(
    M::AbstractManifold, mho::O, p=rand(M), X=rand(M; vector_at=p); kwargs...
) where {O<:Union{ManifoldHessianObjective,AbstractDecoratedManifoldObjective}}
    trmo = TrustRegionModelObjective(mho)
    TpM = TangentSpace(M, copy(M, p))
    return truncated_conjugate_gradient_descent(TpM, trmo, p, X; kwargs...)
end
#
# Objective 2, a tangent space model -> Allocate and call !
function truncated_conjugate_gradient_descent(
    M::AbstractManifold, mho::O, p, X; kwargs...
) where {
    O<:Union{
        AbstractManifoldSubObjective,
        AbstractDecoratedManifoldObjective{E,<:AbstractManifoldSubObjective} where E,
    },
}
    q = copy(M, p)
    Y = copy(M, p, X)
    return truncated_conjugate_gradient_descent!(M, mho, q, Y; kwargs...)
end

<<<<<<< HEAD
@doc raw"""
    truncated_conjugate_gradient_descent!(M, f, grad_f, Hess_f, p=rand(M), X=rand(M; vector_at=p); kwargs...)

solve the trust-region subproblem in place of `X` (and `p`).

# Input
* `M`:      a manifold ``\mathcal M``
* `f`:      a cost function ``F: \mathcal M → ℝ`` to minimize
* `grad_f`: the gradient ``\operatorname{grad}f: \mathcal M → T\mathcal M`` of `f`
* `Hess_f`: the Hessian ``\operatorname{Hess}f(x): T_p\mathcal M → T_p\mathcal M``, ``X ↦ \operatorname{Hess}f(p)[X]``
* `p`:      a point on the manifold ``p ∈ \mathcal M``
* `X`:      an update tangential vector ``X ∈ T_x\mathcal M``

For more details and all optional arguments, see [`truncated_conjugate_gradient_descent`](@ref).
"""
=======
@doc "$(_doc_TCGD)"
>>>>>>> c8564b84
truncated_conjugate_gradient_descent!(M::AbstractManifold, args...; kwargs...)
# no Hessian
function truncated_conjugate_gradient_descent!(
    M::AbstractManifold,
    f,
    grad_f,
    Hess_f,
    p,
    X;
    evaluation::AbstractEvaluationType=AllocatingEvaluation(),
    preconditioner=if evaluation isa InplaceEvaluation
        (M, Y, p, X) -> (Y .= X)
    else
        (M, p, X) -> X
    end,
    kwargs...,
)
    mho = ManifoldHessianObjective(f, grad_f, Hess_f, preconditioner; evaluation=evaluation)
    return truncated_conjugate_gradient_descent!(
        M, mho, p, X; evaluation=evaluation, kwargs...
    )
end
function truncated_conjugate_gradient_descent!(
    M::AbstractManifold, mho::O, p, X; kwargs...
) where {O<:Union{ManifoldHessianObjective,AbstractDecoratedManifoldObjective}}
    trmo = TrustRegionModelObjective(mho)
    TpM = TangentSpace(M, copy(M, p))
    return truncated_conjugate_gradient_descent!(TpM, trmo, p, X; kwargs...)
end
function truncated_conjugate_gradient_descent!(
    TpM::TangentSpace,
    trm::TrustRegionModelObjective,
    p,
    X;
    trust_region_radius::Float64=injectivity_radius(TpM) / 4,
    θ::Float64=1.0,
    κ::Float64=0.1,
    randomize::Bool=false,
    stopping_criterion::StoppingCriterion=StopAfterIteration(manifold_dimension(TpM)) |
                                          StopWhenResidualIsReducedByFactorOrPower(;
                                              κ=κ, θ=θ
                                          ) |
                                          StopWhenTrustRegionIsExceeded() |
                                          StopWhenCurvatureIsNegative() |
                                          StopWhenModelIncreased(),
    project!::Proj=copyto!,
    kwargs..., #collect rest
) where {Proj}
    dtrm = decorate_objective!(TpM, trm; kwargs...)
    mp = DefaultManoptProblem(TpM, dtrm)
    tcgs = TruncatedConjugateGradientState(
        TpM,
        X;
        trust_region_radius=trust_region_radius,
        randomize=randomize,
        θ=θ,
        κ=κ,
        stopping_criterion=stopping_criterion,
        (project!)=project!,
    )
    dtcgs = decorate_state!(tcgs; kwargs...)
    solve!(mp, dtcgs)
    return get_solver_return(get_objective(mp), dtcgs)
end

function initialize_solver!(
    mp::AbstractManoptProblem, tcgs::TruncatedConjugateGradientState
)
    TpM = get_manifold(mp)
    M = base_manifold(TpM)
    p = TpM.point
    trmo = get_objective(mp)
    (tcgs.randomize) || zero_vector!(M, tcgs.Y, p)
    tcgs.HY = tcgs.randomize ? get_objective_hessian(M, trmo, p, tcgs.Y) : zero_vector(M, p)
    tcgs.X = get_objective_gradient(M, trmo, p) # Initialize gradient
    tcgs.residual = tcgs.randomize ? tcgs.X + tcgs.HY : tcgs.X
    tcgs.z = if tcgs.randomize
        tcgs.residual
    else
        get_objective_preconditioner(M, trmo, p, tcgs.residual)
    end
    tcgs.δ = -copy(M, p, tcgs.z)
    tcgs.Hδ = zero_vector(M, p)
    tcgs.δHδ = real(inner(M, p, tcgs.δ, tcgs.Hδ))
    tcgs.YPδ = tcgs.randomize ? real(inner(M, p, tcgs.Y, tcgs.δ)) : zero(tcgs.δHδ)
    tcgs.δPδ = real(inner(M, p, tcgs.residual, tcgs.z))
    tcgs.YPY = tcgs.randomize ? real(inner(M, p, tcgs.Y, tcgs.Y)) : zero(tcgs.δHδ)
    if tcgs.randomize
        tcgs.model_value =
            real(inner(M, p, tcgs.Y, tcgs.X)) + 0.5 * real(inner(M, p, tcgs.Y, tcgs.HY))
    else
        tcgs.model_value = 0
    end
    tcgs.z_r = real(inner(M, p, tcgs.z, tcgs.residual))
    tcgs.initialResidualNorm = norm(M, p, tcgs.residual)
    return tcgs
end
function step_solver!(
    mp::AbstractManoptProblem, tcgs::TruncatedConjugateGradientState, ::Any
)
    TpM = get_manifold(mp)
    M = base_manifold(TpM)
    p = TpM.point
    trmo = get_objective(mp)
    get_objective_hessian!(M, tcgs.Hδ, trmo, p, tcgs.δ)
    tcgs.δHδ = real(inner(M, p, tcgs.δ, tcgs.Hδ))
    α = tcgs.z_r / tcgs.δHδ
    YPY_new = tcgs.YPY + 2 * α * tcgs.YPδ + α^2 * tcgs.δPδ
    # Check against negative curvature and trust-region radius violation.
    if tcgs.δHδ <= 0 || YPY_new >= tcgs.trust_region_radius^2
        τ =
            (
                -tcgs.YPδ +
                sqrt(tcgs.YPδ^2 + tcgs.δPδ * (tcgs.trust_region_radius^2 - tcgs.YPY))
            ) / tcgs.δPδ
        copyto!(M, tcgs.Y, p, tcgs.Y + τ * tcgs.δ)
        copyto!(M, tcgs.HY, p, tcgs.HY + τ * tcgs.Hδ)
        tcgs.YPY = YPY_new
        return tcgs
    end
    tcgs.YPY = YPY_new
    new_Y = tcgs.Y + α * tcgs.δ # Update iterate Y
    new_HY = tcgs.HY + α * tcgs.Hδ # Update HY
    new_model_value =
        real(inner(M, p, new_Y, tcgs.X)) + 0.5 * real(inner(M, p, new_Y, new_HY))
    # If model was not improved with this iterate -> end iteration
    if new_model_value >= tcgs.model_value
        tcgs.model_value = new_model_value
        return tcgs
    end
    # otherwise accept step
    copyto!(M, tcgs.Y, p, new_Y)
    tcgs.model_value = new_model_value
    copyto!(M, tcgs.HY, p, new_HY)
    tcgs.residual = tcgs.residual + α * tcgs.Hδ

    # Precondition the residual if not running in random mode
    tcgs.z = if tcgs.randomize
        tcgs.residual
    else
        get_objective_preconditioner(M, trmo, p, tcgs.residual)
    end
    zr = real(inner(M, p, tcgs.z, tcgs.residual))
    # Compute new search direction.
    β = zr / tcgs.z_r
    tcgs.z_r = zr
    tcgs.δ = -tcgs.z + β * tcgs.δ
    # potentially stabilize step by projecting.
    tcgs.project!(M, tcgs.δ, p, tcgs.δ)
    tcgs.YPδ = β * (α * tcgs.δPδ + tcgs.YPδ)
    tcgs.δPδ = tcgs.z_r + β^2 * tcgs.δPδ
    return tcgs
end
get_solver_result(s::TruncatedConjugateGradientState) = s.Y<|MERGE_RESOLUTION|>--- conflicted
+++ resolved
@@ -401,18 +401,6 @@
     return print(io, "StopWhenModelIncreased()\n    $(status_summary(c))")
 end
 
-<<<<<<< HEAD
-@doc raw"""
-    truncated_conjugate_gradient_descent(M, f, grad_f, Hess_f, p=rand(M), X=rand(M; vector_at=p);
-        kwargs...
-    )
-    truncated_conjugate_gradient_descent(M, mho::ManifoldHessianObjective, p=rand(M), X=rand(M; vector_at=p);
-        kwargs...
-    )
-    truncated_conjugate_gradient_descent(M, trmo::TrustRegionModelObjective, p=rand(M), X=rand(M; vector_at=p);
-        kwargs...
-    )
-=======
 _doc_TCG_subproblem = raw"""
 ```math
 \begin{align*}
@@ -423,18 +411,15 @@
 ```
 """
 _doc_TCGD = """
-    truncated_conjugate_gradient_descent(M, f, grad_f, p; kwargs...)
-    truncated_conjugate_gradient_descent(M, f, grad_f, p, X; kwargs...)
-    truncated_conjugate_gradient_descent(M, f, grad_f, Hess_f; kwargs...)
-    truncated_conjugate_gradient_descent(M, f, grad_f, Hess_f, p; kwargs...)
-    truncated_conjugate_gradient_descent(M, f, grad_f, Hess_f, p, X; kwargs...)
-    truncated_conjugate_gradient_descent(M, mho::ManifoldHessianObjective, p, X; kwargs...)
-    truncated_conjugate_gradient_descent(M, trmo::TrustRegionModelObjective, p, X; kwargs...)
-    truncated_conjugate_gradient_descent!(M, f, grad_f, Hess_f, p, X; kwargs...)
-    truncated_conjugate_gradient_descent!(M, f, grad_f, p, X; kwargs...)
-    truncated_conjugate_gradient_descent!(M, mho::ManifoldHessianObjective, p, X; kwargs...)
-    truncated_conjugate_gradient_descent!(M, trmo::TrustRegionModelObjective, p, X; kwargs...)
->>>>>>> c8564b84
+    truncated_conjugate_gradient_descent(M, f, grad_f, Hess_f, p=rand(M), X=rand(M); vector_at=p);
+        kwargs...
+    )
+    truncated_conjugate_gradient_descent(M, mho::ManifoldHessianObjective, p=rand(M), X=rand(M; vector_at=p);
+        kwargs...
+    )
+    truncated_conjugate_gradient_descent(M, trmo::TrustRegionModelObjective, p=rand(M), X=rand(M; vector_at=p);
+        kwargs...
+    )
 
 solve the trust-region subproblem
 
@@ -448,21 +433,12 @@
 
 # Input
 
-<<<<<<< HEAD
-* `M`:      a manifold ``\mathcal M``
-* `f`:      a cost function ``f: \mathcal M → ℝ`` to minimize
-* `grad_f`: the gradient ``\operatorname{grad}f: \mathcal M → T\mathcal M`` of `F`
-* `Hess_f`: the Hessian ``\operatorname{Hess}f: T_p\mathcal M → T_p\mathcal M``, ``X ↦ \operatorname{Hess}F(p)[X] = ∇_X\operatorname{grad}f(p)``
-* `p`:      a point on the manifold ``p ∈ \mathcal M``
-* `X`:      an initial tangential vector ``X ∈ T_p\mathcal M``
-=======
 $(_arg_M)
 $(_arg_f)
 $(_arg_grad_f)
 $(_arg_Hess_f)
 $(_arg_p)
 $(_arg_X)
->>>>>>> c8564b84
 
 Instead of the three functions, you either provide a [`ManifoldHessianObjective`](@ref) `mho`
 which is then used to build the trust region model, or a [`TrustRegionModelObjective`](@ref) `trmo`
@@ -553,27 +529,8 @@
     return truncated_conjugate_gradient_descent!(M, mho, q, Y; kwargs...)
 end
 
-<<<<<<< HEAD
-@doc raw"""
-    truncated_conjugate_gradient_descent!(M, f, grad_f, Hess_f, p=rand(M), X=rand(M; vector_at=p); kwargs...)
-
-solve the trust-region subproblem in place of `X` (and `p`).
-
-# Input
-* `M`:      a manifold ``\mathcal M``
-* `f`:      a cost function ``F: \mathcal M → ℝ`` to minimize
-* `grad_f`: the gradient ``\operatorname{grad}f: \mathcal M → T\mathcal M`` of `f`
-* `Hess_f`: the Hessian ``\operatorname{Hess}f(x): T_p\mathcal M → T_p\mathcal M``, ``X ↦ \operatorname{Hess}f(p)[X]``
-* `p`:      a point on the manifold ``p ∈ \mathcal M``
-* `X`:      an update tangential vector ``X ∈ T_x\mathcal M``
-
-For more details and all optional arguments, see [`truncated_conjugate_gradient_descent`](@ref).
-"""
-=======
 @doc "$(_doc_TCGD)"
->>>>>>> c8564b84
 truncated_conjugate_gradient_descent!(M::AbstractManifold, args...; kwargs...)
-# no Hessian
 function truncated_conjugate_gradient_descent!(
     M::AbstractManifold,
     f,
