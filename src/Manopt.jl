--- conflicted
+++ resolved
@@ -284,10 +284,7 @@
     get_differential_dual_prox!,
     set_gradient!,
     set_iterate!,
-<<<<<<< HEAD
-=======
     set_manopt_parameter!,
->>>>>>> da64a030
     linearized_forward_operator,
     linearized_forward_operator!,
     adjoint_linearized_operator,
@@ -493,13 +490,8 @@
 export DebugDualResidual, DebugPrimalDualResidual, DebugPrimalResidual
 export DebugProximalParameter, DebugWarnIfCostIncreases
 export DebugGradient, DebugGradientNorm, DebugStepsize
-<<<<<<< HEAD
-export DebugWarnIfCostNotFinite, DebugWarnIfFieldNotFinite, DebugIfEntry
-export DebugMessages, DebugIfEntry
-=======
-export DebugWhenActive
+export DebugWhenActive, DebugWarnIfFieldNotFinite, DebugIfEntry
 export DebugWarnIfCostNotFinite, DebugWarnIfFieldNotFinite, DebugMessages
->>>>>>> da64a030
 #
 # Records - and access functions
 export get_record, get_record_state, get_record_action, has_record
