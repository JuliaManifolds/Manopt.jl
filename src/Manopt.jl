--- conflicted
+++ resolved
@@ -204,7 +204,10 @@
         using .Plots
         include("helpers/check_plots.jl")
     end
-<<<<<<< HEAD
+    @require LineSearches = "d3d80556-e9d4-5f37-9878-2ab0fcc64255" begin
+        using .LineSearches
+        include("ext/LineSearchesExt.jl")
+    end
     @require QuadraticModels = "f468eda6-eac5-11e8-05a5-ff9e497bcd19" begin
         using .QuadraticModels: QuadraticModel
         @require RipQP = "1e40b3f8-35eb-4cd8-8edd-3e515bb9de08" begin
@@ -213,12 +216,6 @@
         end
     end
 
-=======
-    @require LineSearches = "d3d80556-e9d4-5f37-9878-2ab0fcc64255" begin
-        using .LineSearches
-        include("ext/LineSearchesExt.jl")
-    end
->>>>>>> 2d1b738d
     return nothing
 end
 #
