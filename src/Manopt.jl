--- conflicted
+++ resolved
@@ -17,11 +17,8 @@
     ℂ,
     ×,
     ^,
-<<<<<<< HEAD
     AbstractBasis,
-=======
     AbstractPowerManifold,
->>>>>>> 7d6d11f1
     AbstractVectorTransportMethod,
     AbstractRetractionMethod,
     AbstractInverseRetractionMethod,
@@ -168,7 +165,6 @@
 export is_options_decorator, dispatch_options_decorator
 export primal_residual, dual_residual
 
-<<<<<<< HEAD
 export RLBFGSOptions, QuasiNewtonOptions
 export quasi_Newton, WolfePowellLineseach, StrongWolfePowellLineseach, operator_to_matrix, square_matrix_vector_product
 
@@ -181,19 +177,13 @@
     TruncatedConjugateGradientOptions,
     TrustRegionsOptions,
     ParticleSwarmOptions
-=======
+export AbstractOptionsAction, StoreOptionsAction
+export has_storage, get_storage, update_storage!
+
+#
+# Direction Update Rules
 export DirectionUpdateRule,
     Gradient, StochasticGradient, AverageGradient, MomentumGradient, Nesterov
-
-# Actions
-export AbstractOptionsAction, StoreOptionsAction
-export has_storage, get_storage, update_storage!
->>>>>>> 7d6d11f1
-
-#
-# Direction Update Rules
-export DirectionUpdateRule,
-    AverageGradient, Gradient, MomentumGradient, Nesterov, StochasticGradient
 export DirectionUpdateRule,
     SteepestDirectionUpdateRule,
     HeestenesStiefelCoefficient,
