--- conflicted
+++ resolved
@@ -218,12 +218,9 @@
     NelderMead,
     NelderMead!,
     particle_swarm,
-<<<<<<< HEAD
+    particle_swarm!,
     quasi_Newton,
     quasi_Newton!,
-=======
-    particle_swarm!,
->>>>>>> 871e25bc
     stochastic_gradient_descent,
     stochastic_gradient_descent!,
     subgradient_method,
