"""
`Manopt.jl` – Optimization on Manifolds in Julia.
"""
module Manopt
using Colors
using ColorSchemes
using ColorTypes
using Markdown
using LinearAlgebra: I, Diagonal, eigvals, eigen, tril
using Dates: Period, Nanosecond, value, Millisecond, canonicalize
using Requires
using Random: shuffle!
using Statistics: std, cov, mean, cor
using DataStructures: CircularBuffer, capacity, length, size, push!
using StaticArrays
using SparseArrays
using Printf
import LinearAlgebra: reflect!
import Base: &, |, copy, identity, show
import ManifoldsBase:
    ℝ,
    ℂ,
    ×,
    ^,
    _read,
    _write,
    AbstractBasis,
    AbstractDecoratorManifold,
    AbstractInverseRetractionMethod,
    AbstractManifold,
    AbstractPowerManifold,
    AbstractRetractionMethod,
    AbstractVectorTransportMethod,
    CachedBasis,
    DefaultManifold,
    DefaultOrthonormalBasis,
    ExponentialRetraction,
    LogarithmicInverseRetraction,
    NestedPowerRepresentation,
    ParallelTransport,
    ProjectionTransport,
    PowerManifold,
    QRRetraction,
    allocate,
    allocate_result,
    allocate_result_type,
    copyto!,
    default_inverse_retraction_method,
    default_retraction_method,
    default_vector_transport_method,
    distance,
    exp,
    exp!,
    log,
    log!,
    injectivity_radius,
    inner,
    geodesic,
    get_basis,
    get_component,
    get_coordinates,
    get_vector,
    get_vectors,
    get_iterator,
    getindex,
    manifold_dimension,
    mid_point,
    mid_point!,
    NestedPowerRepresentation,
    norm,
    number_eltype,
    power_dimensions,
    project,
    project!,
    retract,
    retract!,
    inverse_retract,
    inverse_retract!,
    is_point,
    is_vector,
    shortest_geodesic,
    vector_transport_to,
    vector_transport_to!,
    zero_vector,
    zero_vector!,
    DiagonalizingOrthonormalBasis,
    representation_size,
    setindex!,
    set_component!

using ManifoldsBase: get_vector!, get_coordinates!, requires_caching

include("plans/plan.jl")
# Functions
include("functions/bezier_curves.jl")
include("functions/adjoint_differentials.jl")
include("functions/costs.jl")
include("functions/differentials.jl")
include("functions/gradients.jl")
include("functions/Jacobi_fields.jl")
include("functions/proximal_maps.jl")
# solvers general framework
include("solvers/solver.jl")
# specific solvers
include("solvers/augmented_Lagrangian_method.jl")
include("solvers/ChambollePock.jl")
include("solvers/conjugate_gradient_descent.jl")
include("solvers/cyclic_proximal_point.jl")
include("solvers/DouglasRachford.jl")
include("solvers/exact_penalty_method.jl")
include("solvers/NelderMead.jl")
include("solvers/FrankWolfe.jl")
include("solvers/gradient_descent.jl")
include("solvers/LevenbergMarquardt.jl")
include("solvers/particle_swarm.jl")
include("solvers/primal_dual_semismooth_Newton.jl")
include("solvers/quasi_Newton.jl")
include("solvers/truncated_conjugate_gradient_descent.jl")
include("solvers/trust_regions.jl")
include("solvers/stochastic_gradient_descent.jl")
include("solvers/subgradient.jl")
include("solvers/debug_solver.jl")
include("solvers/record_solver.jl")
include("helpers/checks.jl")
include("helpers/errorMeasures.jl")
include("helpers/exports/Asymptote.jl")
include("data/artificialDataFunctions.jl")

function __init__()
    @require Manifolds = "1cead3c2-87b3-11e9-0ccd-23c62b72b94e" begin
        using .Manifolds:
            Circle,
            Euclidean,
            Grassmann,
            GroupManifold,
            Hyperbolic,
            PositiveNumbers,
            ProductManifold,
            Rotations,
            SymmetricPositiveDefinite,
            Stiefel,
            Sphere,
            TangentBundle,
            TangentSpaceAtPoint,
            FixedRankMatrices,
            SVDMPoint,
            UMVTVector,
            ArrayPowerRepresentation,
            ProductRepr,
            submanifold_components,
            sym_rem,
            mean
        import Random: rand, randperm
        using LinearAlgebra: cholesky, det, diag, dot, Hermitian, qr, Symmetric, triu
        include("helpers/random.jl")
        # adaptions for Nonmutating manifolds
        const NONMUTATINGMANIFOLDS = Union{Circle,PositiveNumbers,Euclidean{Tuple{}}}
        include("functions/manifold_functions.jl")
        include("functions/nonmutating_manifolds_functions.jl")
        include("plans/nonmutating_manifolds_plans.jl")
        include("plans/alternating_gradient_plan.jl")
        include("solvers/alternating_gradient_descent.jl")
        export random_point, random_tangent, mid_point, mid_point!, reflect, reflect!
        export AlternatingGradientDescentState, AlternatingGradientProblem
        export AlternatingGradient
        export alternating_gradient_descent, alternating_gradient_descent!
    end
    @require Plots = "91a5bcdd-55d7-5caf-9e0b-520d859cae80" begin
        using .Plots
        include("helpers/check_plots.jl")
    end
    return nothing
end
#
# General
export ℝ, ℂ, &, |
#
# Problems
export AbstractManoptProblem, DefaultManoptProblem
#
# Objectives
export AbstractManifoldObjective, ManifoldCostObjective
#
# Problems - old
export Problem,
    ProximalProblem,
    AlternatingGradientProblem,
    ConstrainedProblem,
    CostProblem,
    SubDefaultManoptProblem,
    DefaultManoptProblem,
    HessianProblem,
    NonlinearLeastSquaresProblem,
    PrimalDualSemismoothNewtonProblem,
    PrimalDualProblem,
    StochasticDefaultManoptProblem,
    AbstractEvaluationType,
    AllocatingEvaluation,
    InplaceEvaluation
#
<<<<<<< HEAD
# AbstractManoptSolverState
export AbstractManoptSolverState,
    AbstractGradientState,
    AugmentedLagrangianMethodState,
    ChambollePockState,
    ConjugateGradientDescentState,
    CyclicProximalPointState,
    DouglasRachfordState,
    ExactPenaltyMethodState,
    FrankWolfeState,
    GradientDescentState,
    AbstractHessianState,
    NelderMeadState,
    ParticleSwarmState,
    PrimalDualSemismoothNewtonState,
    PrimalDualState,
    RecordSolverState,
    StochasticGradientDescentState,
    SubGradientMethodState,
    TruncatedConjugateGradientState,
    TrustRegionsState
=======
# Options
export Options,
    AbstractGradientOptions,
    AugmentedLagrangianMethodOptions,
    ChambollePockOptions,
    ConjugateGradientDescentOptions,
    CyclicProximalPointOptions,
    DouglasRachfordOptions,
    ExactPenaltyMethodOptions,
    FrankWolfeOptions,
    GradientDescentOptions,
    AbstractHessianOptions,
    LevenbergMarquardtOptions,
    NelderMeadOptions,
    ParticleSwarmOptions,
    PrimalDualSemismoothNewtonOptions,
    PrimalDualOptions,
    RecordOptions,
    StochasticGradientDescentOptions,
    SubGradientMethodOptions,
    TruncatedConjugateGradientOptions,
    TrustRegionsOptions
>>>>>>> a075bed8
export FrankWolfeCost, FrankWolfeGradient
#
# Accessors and helpers for AbstractManoptSolverState
export linesearch_backtrack
export get_cost,
    get_gradient,
    get_gradient!,
    get_subgradient,
    get_subgradient!,
    get_proximal_map,
    get_proximal_map!,
    get_state,
    get_initial_stepsize,
    get_iterate,
    get_gradients,
    get_gradients!,
    get_primal_prox,
    get_primal_prox!,
    get_differential_primal_prox,
    get_differential_primal_prox!,
    get_dual_prox,
    get_dual_prox!,
    get_differential_dual_prox,
    get_differential_dual_prox!,
    set_iterate!,
    linearized_forward_operator,
    linearized_forward_operator!,
    adjoint_linearized_operator,
    adjoint_linearized_operator!,
    forward_operator,
    forward_operator!
export get_hessian, get_hessian!, ApproxHessianFiniteDifference
export is_state_decorator, dispatch_state_decorator
export primal_residual, dual_residual
export get_constraints,
    get_inequality_constraint,
    get_inequality_constraints,
    get_equality_constraint,
    get_equality_constraints,
    get_grad_inequality_constraint,
    get_grad_inequality_constraint!,
    get_grad_inequality_constraints,
    get_grad_inequality_constraints!,
    get_grad_equality_constraint,
    get_grad_equality_constraint!,
    get_grad_equality_constraints,
    get_grad_equality_constraints!
export ConstraintType, FunctionConstraint, VectorConstraint
export AugmentedLagrangianCost, AugmentedLagrangianGrad, ExactPenaltyCost, ExactPenaltyGrad

export QuasiNewtonState, QuasiNewtonLimitedMemoryDirectionUpdate
export QuasiNewtonMatrixDirectionUpdate
export QuasiNewtonCautiousDirectionUpdate,
    BFGS, InverseBFGS, DFP, InverseDFP, SR1, InverseSR1
export InverseBroyden, Broyden
export AbstractQuasiNewtonDirectionUpdate, AbstractQuasiNewtonUpdateRule
export WolfePowellLinesearch,
    StrongWolfePowellLinesearch,
    operator_to_matrix,
    square_matrix_vector_product,
    WolfePowellBinaryLinesearch

export AugmentedLagrangianMethodState,
    ConjugateGradientDescentState,
    ExactPenaltyMethodState,
    GradientDescentState,
    AbstractHessianSolverState,
    SubGradientMethodState,
    NelderMeadState,
    TruncatedConjugateGradientState,
    TrustRegionsState,
    ParticleSwarmState
export AbstractStateAction, StoreStateAction
export has_storage, get_storage, update_storage!

#
# Direction Update Rules
export DirectionUpdateRule,
    IdentityUpdateRule, StochasticGradient, AverageGradient, MomentumGradient, Nesterov
export DirectionUpdateRule,
    SteepestDirectionUpdateRule,
    HeestenesStiefelCoefficient,
    FletcherReevesCoefficient,
    PolakRibiereCoefficient,
    ConjugateDescentCoefficient,
    LiuStoreyCoefficient,
    DaiYuanCoefficient,
    HagerZhangCoefficient
#
# Solvers
export augmented_Lagrangian_method,
    augmented_Lagrangian_method!,
    ChambollePock,
    ChambollePock!,
    conjugate_gradient_descent,
    conjugate_gradient_descent!,
    cyclic_proximal_point,
    cyclic_proximal_point!,
    DouglasRachford,
    DouglasRachford!,
    exact_penalty_method,
    exact_penalty_method!,
    Frank_Wolfe_method,
    Frank_Wolfe_method!,
    gradient_descent,
    gradient_descent!,
    LevenbergMarquardt,
    LevenbergMarquardt!,
    NelderMead,
    NelderMead!,
    particle_swarm,
    particle_swarm!,
    primal_dual_semismooth_Newton,
    quasi_Newton,
    quasi_Newton!,
    stochastic_gradient_descent,
    stochastic_gradient_descent!,
    subgradient_method,
    subgradient_method!,
    truncated_conjugate_gradient_descent,
    truncated_conjugate_gradient_descent!,
    trust_regions,
    trust_regions!
# Solver helpers
export decorate_state
export initialize_solver!, step_solver!, get_solver_result, get_solver_return, stop_solver!
export solve
export ApproxHessianFiniteDifference
export ExactPenaltyCost, ExactPenaltyGrad, AugmentedLagrangianCost, AugmentedLagrangianGrad
#
# Stepsize
export ConstantStepsize, DecreasingStepsize
export Linesearch, ArmijoLinesearch, NonmonotoneLinesearch
export get_stepsize, get_initial_stepsize, get_last_stepsize
#
# Stopping Criteria
export StopIfResidualIsReducedByFactor,
    StopIfResidualIsReducedByPower,
    StopWhenCurvatureIsNegative,
    StopWhenSmallerOrEqual,
    StopWhenTrustRegionIsExceeded,
    StopWhenModelIncreased
export StopAfterIteration, StopWhenChangeLess, StopWhenGradientNormLess, StopWhenCostLess
export StopWhenStepsizeLess, StopAfter, StopWhenAll, StopWhenAny
export get_active_stopping_criteria, get_stopping_criteria, get_reason
export are_these_stopping_critera_active, update_stopping_criterion!
export StoppingCriterion, StoppingCriterionSet, Stepsize
#
# Data functions
export artificial_S1_signal, artificial_S1_slope_signal, artificialIn_SAR_image
export artificial_SPD_image, artificial_SPD_image2
export artificial_S2_whirl_image, artificial_S2_whirl_patch
export artificial_S2_rotation_image
export artificial_S2_whirl_patch, artificial_S2_lemniscate
export artificial_S2_composite_bezier_curve
#
# Exports
export asymptote_export_S2_signals, asymptote_export_S2_data, asymptote_export_SPD
export render_asymptote
#
# Coeffs & Helpers for differentials
export βdifferential_geodesic_startpoint, βdifferential_exp_basepoint
export βdifferential_exp_argument, βdifferential_log_basepoint, βdifferential_log_argument
export jacobi_field, adjoint_Jacobi_field
#
# Adjoint differentials
export adjoint_differential_geodesic_startpoint, adjoint_differential_geodesic_startpoint!
export adjoint_differential_geodesic_endpoint, adjoint_differential_geodesic_endpoint!
export adjoint_differential_exp_basepoint, adjoint_differential_exp_basepoint!
export adjoint_differential_exp_argument, adjoint_differential_exp_argument!
export adjoint_differential_log_basepoint, adjoint_differential_log_basepoint!
export adjoint_differential_log_argument, adjoint_differential_log_argument!
export adjoint_differential_forward_logs, adjoint_differential_forward_logs!
export adjoint_differential_bezier_control, adjoint_differential_bezier_control!
#
# Differentials
export differential_geodesic_startpoint, differential_geodesic_startpoint!
export differential_geodesic_endpoint, differential_geodesic_endpoint!
export differential_exp_basepoint, differential_exp_basepoint!
export differential_exp_argument, differential_exp_argument!
export differential_log_basepoint, differential_log_basepoint!
export differential_log_argument, differential_log_argument!
export differential_forward_logs, differential_forward_logs!
export differential_bezier_control, differential_bezier_control!
#
# Functions
export costL2TV, costL2TVTV2, costL2TV2, costTV, costTV2, costIntrICTV12
export cost_L2_acceleration_bezier, cost_acceleration_bezier
export ExactPenaltyCost, ExactPenaltyGrad
export SmoothingTechnique, LinearQuadraticHuber, LogarithmicSumOfExponentials
# Gradients
export grad_TV,
    grad_TV!,
    grad_TV2,
    grad_TV2!,
    grad_intrinsic_infimal_convolution_TV12,
    forward_logs,
    forward_logs!,
    grad_distance,
    grad_distance!,
    grad_acceleration_bezier,
    grad_L2_acceleration_bezier
# Proximal maps
export prox_distance, prox_distance!
export prox_TV, prox_TV!
export prox_parallel_TV, prox_parallel_TV!
export prox_TV2, prox_TV2!
export project_collaborative_TV, project_collaborative_TV!
# Error measures
export meanSquaredError, meanAverageError
#
# Bézier
export BezierSegment,
    de_casteljau,
    get_bezier_degrees,
    get_bezier_degree,
    get_bezier_inner_points,
    get_bezier_junction_tangent_vectors,
    get_bezier_junctions,
    get_bezier_points,
    get_bezier_segments
#
# Debugs
export DebugSolverState, DebugAction, DebugGroup, DebugEntry, DebugEntryChange, DebugEvery
export DebugChange,
    DebugGradientChange, DebugIterate, DebugIteration, DebugDivider, DebugTime
export DebugCost, DebugStoppingCriterion, DebugFactory, DebugActionFactory
export DebugGradient, DebugGradientNorm, DebugStepsize
export DebugPrimalBaseChange, DebugPrimalBaseIterate, DebugPrimalChange, DebugPrimalIterate
export DebugDualBaseChange, DebugDualBaseIterate, DebugDualChange, DebugDualIterate
export DebugDualResidual, DebugPrimalDualResidual, DebugPrimalResidual
export DebugProximalParameter, DebugWarnIfCostIncreases
export DebugGradient, DebugGradientNorm, DebugStepsize
export DebugWarnIfCostNotFinite, DebugWarnIfFieldNotFinite
#
# Records - and access functions
export get_record, get_record_state, get_record_action, has_record
export RecordAction
export RecordActionFactory, RecordFactory
export RecordGroup, RecordEvery
export RecordChange, RecordCost, RecordIterate, RecordIteration
export RecordEntry, RecordEntryChange, RecordTime
export RecordGradient, RecordGradientNorm, RecordStepsize
export RecordPrimalBaseChange,
    RecordPrimalBaseIterate, RecordPrimalChange, RecordPrimalIterate
export RecordDualBaseChange, RecordDualBaseIterate, RecordDualChange, RecordDualIterate
export RecordProximalParameter
#
# Helpers
export check_gradient, check_differential
end<|MERGE_RESOLUTION|>--- conflicted
+++ resolved
@@ -198,10 +198,10 @@
     AllocatingEvaluation,
     InplaceEvaluation
 #
-<<<<<<< HEAD
 # AbstractManoptSolverState
 export AbstractManoptSolverState,
     AbstractGradientState,
+    AbstractHessianState,
     AugmentedLagrangianMethodState,
     ChambollePockState,
     ConjugateGradientDescentState,
@@ -210,7 +210,7 @@
     ExactPenaltyMethodState,
     FrankWolfeState,
     GradientDescentState,
-    AbstractHessianState,
+    LevenbergMarquardtState,
     NelderMeadState,
     ParticleSwarmState,
     PrimalDualSemismoothNewtonState,
@@ -220,30 +220,7 @@
     SubGradientMethodState,
     TruncatedConjugateGradientState,
     TrustRegionsState
-=======
-# Options
-export Options,
-    AbstractGradientOptions,
-    AugmentedLagrangianMethodOptions,
-    ChambollePockOptions,
-    ConjugateGradientDescentOptions,
-    CyclicProximalPointOptions,
-    DouglasRachfordOptions,
-    ExactPenaltyMethodOptions,
-    FrankWolfeOptions,
-    GradientDescentOptions,
-    AbstractHessianOptions,
-    LevenbergMarquardtOptions,
-    NelderMeadOptions,
-    ParticleSwarmOptions,
-    PrimalDualSemismoothNewtonOptions,
-    PrimalDualOptions,
-    RecordOptions,
-    StochasticGradientDescentOptions,
-    SubGradientMethodOptions,
-    TruncatedConjugateGradientOptions,
-    TrustRegionsOptions
->>>>>>> a075bed8
+
 export FrankWolfeCost, FrankWolfeGradient
 #
 # Accessors and helpers for AbstractManoptSolverState
