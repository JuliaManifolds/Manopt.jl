"""
`Manopt.jl` – Optimization on Manifolds in Julia.
"""
module Manopt
using Colors
using ColorSchemes
using ColorTypes
using Markdown
using LinearAlgebra: I, Diagonal, eigvals, eigen, tril
using Dates: Period, Nanosecond, value, Millisecond, canonicalize
using Requires
using Random: shuffle!
using Statistics: std, cov, mean, cor
using DataStructures: CircularBuffer, capacity, length, size, push!
using StaticArrays
using SparseArrays
using Printf
import LinearAlgebra: reflect!
import Base: &, |, copy, getindex, identity, setindex!, show
using ManifoldsBase:
    ℝ,
    ℂ,
    ×,
    ^,
    _read,
    _write,
    AbstractBasis,
    AbstractDecoratorManifold,
    AbstractInverseRetractionMethod,
    AbstractManifold,
    AbstractPowerManifold,
    AbstractRetractionMethod,
    AbstractVectorTransportMethod,
    CachedBasis,
    DefaultManifold,
    DefaultOrthonormalBasis,
    ExponentialRetraction,
    LogarithmicInverseRetraction,
    NestedPowerRepresentation,
    ParallelTransport,
    ProjectionTransport,
    PowerManifold,
    QRRetraction,
    allocate,
    allocate_result,
    allocate_result_type,
    copy,
    copyto!,
    default_inverse_retraction_method,
    default_retraction_method,
    default_vector_transport_method,
    distance,
    exp,
    exp!,
    log,
    log!,
    injectivity_radius,
    inner,
    geodesic,
    get_basis,
    get_component,
    get_coordinates,
    get_coordinates!,
    get_vector,
    get_vector!,
    get_vectors,
    get_iterator,
    manifold_dimension,
    NestedPowerRepresentation,
    norm,
    number_eltype,
    power_dimensions,
    project,
    project!,
    requires_caching,
    retract,
    retract!,
    inverse_retract,
    inverse_retract!,
    is_point,
    is_vector,
    shortest_geodesic,
    vector_transport_to,
    vector_transport_to!,
    zero_vector,
    zero_vector!,
    DiagonalizingOrthonormalBasis,
    representation_size,
    set_component!

using ManifoldDiff:
    adjoint_Jacobi_field,
    adjoint_Jacobi_field!,
    adjoint_differential_shortest_geodesic_startpoint,
    adjoint_differential_shortest_geodesic_startpoint!,
    adjoint_differential_shortest_geodesic_endpoint,
    adjoint_differential_shortest_geodesic_endpoint!,
    adjoint_differential_exp_basepoint,
    adjoint_differential_exp_basepoint!,
    adjoint_differential_exp_argument,
    adjoint_differential_exp_argument!,
    adjoint_differential_log_basepoint,
    adjoint_differential_log_basepoint!,
    adjoint_differential_log_argument,
    adjoint_differential_log_argument!,
    jacobi_field,
    jacobi_field!,
    differential_shortest_geodesic_startpoint,
    differential_shortest_geodesic_startpoint!,
    differential_shortest_geodesic_endpoint,
    differential_shortest_geodesic_endpoint!,
    differential_exp_basepoint,
    differential_exp_basepoint!,
    differential_exp_argument,
    differential_exp_argument!,
    differential_log_basepoint,
    differential_log_basepoint!,
    differential_log_argument,
    differential_log_argument!

import ManifoldsBase: mid_point, mid_point!

include("plans/plan.jl")
# Functions
include("functions/bezier_curves.jl")
include("functions/adjoint_differentials.jl")
include("functions/costs.jl")
include("functions/differentials.jl")
include("functions/gradients.jl")
include("functions/proximal_maps.jl")
# solvers general framework
include("solvers/solver.jl")
# specific solvers
include("solvers/augmented_Lagrangian_method.jl")
include("solvers/bundle_method.jl")
include("solvers/ChambollePock.jl")
include("solvers/conjugate_gradient_descent.jl")
include("solvers/cyclic_proximal_point.jl")
include("solvers/DouglasRachford.jl")
include("solvers/exact_penalty_method.jl")
include("solvers/NelderMead.jl")
include("solvers/FrankWolfe.jl")
include("solvers/gradient_descent.jl")
include("solvers/LevenbergMarquardt.jl")
include("solvers/particle_swarm.jl")
include("solvers/primal_dual_semismooth_Newton.jl")
include("solvers/quasi_Newton.jl")
include("solvers/truncated_conjugate_gradient_descent.jl")
include("solvers/trust_regions.jl")
include("solvers/stochastic_gradient_descent.jl")
include("solvers/subgradient.jl")
include("solvers/debug_solver.jl")
include("solvers/record_solver.jl")
include("helpers/checks.jl")
include("helpers/errorMeasures.jl")
include("helpers/exports/Asymptote.jl")
include("data/artificialDataFunctions.jl")

function __init__()
    @require Manifolds = "1cead3c2-87b3-11e9-0ccd-23c62b72b94e" begin
        using .Manifolds:
            Circle,
            Euclidean,
            Grassmann,
            GroupManifold,
            Hyperbolic,
            PositiveNumbers,
            ProductManifold,
            Rotations,
            SymmetricPositiveDefinite,
            Stiefel,
            Sphere,
            TangentBundle,
            TangentSpaceAtPoint,
            FixedRankMatrices,
            SVDMPoint,
            UMVTVector,
            ArrayPowerRepresentation,
            ProductRepr,
            submanifold_components,
            sym_rem,
            mean
        import Random: rand, randperm
        using LinearAlgebra: cholesky, det, diag, dot, Hermitian, qr, Symmetric, triu
        # adaptions for Nonmutating manifolds
        const NONMUTATINGMANIFOLDS = Union{Circle,PositiveNumbers,Euclidean{Tuple{}}}
        include("functions/manifold_functions.jl")
        include("functions/nonmutating_manifolds_functions.jl")
        include("plans/nonmutating_manifolds_plans.jl")
        include("plans/alternating_gradient_plan.jl")
        include("solvers/alternating_gradient_descent.jl")
        export mid_point, mid_point!, reflect, reflect!
        export AlternatingGradientDescentState
        export AlternatingGradient
        export alternating_gradient_descent, alternating_gradient_descent!
    end
    @require Plots = "91a5bcdd-55d7-5caf-9e0b-520d859cae80" begin
        using .Plots
        include("helpers/check_plots.jl")
    end
    @require QuadraticModels = "f468eda6-eac5-11e8-05a5-ff9e497bcd19" begin
        using .QuadraticModels: QuadraticModel
        @require RipQP = "1e40b3f8-35eb-4cd8-8edd-3e515bb9de08" begin
            using .RipQP: ripqp
            include("solvers/bundle_method_sub_solver.jl")
        end
    end

    return nothing
end
#
# General
export ℝ, ℂ, &, |
#
# Problems
<<<<<<< HEAD
export Problem,
    ProximalProblem,
    BundleProblem,
    ConstrainedProblem,
    CostProblem,
    SubGradientProblem,
    GradientProblem,
    HessianProblem,
    NonlinearLeastSquaresProblem,
    PrimalDualSemismoothNewtonProblem,
    PrimalDualProblem,
    StochasticGradientProblem,
    AbstractEvaluationType,
    AllocatingEvaluation,
    MutatingEvaluation
#
# Options
export Options,
    AbstractGradientOptions,
    AugmentedLagrangianMethodOptions,
    BundleMethodOptions,
    ChambollePockOptions,
    ConjugateGradientDescentOptions,
    CyclicProximalPointOptions,
    DouglasRachfordOptions,
    ExactPenaltyMethodOptions,
    FrankWolfeOptions,
    GradientDescentOptions,
    AbstractHessianOptions,
    LevenbergMarquardtOptions,
    NelderMeadOptions,
    ParticleSwarmOptions,
    PrimalDualSemismoothNewtonOptions,
    PrimalDualOptions,
    RecordOptions,
    StochasticGradientDescentOptions,
    SubGradientMethodOptions,
    TruncatedConjugateGradientOptions,
    TrustRegionsOptions
=======
export AbstractManoptProblem, DefaultManoptProblem, TwoManifoldProblem
#
# Objectives
export AbstractManifoldGradientObjective,
    AbstractManifoldCostObjective,
    AbstractManifoldObjective,
    AbstractPrimalDualManifoldObjective,
    ConstrainedManifoldObjective,
    NonlinearLeastSquaresObjective,
    ManifoldAlternatingGradientObjective,
    ManifoldCostGradientObjective,
    ManifoldCostObjective,
    ManifoldGradientObjective,
    ManifoldHessianObjective,
    ManifoldProximalMapObjective,
    ManifoldStochasticGradientObjective,
    ManifoldSubgradientObjective,
    PrimalDualManifoldObjective,
    PrimalDualManifoldSemismoothNewtonObjective,
    SimpleCacheObjective
#
# Evaluation & Problems - old
export AbstractEvaluationType, AllocatingEvaluation, InplaceEvaluation, evaluation_type
#
# AbstractManoptSolverState
export AbstractGradientSolverState,
    AbstractHessianSolverState,
    AbstractManoptSolverState,
    AbstractPrimalDualSolverState,
    AugmentedLagrangianMethodState,
    ChambollePockState,
    ConjugateGradientDescentState,
    CyclicProximalPointState,
    DouglasRachfordState,
    ExactPenaltyMethodState,
    FrankWolfeState,
    GradientDescentState,
    LevenbergMarquardtState,
    NelderMeadState,
    ParticleSwarmState,
    PrimalDualSemismoothNewtonState,
    RecordSolverState,
    StochasticGradientDescentState,
    SubGradientMethodState,
    TruncatedConjugateGradientState,
    TrustRegionsState

>>>>>>> cb68926c
export FrankWolfeCost, FrankWolfeGradient
export NelderMeadSimplex
#
<<<<<<< HEAD
# Accessors and helpers for Options
export linesearch_backtrack
export get_cost,
    get_gradient,
    get_gradient!,
    get_bundle_subgradient,
    get_bundle_subgradient!,
    get_subgradient,
    get_subgradient!,
    get_proximal_map,
=======
# Accessors and helpers for AbstractManoptSolverState
export linesearch_backtrack, default_stepsize
export get_cost, get_cost_function
export get_gradient, get_gradient_function, get_gradient!
export get_subgradient, get_subgradient!
export get_proximal_map,
>>>>>>> cb68926c
    get_proximal_map!,
    get_state,
    get_initial_stepsize,
    get_iterate,
    get_gradients,
    get_gradients!,
    get_manifold,
    get_preconditioner,
    get_preconditioner!,
    get_primal_prox,
    get_primal_prox!,
    get_differential_primal_prox,
    get_differential_primal_prox!,
    get_dual_prox,
    get_dual_prox!,
    get_differential_dual_prox,
    get_differential_dual_prox!,
    set_gradient!,
    set_iterate!,
    set_manopt_parameter!,
    set_manopt_parameter!,
    set_manopt_parameter!,
    linearized_forward_operator,
    linearized_forward_operator!,
    adjoint_linearized_operator,
    adjoint_linearized_operator!,
    forward_operator,
    forward_operator!,
    get_objective
export set_manopt_parameter!
export get_hessian, get_hessian!, ApproxHessianFiniteDifference
export is_state_decorator, dispatch_state_decorator
export primal_residual, dual_residual
export get_constraints,
    get_inequality_constraint,
    get_inequality_constraints,
    get_equality_constraint,
    get_equality_constraints,
    get_grad_inequality_constraint,
    get_grad_inequality_constraint!,
    get_grad_inequality_constraints,
    get_grad_inequality_constraints!,
    get_grad_equality_constraint,
    get_grad_equality_constraint!,
    get_grad_equality_constraints,
    get_grad_equality_constraints!
export ConstraintType, FunctionConstraint, VectorConstraint
export AugmentedLagrangianCost, AugmentedLagrangianGrad, ExactPenaltyCost, ExactPenaltyGrad

export QuasiNewtonState, QuasiNewtonLimitedMemoryDirectionUpdate
export QuasiNewtonMatrixDirectionUpdate
export QuasiNewtonCautiousDirectionUpdate,
    BFGS, InverseBFGS, DFP, InverseDFP, SR1, InverseSR1
export InverseBroyden, Broyden
export AbstractQuasiNewtonDirectionUpdate, AbstractQuasiNewtonUpdateRule
export WolfePowellLinesearch,
    StrongWolfePowellLinesearch,
    operator_to_matrix,
    square_matrix_vector_product,
    WolfePowellBinaryLinesearch
export AbstractStateAction, StoreStateAction
export has_storage, get_storage, update_storage!
export objective_cache_factory
#
# Direction Update Rules
export DirectionUpdateRule,
    IdentityUpdateRule, StochasticGradient, AverageGradient, MomentumGradient, Nesterov
export DirectionUpdateRule,
    SteepestDirectionUpdateRule,
    HeestenesStiefelCoefficient,
    FletcherReevesCoefficient,
    PolakRibiereCoefficient,
    ConjugateDescentCoefficient,
    LiuStoreyCoefficient,
    DaiYuanCoefficient,
    HagerZhangCoefficient
#
# Solvers
export augmented_Lagrangian_method,
    augmented_Lagrangian_method!,
    bundle_method,
    bundle_method!,
    ChambollePock,
    ChambollePock!,
    conjugate_gradient_descent,
    conjugate_gradient_descent!,
    cyclic_proximal_point,
    cyclic_proximal_point!,
    DouglasRachford,
    DouglasRachford!,
    exact_penalty_method,
    exact_penalty_method!,
    Frank_Wolfe_method,
    Frank_Wolfe_method!,
    gradient_descent,
    gradient_descent!,
    LevenbergMarquardt,
    LevenbergMarquardt!,
    NelderMead,
    NelderMead!,
    particle_swarm,
    particle_swarm!,
    primal_dual_semismooth_Newton,
    quasi_Newton,
    quasi_Newton!,
    stochastic_gradient_descent,
    stochastic_gradient_descent!,
    subgradient_method,
    subgradient_method!,
    truncated_conjugate_gradient_descent,
    truncated_conjugate_gradient_descent!,
    trust_regions,
    trust_regions!
# Solver helpers
export decorate_state!, decorate_objective!
export initialize_solver!, step_solver!, get_solver_result, get_solver_return, stop_solver!
export solve!
export ApproxHessianFiniteDifference, ApproxHessianSymmetricRankOne, ApproxHessianBFGS
export update_hessian!, update_hessian_basis!
export ExactPenaltyCost, ExactPenaltyGrad, AugmentedLagrangianCost, AugmentedLagrangianGrad
#
# Stepsize
export Stepsize
export ArmijoLinesearch,
    ConstantStepsize, DecreasingStepsize, Linesearch, NonmonotoneLinesearch
export get_stepsize, get_initial_stepsize, get_last_stepsize
#
# Stopping Criteria
export StoppingCriterion, StoppingCriterionSet
export StopAfter,
    StopAfterIteration,
    StopWhenResidualIsReducedByFactorOrPower,
    StopWhenAll,
    StopWhenAny,
    StopWhenChangeLess,
    StopWhenCostLess,
    StopWhenCurvatureIsNegative,
    StopWhenGradientNormLess,
    StopWhenModelIncreased,
    StopWhenPopulationConcentrated,
    StopWhenSmallerOrEqual,
    StopWhenStepsizeLess,
    StopWhenTrustRegionIsExceeded
export get_active_stopping_criteria, get_stopping_criteria, get_reason
export update_stopping_criterion!
#
# Data functions
export artificial_S1_signal, artificial_S1_slope_signal, artificialIn_SAR_image
export artificial_SPD_image, artificial_SPD_image2
export artificial_S2_whirl_image, artificial_S2_whirl_patch
export artificial_S2_rotation_image
export artificial_S2_whirl_patch, artificial_S2_lemniscate
export artificial_S2_composite_bezier_curve
#
# Exports
export asymptote_export_S2_signals, asymptote_export_S2_data, asymptote_export_SPD
export render_asymptote
#
# Coeffs & Helpers for differentials
#
# Adjoint differentials
export adjoint_differential_forward_logs, adjoint_differential_forward_logs!
export adjoint_differential_bezier_control, adjoint_differential_bezier_control!
#
# Differentials
export differential_forward_logs, differential_forward_logs!
export differential_bezier_control, differential_bezier_control!
#
# Functions
export costL2TV, costL2TVTV2, costL2TV2, costTV, costTV2, costIntrICTV12
export cost_L2_acceleration_bezier, cost_acceleration_bezier
export ExactPenaltyCost, ExactPenaltyGrad
export SmoothingTechnique, LinearQuadraticHuber, LogarithmicSumOfExponentials
# Gradients
export grad_TV,
    grad_TV!,
    grad_TV2,
    grad_TV2!,
    grad_intrinsic_infimal_convolution_TV12,
    forward_logs,
    forward_logs!,
    grad_distance,
    grad_distance!,
    grad_acceleration_bezier,
    grad_L2_acceleration_bezier
# Proximal maps
export prox_distance, prox_distance!
export prox_TV, prox_TV!
export prox_parallel_TV, prox_parallel_TV!
export prox_TV2, prox_TV2!
export project_collaborative_TV, project_collaborative_TV!
# Error measures
export meanSquaredError, meanAverageError
#
# Bézier
export BezierSegment,
    de_casteljau,
    get_bezier_degrees,
    get_bezier_degree,
    get_bezier_inner_points,
    get_bezier_junction_tangent_vectors,
    get_bezier_junctions,
    get_bezier_points,
    get_bezier_segments
#
# Debugs
export DebugSolverState, DebugAction, DebugGroup, DebugEntry, DebugEntryChange, DebugEvery
export DebugChange,
    DebugGradientChange, DebugIterate, DebugIteration, DebugDivider, DebugTime
export DebugCost, DebugStoppingCriterion, DebugFactory, DebugActionFactory
export DebugGradient, DebugGradientNorm, DebugStepsize
export DebugPrimalBaseChange, DebugPrimalBaseIterate, DebugPrimalChange, DebugPrimalIterate
export DebugDualBaseChange, DebugDualBaseIterate, DebugDualChange, DebugDualIterate
export DebugDualResidual, DebugPrimalDualResidual, DebugPrimalResidual
export DebugProximalParameter, DebugWarnIfCostIncreases
export DebugGradient, DebugGradientNorm, DebugStepsize
export DebugWarnIfCostNotFinite, DebugWarnIfFieldNotFinite
#
# Records - and access functions
export get_record, get_record_state, get_record_action, has_record
export RecordAction
export RecordActionFactory, RecordFactory
export RecordGroup, RecordEvery
export RecordChange, RecordCost, RecordIterate, RecordIteration
export RecordEntry, RecordEntryChange, RecordTime
export RecordGradient, RecordGradientNorm, RecordStepsize
export RecordPrimalBaseChange,
    RecordPrimalBaseIterate, RecordPrimalChange, RecordPrimalIterate
export RecordDualBaseChange, RecordDualBaseIterate, RecordDualChange, RecordDualIterate
export RecordProximalParameter
#
# Helpers
export check_gradient, check_differential
end<|MERGE_RESOLUTION|>--- conflicted
+++ resolved
@@ -213,47 +213,6 @@
 export ℝ, ℂ, &, |
 #
 # Problems
-<<<<<<< HEAD
-export Problem,
-    ProximalProblem,
-    BundleProblem,
-    ConstrainedProblem,
-    CostProblem,
-    SubGradientProblem,
-    GradientProblem,
-    HessianProblem,
-    NonlinearLeastSquaresProblem,
-    PrimalDualSemismoothNewtonProblem,
-    PrimalDualProblem,
-    StochasticGradientProblem,
-    AbstractEvaluationType,
-    AllocatingEvaluation,
-    MutatingEvaluation
-#
-# Options
-export Options,
-    AbstractGradientOptions,
-    AugmentedLagrangianMethodOptions,
-    BundleMethodOptions,
-    ChambollePockOptions,
-    ConjugateGradientDescentOptions,
-    CyclicProximalPointOptions,
-    DouglasRachfordOptions,
-    ExactPenaltyMethodOptions,
-    FrankWolfeOptions,
-    GradientDescentOptions,
-    AbstractHessianOptions,
-    LevenbergMarquardtOptions,
-    NelderMeadOptions,
-    ParticleSwarmOptions,
-    PrimalDualSemismoothNewtonOptions,
-    PrimalDualOptions,
-    RecordOptions,
-    StochasticGradientDescentOptions,
-    SubGradientMethodOptions,
-    TruncatedConjugateGradientOptions,
-    TrustRegionsOptions
-=======
 export AbstractManoptProblem, DefaultManoptProblem, TwoManifoldProblem
 #
 # Objectives
@@ -301,29 +260,15 @@
     TruncatedConjugateGradientState,
     TrustRegionsState
 
->>>>>>> cb68926c
 export FrankWolfeCost, FrankWolfeGradient
 export NelderMeadSimplex
 #
-<<<<<<< HEAD
-# Accessors and helpers for Options
-export linesearch_backtrack
-export get_cost,
-    get_gradient,
-    get_gradient!,
-    get_bundle_subgradient,
-    get_bundle_subgradient!,
-    get_subgradient,
-    get_subgradient!,
-    get_proximal_map,
-=======
 # Accessors and helpers for AbstractManoptSolverState
 export linesearch_backtrack, default_stepsize
 export get_cost, get_cost_function
 export get_gradient, get_gradient_function, get_gradient!
 export get_subgradient, get_subgradient!
 export get_proximal_map,
->>>>>>> cb68926c
     get_proximal_map!,
     get_state,
     get_initial_stepsize,
