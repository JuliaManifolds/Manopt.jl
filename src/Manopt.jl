@doc raw"""
🏔️ Manopt.jl – Optimization on Manifolds in Julia.

* 📚 Documentation: [manoptjl.org](https://manoptjl.org)
* 📦 Repository: [github.com/JuliaManifolds/Manopt.jl](https://github.com/JuliaManifolds/Manopt.jl)
* 💬 Discussions: [github.com/JuliaManifolds/Manopt.jl/discussions](https://github.com/JuliaManifolds/Manopt.jl/discussions)
* 🎯 Issues: [github.com/JuliaManifolds/Manopt.jl/issues](https://github.com/JuliaManifolds/Manopt.jl/issues)
"""
module Manopt
import Base: &, copy, getindex, identity, setindex!, show, |
import LinearAlgebra: reflect!

using ColorSchemes
using ColorTypes
<<<<<<< HEAD
using Markdown
using LinearAlgebra: I, Diagonal, eigvals, eigen, tril, eigmin, opnorm
using Dates: Period, Nanosecond, value, Millisecond, canonicalize
using Requires
using Random: shuffle!
using Statistics: std, cov, mean, cor
using DataStructures: CircularBuffer, capacity, length, size, push!
using StaticArrays
using SparseArrays
using Printf
import LinearAlgebra: reflect!
import Base: &, |, copy, getindex, identity, setindex!, show
=======
using Colors
using DataStructures: CircularBuffer, capacity, length, push!, size
using Dates: Millisecond, Nanosecond, Period, canonicalize, value
using LinearAlgebra: Diagonal, I, eigen, eigvals, tril, Symmetric, dot, cholesky
using ManifoldDiff:
    adjoint_Jacobi_field,
    adjoint_Jacobi_field!,
    adjoint_differential_exp_argument,
    adjoint_differential_exp_argument!,
    adjoint_differential_exp_basepoint,
    adjoint_differential_exp_basepoint!,
    adjoint_differential_log_argument,
    adjoint_differential_log_argument!,
    adjoint_differential_log_basepoint,
    adjoint_differential_log_basepoint!,
    adjoint_differential_shortest_geodesic_endpoint,
    adjoint_differential_shortest_geodesic_endpoint!,
    adjoint_differential_shortest_geodesic_startpoint,
    adjoint_differential_shortest_geodesic_startpoint!,
    differential_exp_argument,
    differential_exp_argument!,
    differential_exp_basepoint,
    differential_exp_basepoint!,
    differential_log_argument,
    differential_log_argument!,
    differential_log_basepoint,
    differential_log_basepoint!,
    differential_shortest_geodesic_endpoint,
    differential_shortest_geodesic_endpoint!,
    differential_shortest_geodesic_startpoint,
    differential_shortest_geodesic_startpoint!,
    jacobi_field,
    jacobi_field!
>>>>>>> 1406c3cb
using ManifoldsBase:
    AbstractBasis,
    AbstractDecoratorManifold,
    AbstractInverseRetractionMethod,
    AbstractManifold,
    AbstractPowerManifold,
    AbstractRetractionMethod,
    AbstractVectorTransportMethod,
    CachedBasis,
    DefaultManifold,
    DefaultOrthonormalBasis,
    DiagonalizingOrthonormalBasis,
    ExponentialRetraction,
    LogarithmicInverseRetraction,
    NestedPowerRepresentation,
    ParallelTransport,
    PowerManifold,
    ProjectionTransport,
    QRRetraction,
    ^,
    _read,
    _write,
    allocate,
    allocate_result,
    allocate_result_type,
    copy,
    copyto!,
    default_inverse_retraction_method,
    default_retraction_method,
    default_vector_transport_method,
    distance,
    embed_project,
    embed_project!,
    exp,
    exp!,
    geodesic,
    get_basis,
    get_component,
    get_coordinates,
    get_coordinates!,
    get_iterator,
    get_vector,
    get_vector!,
    get_vectors,
    injectivity_radius,
    inner,
    inverse_retract,
    inverse_retract!,
    is_point,
    is_vector,
    log,
    log!,
    manifold_dimension,
    mid_point,
    mid_point!,
    norm,
    number_eltype,
    power_dimensions,
    project,
    project!,
    representation_size,
    requires_caching,
    retract,
    retract!,
    set_component!,
    shortest_geodesic,
    shortest_geodesic!,
    vector_transport_to,
    vector_transport_to!,
    zero_vector,
    zero_vector!,
    ×,
    ℂ,
    ℝ
using Markdown
using Printf
using Random: shuffle!, rand, randperm
using Requires
using SparseArrays
using Statistics: cor, cov, mean, std

include("plans/plan.jl")
# Functions
include("functions/bezier_curves.jl")
include("functions/adjoint_differentials.jl")
include("functions/costs.jl")
include("functions/differentials.jl")
include("functions/gradients.jl")
include("functions/proximal_maps.jl")
include("functions/manifold_functions.jl")
# solvers general framework
include("solvers/solver.jl")
# specific solvers
<<<<<<< HEAD
include("solvers/adaptive_regularization_with_cubics.jl")
=======
include("solvers/alternating_gradient_descent.jl")
>>>>>>> 1406c3cb
include("solvers/augmented_Lagrangian_method.jl")
include("solvers/ChambollePock.jl")
include("solvers/conjugate_gradient_descent.jl")
include("solvers/cyclic_proximal_point.jl")
include("solvers/difference_of_convex_algorithm.jl")
include("solvers/difference-of-convex-proximal-point.jl")
include("solvers/DouglasRachford.jl")
include("solvers/exact_penalty_method.jl")
include("solvers/NelderMead.jl")
include("solvers/FrankWolfe.jl")
include("solvers/gradient_descent.jl")
include("solvers/LevenbergMarquardt.jl")
include("solvers/particle_swarm.jl")
include("solvers/primal_dual_semismooth_Newton.jl")
include("solvers/quasi_Newton.jl")
include("solvers/truncated_conjugate_gradient_descent.jl")
include("solvers/trust_regions.jl")
include("solvers/stochastic_gradient_descent.jl")
include("solvers/subgradient.jl")
include("solvers/debug_solver.jl")
include("solvers/record_solver.jl")
include("helpers/checks.jl")
include("helpers/errorMeasures.jl")
include("helpers/exports/Asymptote.jl")
include("helpers/LineSearchesTypes.jl")
include("data/artificialDataFunctions.jl")
include("deprecated.jl")

function __init__()
    #
    # Requires fallback for Julia < 1.9
    #
    @static if !isdefined(Base, :get_extension)
        @require Manifolds = "1cead3c2-87b3-11e9-0ccd-23c62b72b94e" begin
            include("../ext/ManoptManifoldsExt/ManoptManifoldsExt.jl")
        end
        @require Plots = "91a5bcdd-55d7-5caf-9e0b-520d859cae80" begin
            include("../ext/ManoptPlotsExt/ManoptPlotsExt.jl")
        end
        @require LineSearches = "d3d80556-e9d4-5f37-9878-2ab0fcc64255" begin
            include("../ext/ManoptLineSearchesExt.jl")
        end
        @require LRUCache = "8ac3fa9e-de4c-5943-b1dc-09c6b5f20637" begin
            include("../ext/ManoptLRUCacheExt.jl")
        end
    end
    return nothing
end
#
# General
export ℝ, ℂ, &, |
export mid_point, mid_point!, reflect, reflect!
#
# Problems
export AbstractManoptProblem, DefaultManoptProblem, TwoManifoldProblem
#
# Objectives
export AbstractDecoratedManifoldObjective,
    AbstractManifoldGradientObjective,
    AbstractManifoldCostObjective,
    AbstractManifoldObjective,
    AbstractPrimalDualManifoldObjective,
    ConstrainedManifoldObjective,
    ManifoldCountObjective,
    NonlinearLeastSquaresObjective,
    ManifoldAlternatingGradientObjective,
    ManifoldCostGradientObjective,
    ManifoldCostObjective,
    ManifoldDifferenceOfConvexObjective,
    ManifoldDifferenceOfConvexProximalObjective,
    ManifoldGradientObjective,
    ManifoldHessianObjective,
    ManifoldProximalMapObjective,
    ManifoldStochasticGradientObjective,
    ManifoldSubgradientObjective,
    PrimalDualManifoldObjective,
    PrimalDualManifoldSemismoothNewtonObjective,
    SimpleManifoldCachedObjective,
    ManifoldCachedObjective
#
# Evaluation & Problems - old
export AbstractEvaluationType, AllocatingEvaluation, InplaceEvaluation, evaluation_type
#
# AbstractManoptSolverState
export AbstractGradientSolverState,
    AbstractHessianSolverState,
    AbstractManoptSolverState,
    AbstractPrimalDualSolverState,
<<<<<<< HEAD
    AdaptiveRegularizationState,
=======
    AlternatingGradientDescentState,
>>>>>>> 1406c3cb
    AugmentedLagrangianMethodState,
    ChambollePockState,
    ConjugateGradientDescentState,
    CyclicProximalPointState,
    DifferenceOfConvexState,
    DifferenceOfConvexProximalState,
    DouglasRachfordState,
    ExactPenaltyMethodState,
    FrankWolfeState,
    GradientDescentState,
    LevenbergMarquardtState,
    NelderMeadState,
    ParticleSwarmState,
    PrimalDualSemismoothNewtonState,
    RecordSolverState,
    StochasticGradientDescentState,
    SubGradientMethodState,
    TruncatedConjugateGradientState,
    TrustRegionsState

export FrankWolfeCost, FrankWolfeGradient
export NelderMeadSimplex
export AlternatingGradient
#
# Accessors and helpers for AbstractManoptSolverState
export default_stepsize
export get_cost, get_cost_function
export get_gradient, get_gradient_function, get_gradient!
export get_subgradient, get_subgradient!
export get_subtrahend_gradient!, get_subtrahend_gradient
export get_proximal_map,
    get_proximal_map!,
    get_state,
    get_initial_stepsize,
    get_iterate,
    get_gradients,
    get_gradients!,
    get_manifold,
    get_preconditioner,
    get_preconditioner!,
    get_primal_prox,
    get_primal_prox!,
    get_differential_primal_prox,
    get_differential_primal_prox!,
    get_dual_prox,
    get_dual_prox!,
    get_differential_dual_prox,
    get_differential_dual_prox!,
    set_gradient!,
    set_iterate!,
    set_manopt_parameter!,
    set_manopt_parameter!,
    set_manopt_parameter!,
    linearized_forward_operator,
    linearized_forward_operator!,
    adjoint_linearized_operator,
    adjoint_linearized_operator!,
    forward_operator,
    forward_operator!,
    get_objective
export set_manopt_parameter!
export get_hessian, get_hessian!, ApproxHessianFiniteDifference
export is_state_decorator, dispatch_state_decorator
export primal_residual, dual_residual
export get_constraints,
    get_inequality_constraint,
    get_inequality_constraints,
    get_equality_constraint,
    get_equality_constraints,
    get_grad_inequality_constraint,
    get_grad_inequality_constraint!,
    get_grad_inequality_constraints,
    get_grad_inequality_constraints!,
    get_grad_equality_constraint,
    get_grad_equality_constraint!,
    get_grad_equality_constraints,
    get_grad_equality_constraints!
export ConstraintType, FunctionConstraint, VectorConstraint
# Subproblem cost/grad
export AugmentedLagrangianCost, AugmentedLagrangianGrad, ExactPenaltyCost, ExactPenaltyGrad
export ProximalDCCost, ProximalDCGrad, LinearizedDCCost, LinearizedDCGrad

export QuasiNewtonState, QuasiNewtonLimitedMemoryDirectionUpdate
export QuasiNewtonMatrixDirectionUpdate
export QuasiNewtonCautiousDirectionUpdate,
    BFGS, InverseBFGS, DFP, InverseDFP, SR1, InverseSR1
export InverseBroyden, Broyden
export AbstractQuasiNewtonDirectionUpdate, AbstractQuasiNewtonUpdateRule
export WolfePowellLinesearch,
    operator_to_matrix, square_matrix_vector_product, WolfePowellBinaryLinesearch
export AbstractStateAction, StoreStateAction
export has_storage, get_storage, update_storage!
export objective_cache_factory
#
# Direction Update Rules
export DirectionUpdateRule,
    IdentityUpdateRule, StochasticGradient, AverageGradient, MomentumGradient, Nesterov
export DirectionUpdateRule,
    SteepestDirectionUpdateRule,
    HestenesStiefelCoefficient,
    FletcherReevesCoefficient,
    PolakRibiereCoefficient,
    ConjugateDescentCoefficient,
    LiuStoreyCoefficient,
    DaiYuanCoefficient,
    HagerZhangCoefficient,
    ConjugateGradientBealeRestart
#
# Solvers
export alternating_gradient_descent,
    alternating_gradient_descent!,
    augmented_Lagrangian_method,
    augmented_Lagrangian_method!,
    ChambollePock,
    ChambollePock!,
    conjugate_gradient_descent,
    conjugate_gradient_descent!,
    cyclic_proximal_point,
    cyclic_proximal_point!,
    difference_of_convex_algorithm,
    difference_of_convex_algorithm!,
    difference_of_convex_proximal_point,
    difference_of_convex_proximal_point!,
    DouglasRachford,
    DouglasRachford!,
    exact_penalty_method,
    exact_penalty_method!,
    Frank_Wolfe_method,
    Frank_Wolfe_method!,
    gradient_descent,
    gradient_descent!,
    LevenbergMarquardt,
    LevenbergMarquardt!,
    NelderMead,
    NelderMead!,
    particle_swarm,
    particle_swarm!,
    primal_dual_semismooth_Newton,
    quasi_Newton,
    quasi_Newton!,
    stochastic_gradient_descent,
    stochastic_gradient_descent!,
    subgradient_method,
    subgradient_method!,
    truncated_conjugate_gradient_descent,
    truncated_conjugate_gradient_descent!,
    trust_regions,
    trust_regions!
# Solver helpers
export decorate_state!, decorate_objective!
export initialize_solver!, step_solver!, get_solver_result, stop_solver!
export solve!
export ApproxHessianFiniteDifference, ApproxHessianSymmetricRankOne, ApproxHessianBFGS
export update_hessian!, update_hessian_basis!
export ExactPenaltyCost, ExactPenaltyGrad, AugmentedLagrangianCost, AugmentedLagrangianGrad
#
# Stepsize
export Stepsize
export ArmijoLinesearch,
    ConstantStepsize, DecreasingStepsize, Linesearch, NonmonotoneLinesearch
export get_stepsize, get_initial_stepsize, get_last_stepsize
#
# Stopping Criteria
export StoppingCriterion, StoppingCriterionSet
export StopAfter,
    StopAfterIteration,
    StopWhenResidualIsReducedByFactorOrPower,
    StopWhenAll,
    StopWhenAny,
    StopWhenChangeLess,
    StopWhenCostLess,
    StopWhenCurvatureIsNegative,
    StopWhenGradientChangeLess,
    StopWhenGradientNormLess,
    StopWhenModelIncreased,
    StopWhenPopulationConcentrated,
    StopWhenSmallerOrEqual,
    StopWhenStepsizeLess,
    StopWhenTrustRegionIsExceeded
export get_active_stopping_criteria, get_stopping_criteria, get_reason
export update_stopping_criterion!
#
# Data functions
export artificial_S1_signal, artificial_S1_slope_signal, artificialIn_SAR_image
export artificial_SPD_image, artificial_SPD_image2
export artificial_S2_whirl_image, artificial_S2_whirl_patch
export artificial_S2_rotation_image
export artificial_S2_whirl_patch, artificial_S2_lemniscate
export artificial_S2_composite_bezier_curve
#
# Exports
export asymptote_export_S2_signals, asymptote_export_S2_data, asymptote_export_SPD
export render_asymptote
#
# Coeffs & Helpers for differentials
#
# Adjoint differentials
export adjoint_differential_forward_logs, adjoint_differential_forward_logs!
export adjoint_differential_bezier_control, adjoint_differential_bezier_control!
#
# Differentials
export differential_forward_logs, differential_forward_logs!
export differential_bezier_control, differential_bezier_control!
#
# Functions
export costL2TV, costL2TVTV2, costL2TV2, costTV, costTV2, costIntrICTV12
export cost_L2_acceleration_bezier, cost_acceleration_bezier
export ExactPenaltyCost, ExactPenaltyGrad
export SmoothingTechnique, LinearQuadraticHuber, LogarithmicSumOfExponentials
# Gradients
export grad_TV,
    grad_TV!,
    grad_TV2,
    grad_TV2!,
    grad_intrinsic_infimal_convolution_TV12,
    forward_logs,
    forward_logs!,
    grad_distance,
    grad_distance!,
    grad_acceleration_bezier,
    grad_L2_acceleration_bezier
# Proximal maps
export prox_distance, prox_distance!
export prox_TV, prox_TV!
export prox_parallel_TV, prox_parallel_TV!
export prox_TV2, prox_TV2!
export project_collaborative_TV, project_collaborative_TV!
# Error measures
export meanSquaredError, meanAverageError
#
# Bézier
export BezierSegment,
    de_casteljau,
    get_bezier_degrees,
    get_bezier_degree,
    get_bezier_inner_points,
    get_bezier_junction_tangent_vectors,
    get_bezier_junctions,
    get_bezier_points,
    get_bezier_segments
#
# Debugs
export DebugSolverState, DebugAction, DebugGroup, DebugEntry, DebugEntryChange, DebugEvery
export DebugChange,
    DebugGradientChange, DebugIterate, DebugIteration, DebugDivider, DebugTime
export DebugCost, DebugStoppingCriterion, DebugFactory, DebugActionFactory
export DebugGradient, DebugGradientNorm, DebugStepsize
export DebugPrimalBaseChange, DebugPrimalBaseIterate, DebugPrimalChange, DebugPrimalIterate
export DebugDualBaseChange, DebugDualBaseIterate, DebugDualChange, DebugDualIterate
export DebugDualResidual, DebugPrimalDualResidual, DebugPrimalResidual
export DebugProximalParameter, DebugWarnIfCostIncreases
export DebugGradient, DebugGradientNorm, DebugStepsize
export DebugWarnIfCostNotFinite, DebugWarnIfFieldNotFinite, DebugMessages
#
# Records - and access functions
export get_record, get_record_state, get_record_action, has_record
export RecordAction
export RecordActionFactory, RecordFactory
export RecordGroup, RecordEvery
export RecordChange, RecordCost, RecordIterate, RecordIteration
export RecordEntry, RecordEntryChange, RecordTime
export RecordGradient, RecordGradientNorm, RecordStepsize
export RecordPrimalBaseChange,
    RecordPrimalBaseIterate, RecordPrimalChange, RecordPrimalIterate
export RecordDualBaseChange, RecordDualBaseIterate, RecordDualChange, RecordDualIterate
export RecordProximalParameter
#
# Count
export get_count, reset_counters!
#
# Helpers
export check_gradient, check_differential, check_Hessian
end<|MERGE_RESOLUTION|>--- conflicted
+++ resolved
@@ -12,20 +12,6 @@
 
 using ColorSchemes
 using ColorTypes
-<<<<<<< HEAD
-using Markdown
-using LinearAlgebra: I, Diagonal, eigvals, eigen, tril, eigmin, opnorm
-using Dates: Period, Nanosecond, value, Millisecond, canonicalize
-using Requires
-using Random: shuffle!
-using Statistics: std, cov, mean, cor
-using DataStructures: CircularBuffer, capacity, length, size, push!
-using StaticArrays
-using SparseArrays
-using Printf
-import LinearAlgebra: reflect!
-import Base: &, |, copy, getindex, identity, setindex!, show
-=======
 using Colors
 using DataStructures: CircularBuffer, capacity, length, push!, size
 using Dates: Millisecond, Nanosecond, Period, canonicalize, value
@@ -59,7 +45,6 @@
     differential_shortest_geodesic_startpoint!,
     jacobi_field,
     jacobi_field!
->>>>>>> 1406c3cb
 using ManifoldsBase:
     AbstractBasis,
     AbstractDecoratorManifold,
@@ -153,11 +138,7 @@
 # solvers general framework
 include("solvers/solver.jl")
 # specific solvers
-<<<<<<< HEAD
-include("solvers/adaptive_regularization_with_cubics.jl")
-=======
 include("solvers/alternating_gradient_descent.jl")
->>>>>>> 1406c3cb
 include("solvers/augmented_Lagrangian_method.jl")
 include("solvers/ChambollePock.jl")
 include("solvers/conjugate_gradient_descent.jl")
@@ -246,11 +227,8 @@
     AbstractHessianSolverState,
     AbstractManoptSolverState,
     AbstractPrimalDualSolverState,
-<<<<<<< HEAD
     AdaptiveRegularizationState,
-=======
     AlternatingGradientDescentState,
->>>>>>> 1406c3cb
     AugmentedLagrangianMethodState,
     ChambollePockState,
     ConjugateGradientDescentState,
