#
# State
#
@doc raw"""
    AugmentedLagrangianMethodState{P,T} <: AbstractManoptSolverState

Describes the augmented Lagrangian method, with

# Fields
a default value is given in brackets if a parameter can be left out in initialization.

* `x` – a set point on a manifold as starting point
* `sub_problem` – problem for the subsolver
* `sub_options` – options of the subproblem
* `ϵ` – (`1e–3`) the accuracy tolerance
* `ϵ_min` – (`1e-6`) the lower bound for the accuracy tolerance
* `λ` – (`ones(len(`[`get_equality_constraints`](@ref)`(p,x))`) the Lagrange multiplier with respect to the equality constraints
* `λ_max` – (`20.0`) an upper bound for the Lagrange multiplier belonging to the equality constraints
* `λ_min` – (`- λ_max`) a lower bound for the Lagrange multiplier belonging to the equality constraints
* `μ` – (`ones(len(`[`get_inequality_constraints`](@ref)`(p,x))`) the Lagrange multiplier with respect to the inequality constraints
* `μ_max` – (`20.0`) an upper bound for the Lagrange multiplier belonging to the inequality constraints
* `ρ` – (`1.0`) the penalty parameter
* `τ` – (`0.8`) factor for the improvement of the evaluation of the penalty parameter
* `θ_ρ` – (`0.3`) the scaling factor of the penalty parameter
* `θ_ϵ` – (`(ϵ_min/ϵ)^(ϵ_exponent)`) the scaling factor of the accuracy tolerance
* `penalty` – evaluation of the current penalty term, initialized to `Inf`.
* `stopping_criterion` – (`(`[`StopAfterIteration`](@ref)`(300) | (`[`StopWhenSmallerOrEqual`](@ref)`(ϵ, ϵ_min) & `[`StopWhenChangeLess`](@ref)`(1e-10))`) a functor inheriting from [`StoppingCriterion`](@ref) indicating when to stop.


# Constructor

    AugmentedLagrangianMethodState(M::AbstractManifold, P::ConstrainedProblem, x; kwargs...)

construct an augmented Lagrangian method options with the fields and defaults as above,
where the manifold `M` and the [`ConstrainedProblem`](@ref) `P` are used for defaults
in the keyword arguments.

# See also
[`augmented_Lagrangian_method`](@ref)
"""
mutable struct AugmentedLagrangianMethodState{
    P,Pr<:AbstractManoptProblem,Op<:AbstractManoptSolverState,TStopping<:StoppingCriterion
} <: AbstractManoptSolverState
    x::P
    sub_problem::Pr
    sub_options::Op
    ϵ::Real
    ϵ_min::Real
    λ_max::Real
    λ_min::Real
    μ_max::Real
    μ::Vector
    λ::Vector
    ρ::Real
    τ::Real
    θ_ρ::Real
    θ_ϵ::Real
    penalty::Real
    stop::TStopping
    function AugmentedLagrangianMethodState(
        M::AbstractManifold,
        p::ConstrainedProblem,
        x0::P,
        sub_problem::Pr,
        sub_options::Op;
        ϵ::Real=1e-3,
        ϵ_min::Real=1e-6,
        λ_max::Real=20.0,
        λ_min::Real=-λ_max,
        μ_max::Real=20.0,
        μ::Vector=ones(length(get_inequality_constraints(p, x0))),
        λ::Vector=ones(length(get_equality_constraints(p, x0))),
        ρ::Real=1.0,
        τ::Real=0.8,
        θ_ρ::Real=0.3,
        ϵ_exponent=1 / 100,
        θ_ϵ=(ϵ_min / ϵ)^(ϵ_exponent),
        stopping_criterion::StoppingCriterion=StopAfterIteration(300) | (
            StopWhenSmallerOrEqual(:ϵ, ϵ_min) & StopWhenChangeLess(1e-10)
        ),
    ) where {P,Pr<:AbstractManoptProblem,Op<:AbstractManoptSolverState}
        o = new{P,Pr,Op,typeof(stopping_criterion)}()
        o.x = x0
        o.sub_problem = sub_problem
        o.sub_options = sub_options
        o.ϵ = ϵ
        o.ϵ_min = ϵ_min
        o.λ_max = λ_max
        o.λ_min = λ_min
        o.μ_max = μ_max
        o.μ = μ
        o.λ = λ
        o.ρ = ρ
        o.τ = τ
        o.θ_ρ = θ_ρ
        o.θ_ϵ = θ_ϵ
        o.penalty = Inf
        o.stop = stopping_criterion
        return o
    end
end
get_iterate(s::AugmentedLagrangianMethodState) = s.x
function set_iterate!(s::AugmentedLagrangianMethodState, p)
    s.x = p
    return s
end
@doc raw"""
    AugmentedLagrangianCost{Pr,R,T}

Stores the parameters ``ρ ∈ \mathbb R``, ``μ ∈ \mathbb R^m``, ``λ ∈ \mathbb R^n``
of the augmented Lagrangian associated to the [`ConstrainedProblem`](@ref) `P`.

This struct is also a functor `(M,p) -> v` that can be used as a cost function within a solver,
based on the internal [`ConstrainedProblem`](@ref) we can compute

```math
\mathcal L_\rho(p, μ, λ)
= f(x) + \frac{ρ}{2} \biggl(
    \sum_{j=1}^n \Bigl( h_j(p) + \frac{λ_j}{ρ} \Bigr)^2
    +
    \sum_{i=1}^m \max\Bigl\{ 0, \frac{μ_i}{ρ} + g_i(p) \Bigr\}^2
\Bigr)
```

## Fields

* `P::Pr`, `ρ::R`, `μ::T`, `λ::T` as mentioned above
"""
mutable struct AugmentedLagrangianCost{Pr,R,T}
    P::Pr
    ρ::R
    μ::T
    λ::T
end
function (L::AugmentedLagrangianCost)(::AbstractManifold, p)
    gp = get_inequality_constraints(L.P, p)
    hp = get_equality_constraints(L.P, p)
    m = length(gp)
    n = length(hp)
    c = get_cost(L.P, p)
    d = 0.0
    (m > 0) && (d += sum(max.(zeros(m), L.μ ./ L.ρ .+ gp) .^ 2))
    (n > 0) && (d += sum((hp .+ L.λ ./ L.ρ) .^ 2))
    return c + (L.ρ / 2) * d
end

@doc raw"""
    AugmentedLagrangianGrad{Pr,R,T}

Stores the parameters ``ρ ∈ \mathbb R``, ``μ ∈ \mathbb R^m``, ``λ ∈ \mathbb R^n``
of the augmented Lagrangian associated to the [`ConstrainedProblem`](@ref) `P`.

This struct is also a functor in both formats
* `(M, p) -> X` to compute the gradient in allocating fashion.
* `(M, X, p)` to compute the gradient in in-place fashion.

based on the internal [`ConstrainedProblem`](@ref) and computes the gradient
``\operatorname{grad} \mathcal L_{ρ}(p, μ, λ)``, see also [`AugmentedLagrangianCost`](@ref).
"""
mutable struct AugmentedLagrangianGrad{Pr,R,T}
    P::Pr
    ρ::R
    μ::T
    λ::T
end
function (LG::AugmentedLagrangianGrad)(M::AbstractManifold, p)
    X = zero_vector(M, p)
    return LG(M, X, p)
end
# default, that is especially when the grad_g and grad_h are functions.
function (LG::AugmentedLagrangianGrad)(::AbstractManifold, X, p)
    gp = get_inequality_constraints(LG.P, p)
    hp = get_equality_constraints(LG.P, p)
    m = length(gp)
    n = length(hp)
    get_gradient!(LG.P, X, p)
    (m > 0) && (
        X += sum(
            ((gp .* LG.ρ .+ LG.μ) .* get_grad_inequality_constraints(LG.P, p)) .*
            ((gp .+ LG.μ ./ LG.ρ) .> 0),
        )
    )
    (n > 0) && (X += sum((hp .* LG.ρ .+ LG.λ) .* get_grad_equality_constraints(LG.P, p)))
    return X
end
# Allocating vector -> we can omit a few of the ineq gradients.
function (
    LG::AugmentedLagrangianGrad{
        <:ConstrainedProblem{AllocatingEvaluation,<:VectorConstraint}
    }
)(
    ::AbstractManifold, X, p
)
    m = length(LG.P.G)
    n = length(LG.P.H)
    get_gradient!(LG.P, X, p)
    for i in 1:m
        gpi = get_inequality_constraint(LG.P, p, i)
        if (gpi + LG.μ[i] / LG.ρ) > 0 # only evaluate gradient if necessary
            X .+= (gpi * LG.ρ + LG.μ[i]) .* get_grad_inequality_constraint(LG.P, p, i)
        end
    end
    for j in 1:n
        hpj = get_equality_constraint(LG.P, p, j)
        X .+= (hpj * LG.ρ + LG.λ[j]) .* get_grad_equality_constraint(LG.P, p, j)
    end
    return X
end
# mutating vector -> we can omit a few of the ineq gradients and allocations.
function (
<<<<<<< HEAD
    LG::AugmentedLagrangianGrad{
        <:ConstrainedProblem{<:InplaceEvaluation,<:VectorConstraint}
    }
=======
    LG::AugmentedLagrangianGrad{<:ConstrainedProblem{MutatingEvaluation,<:VectorConstraint}}
>>>>>>> b1e9c3ad
)(
    M::AbstractManifold, X, p
)
    m = length(LG.P.G)
    n = length(LG.P.H)
    get_gradient!(LG.P, X, p)
    Y = zero_vector(M, p)
    for i in 1:m
        gpi = get_inequality_constraint(LG.P, p, i)
        if (gpi + LG.μ[i] / LG.ρ) > 0 # only evaluate gradient if necessary
            # evaluate in place
            get_grad_inequality_constraint!(LG.P, Y, p, i)
            X .+= (gpi * LG.ρ + LG.μ[i]) .* Y
        end
    end
    for j in 1:n
        # evaluate in place
        hpj = get_equality_constraint(LG.P, p, j)
        get_grad_equality_constraint!(LG.P, Y, p, j)
        X .+= (hpj * LG.ρ + LG.λ[j]) * Y
    end
    get_gradient!(LG.P, Y, p)
    return X
end<|MERGE_RESOLUTION|>--- conflicted
+++ resolved
@@ -208,13 +208,9 @@
 end
 # mutating vector -> we can omit a few of the ineq gradients and allocations.
 function (
-<<<<<<< HEAD
     LG::AugmentedLagrangianGrad{
-        <:ConstrainedProblem{<:InplaceEvaluation,<:VectorConstraint}
+        <:ConstrainedProblem{InplaceEvaluation,<:VectorConstraint}
     }
-=======
-    LG::AugmentedLagrangianGrad{<:ConstrainedProblem{MutatingEvaluation,<:VectorConstraint}}
->>>>>>> b1e9c3ad
 )(
     M::AbstractManifold, X, p
 )
