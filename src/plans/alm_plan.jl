--- conflicted
+++ resolved
@@ -164,14 +164,11 @@
     λ::T
 end
 function (LG::AugmentedLagrangianGrad)(M::AbstractManifold, p)
-<<<<<<< HEAD
-=======
     X = zero_vector(M, p)
     return LG(M, X, p)
 end
 # default, that is especially when the grad_g and grad_h are functions.
 function (LG::AugmentedLagrangianGrad)(::AbstractManifold, X, p)
->>>>>>> 231d7e84
     gp = get_inequality_constraints(LG.P, p)
     hp = get_equality_constraints(LG.P, p)
     m = length(gp)
