<<<<<<< HEAD
@doc raw"""
=======

@doc """
>>>>>>> feccfaa2
    TrustRegionModelObjective{O<:AbstractManifoldHessianObjective} <: AbstractManifoldSubObjective{O}

A trust region model of the form

```math
    m(X) = f(p) + ⟨$(_tex(:grad)) f(p), X⟩_p + $(_tex(:frac, "1", "2")) ⟨$(_tex(:Hess)) f(p)[X], X⟩_p
```

# Fields

* `objective`: an [`AbstractManifoldHessianObjective`](@ref) proving ``f``, its gradient and Hessian

# Constructors

    TrustRegionModelObjective(objective)

with either an [`AbstractManifoldHessianObjective`](@ref) `objective` or an decorator containing such an objective
"""
struct TrustRegionModelObjective{
        E <: AbstractEvaluationType,
        O <: Union{ManifoldHessianObjective, AbstractDecoratedManifoldObjective},
    } <: AbstractManifoldSubObjective{E, O}
    objective::O
end
function TrustRegionModelObjective(
        mho::O
    ) where {
        E, O <: Union{AbstractManifoldHessianObjective{E}, AbstractDecoratedManifoldObjective{E}},
    }
    return TrustRegionModelObjective{E, O}(mho)
end

get_objective(trmo::TrustRegionModelObjective) = trmo.objective

@doc """
    get_cost(TpM, trmo::TrustRegionModelObjective, X)

Evaluate the tangent space [`TrustRegionModelObjective`](@ref)

```math
m(X) = f(p) + ⟨$(_tex(:grad)) f(p), X ⟩_p + $(_tex(:frac, "1", "2")) ⟨$(_tex(:Hess)) f(p)[X], X⟩_p.
```
"""
function get_cost(TpM::TangentSpace, trmo::TrustRegionModelObjective, X)
    M = base_manifold(TpM)
    p = TpM.point
    c = get_objective_cost(M, trmo, p)
    G = get_objective_gradient(M, trmo, p)
    Y = get_objective_hessian(M, trmo, p, X)
    return c + inner(M, p, G, X) + 1 / 2 * inner(M, p, Y, X)
end
@doc """
    get_gradient(TpM, trmo::TrustRegionModelObjective, X)

Evaluate the gradient of the [`TrustRegionModelObjective`](@ref)

```math
$(_tex(:grad)) m(X) = $(_tex(:grad)) f(p) + $(_tex(:Hess)) f(p)[X].
```
"""
function get_gradient(TpM::TangentSpace, trmo::TrustRegionModelObjective, X)
    M = base_manifold(TpM)
    p = TpM.point
    return get_objective_gradient(M, trmo, p) + get_objective_hessian(M, trmo, p, X)
end
function get_gradient!(TpM::TangentSpace, Y, trmo::TrustRegionModelObjective, X)
    M = base_manifold(TpM)
    p = TpM.point
    get_objective_hessian!(M, Y, trmo, p, X)
    Y .+= get_objective_gradient(M, trmo, p)
    return Y
end
@doc """
    get_hessian(TpM, trmo::TrustRegionModelObjective, X)

Evaluate the Hessian of the [`TrustRegionModelObjective`](@ref)

```math
$(_tex(:Hess)) m(X)[Y] = $(_tex(:Hess)) f(p)[Y].
```
"""
function get_hessian(TpM::TangentSpace, trmo::TrustRegionModelObjective, X, V)
    M = base_manifold(TpM)
    p = TpM.point
    return get_objective_hessian(M, trmo, p, V)
end
function get_hessian!(TpM::TangentSpace, W, trmo::TrustRegionModelObjective, X, V)
    M = base_manifold(TpM)
    p = TpM.point
    return get_objective_hessian!(M, W, trmo, p, V)
end<|MERGE_RESOLUTION|>--- conflicted
+++ resolved
@@ -1,9 +1,5 @@
-<<<<<<< HEAD
-@doc raw"""
-=======
 
 @doc """
->>>>>>> feccfaa2
     TrustRegionModelObjective{O<:AbstractManifoldHessianObjective} <: AbstractManifoldSubObjective{O}
 
 A trust region model of the form
