
@inline _extract_val(::Val{T}) where {T} = T

@doc raw"""
    AbstractManoptSolverState

A general super type for all solver states.

# Fields

The following fields are assumed to be default. If you use different ones,
provide the access functions accordingly

* `p` a point on a manifold with the current iterate
* `stop` a [`StoppingCriterion`](@ref).
"""
abstract type AbstractManoptSolverState end

@doc raw"""
    AbstractGradientSolverState <: AbstractManoptSolverState

A generic [`AbstractManoptSolverState`](@ref) type for gradient based options data.

It assumes that

* the iterate is stored in the field `p`
* the gradient at `p` is stored in `X`.

# see also
[`GradientDescentState`](@ref), [`StochasticGradientDescentState`](@ref), [`SubGradientMethodState`](@ref), [`QuasiNewtonState`](@ref).
"""
abstract type AbstractGradientSolverState <: AbstractManoptSolverState end

"""
    dispatch_state_decorator(s::AbstractManoptSolverState)

Indicate internally, whether an [`AbstractManoptSolverState`](@ref) `s` to be of decorating type, i.e.
it stores (encapsulates) state in itself, by default in the field `s.state`.

Decorators indicate this by returning `Val{true}` for further dispatch.

The default is `Val{false}`, i.e. by default an state is not decorated.
"""
dispatch_state_decorator(::AbstractManoptSolverState) = Val(false)

"""
    is_state_decorator(s::AbstractManoptSolverState)

Indicate, whether [`AbstractManoptSolverState`](@ref) `s` are of decorator type.
"""
function is_state_decorator(s::AbstractManoptSolverState)
    return _extract_val(dispatch_state_decorator(s))
end

@doc raw"""
    ReturnSolverState{O<:AbstractManoptSolverState} <: AbstractManoptSolverState

This internal type is used to indicate that the contained [`AbstractManoptSolverState`](@ref) `state`
should be returned at the end of a solver instead of the usual minimizer.

# See also

[`get_solver_result`](@ref)
"""
struct ReturnSolverState{S<:AbstractManoptSolverState} <: AbstractManoptSolverState
    state::S
end
status_summary(rst::ReturnSolverState) = status_summary(rst.state)
show(io::IO, rst::ReturnSolverState) = print(io, "ReturnSolverState($(rst.state))")
dispatch_state_decorator(::ReturnSolverState) = Val(true)

"""
    get_solver_return(O::AbstractManoptSolverState)

determine the result value of a call to a solver. By default this returns the same as [`get_solver_result`](@ref),
i.e. the last iterate or (approximate) minimizer.

    get_solver_return(O::ReturnSolverState)

return the internally stored state of the [`ReturnSolverState`](@ref) instead of the minimizer.
This means that when the state are decorated like this, the user still has to call [`get_solver_result`](@ref)
on the internal state separately.
"""
function get_solver_return(s::AbstractManoptSolverState)
    return _get_solver_return(s, dispatch_state_decorator(s))
end
_get_solver_return(s::AbstractManoptSolverState, ::Val{false}) = get_solver_result(s)
_get_solver_return(s::AbstractManoptSolverState, ::Val{true}) = get_solver_return(s.state)
get_solver_return(s::ReturnSolverState) = s.state

@doc raw"""
    get_state(s::AbstractManoptSolverState)

return the undecorated [`AbstractManoptSolverState`](@ref) of the (possibly) decorated `s`.
As long as your decorated state store the state within `s.state` and
the [`dispatch_state_decorator`](@ref) is set to `Val{true}`,
the internal state are extracted.
"""
get_state(s::AbstractManoptSolverState) = _get_state(s, dispatch_state_decorator(s))
_get_state(s::AbstractManoptSolverState, ::Val{false}) = s
_get_state(s::AbstractManoptSolverState, ::Val{true}) = get_state(s.state)

"""
    get_gradient(s::AbstractManoptSolverState)

return the (last stored) gradient within [`AbstractManoptSolverState`](@ref)` `s`.
By default also undecorates the state beforehand
"""
get_gradient(s::AbstractManoptSolverState) = _get_gradient(s, dispatch_state_decorator(s))
function _get_gradient(s::AbstractManoptSolverState, ::Val{false})
    return error(
        "It seems the AbstractManoptSolverState $s do not provide access to a gradient"
    )
end
_get_gradient(s::AbstractManoptSolverState, ::Val{true}) = get_gradient(s.state)

"""
    set_gradient!(s::AbstractManoptSolverState, M::AbstractManifold, p, X)

set the gradient within an (possibly decorated) [`AbstractManoptSolverState`](@ref)
to some (start) value `X` in the tangent space at `p`.
"""
function set_gradient!(s::AbstractManoptSolverState, M, p, X)
    return _set_gradient!(s, M, p, X, dispatch_state_decorator(s))
end
function _set_gradient!(s::AbstractManoptSolverState, ::Any, ::Any, ::Any, ::Val{false})
    return error(
        "It seems the AbstractManoptSolverState $s do not provide (write) access to a gradient",
    )
end
function _set_gradient!(s::AbstractManoptSolverState, M, p, X, ::Val{true})
    return set_gradient!(s.state, M, p, X)
end

"""
    get_iterate(O::AbstractManoptSolverState)

return the (last stored) iterate within [`AbstractManoptSolverState`](@ref)` `s`.
By default also undecorates the state beforehand.
"""
get_iterate(s::AbstractManoptSolverState) = _get_iterate(s, dispatch_state_decorator(s))
function _get_iterate(s::AbstractManoptSolverState, ::Val{false})
    return error(
        "It seems the AbstractManoptSolverState $s do not provide access to an iterate"
    )
end
_get_iterate(s::AbstractManoptSolverState, ::Val{true}) = get_iterate(s.state)

"""
    set_iterate!(s::AbstractManoptSolverState, M::AbstractManifold, p)

set the iterate within an [`AbstractManoptSolverState`](@ref) to some (start) value `p`.
"""
function set_iterate!(s::AbstractManoptSolverState, M, p)
    return _set_iterate!(s, M, p, dispatch_state_decorator(s))
end
function _set_iterate!(s::AbstractManoptSolverState, ::Any, ::Any, ::Val{false})
    return error(
        "It seems the AbstractManoptSolverState $s do not provide (write) access to an iterate",
    )
end
_set_iterate!(s::AbstractManoptSolverState, M, p, ::Val{true}) = set_iterate!(s.state, M, p)

"""
    get_solver_result(ams::AbstractManoptSolverState)

Return the final result after all iterations that is stored within
the [`AbstractManoptSolverState`](@ref) `ams`, which was modified during the iterations.
"""
function get_solver_result(s::AbstractManoptSolverState)
    return get_solver_result(s, dispatch_state_decorator(s))
end
get_solver_result(s::AbstractManoptSolverState, ::Val{false}) = get_iterate(s)
get_solver_result(s::AbstractManoptSolverState, ::Val{true}) = get_solver_result(s.state)

"""
    struct PointStorageKey{key} end

Refer to point storage of [`StoreStateAction`](@ref) in `get_storage` and `has_storage`
functions
"""
struct PointStorageKey{key} end
PointStorageKey(key::Symbol) = PointStorageKey{key}()

"""
    struct TangentStorageKey{key} end

Refer to tangent storage of [`StoreStateAction`](@ref) in `get_storage` and `has_storage`
functions
"""
struct TangentStorageKey{key} end
TangentStorageKey(key::Symbol) = TangentStorageKey{key}()

#
# Common Actions for decorated AbstractManoptSolverState
#
@doc raw"""
    AbstractStateAction

a common `Type` for `AbstractStateActions` that might be triggered in decoraters,
for example within the [`DebugSolverState`](@ref) or within the [`RecordSolverState`](@ref).
"""
abstract type AbstractStateAction end

@doc raw"""
    StoreStateAction <: AbstractStateAction

internal storage for [`AbstractStateAction`](@ref)s to store a tuple of fields from an
[`AbstractManoptSolverState`](@ref)s

This functor posesses the usual interface of functions called during an
iteration, i.e. acts on `(p,o,i)`, where `p` is a [`AbstractManoptProblem`](@ref),
`o` is an [`AbstractManoptSolverState`](@ref) and `i` is the current iteration.

# Fields
* `values` – a dictionary to store interims values based on certain `Symbols`
* `keys` – a `Vector` of `Symbols` to refer to fields of `AbstractManoptSolverState`
* `point_values` – a `NamedTuple` of mutable values of points on a manifold to be stored in
  `StoreStateAction`. Manifold is later determined by `AbstractManoptProblem` passed
  to `update_storage!`.
* `point_init` – a `NamedTuple` of boolean values indicating whether a point in
  `point_values` with matching key has been already initialized to a value. When it is
  false, it corresponds to a general value not being stored for the key present in the
  vector `keys`.
* `tangent_values` – a `NamedTuple` of mutable values of tangent vectors on a manifold to be
  stored in `StoreStateAction`. Manifold is later determined by `AbstractManoptProblem`
  passed to `update_storage!`. It is not specified at which point the vectors are tangent
  but for storage it should not matter.
* `vector_init` – a `NamedTuple` of boolean values indicating whether a tangent vector in
  `tangent_values` with matching key has been already initialized to a value. When it is
  false, it corresponds to a general value not being stored for the key present in the
  vector `keys`.
* `once` – whether to update the internal values only once per iteration
* `lastStored` – last iterate, where this `AbstractStateAction` was called (to determine `once`)

To handle the general storage, use `get_storage` and `has_storage` with keys as `Symbol`s.
For the point storage use `PointStorageKey`. For tangent vector storage use
`TangentStorageKey`. Point and tangent storage have been optimized to be more efficient.

# Constructiors

    AbstractStateAction([keys=(), once=true])

Initialize the Functor to an (empty) set of keys, where `once` determines
whether more that one update per iteration are effective

    function StoreStateAction(
        M::AbstractManifold,
        dictionary_symbols::Vector{Symbol},
        ::Type{TPS},
        ::Type{TTS};
        p_init=rand(M),
        X_init=zero_vector(M, p_init),
        once=true,
    ) where {TPS<:Tuple,TTS<:Tuple}

Initialize the general storage keys to `dictionary_symbols`, point storage keys to `TPS` and
tangent vector storage tu `TTS`. For example you may call
`StorageStateAction(M, Symbol[], Tuple{:Iterate}, Tuple{:Gradient})` to create efficient
storage for point representing iterate and tangent vector representing gradient.

    function StoreStateAction(
        general_keys::Vector{Symbol}=Symbol[],
        point_values::NamedTuple=NamedTuple(),
        tangent_values::NamedTuple=NamedTuple(),
        once::Bool=true,
    ))

Initialize the Functor to a set of keys, where the dictionary is initialized to
be empty. Further, `once` determines whether more that one update per iteration
are effective, otherwise only the first update is stored, all others are ignored.
Make a copy of points and tangent vectors passed to `point_values` and `tangent_values`
for later storage respective fields.
"""
mutable struct StoreStateAction{
    TPS<:NamedTuple,TXS<:NamedTuple,TPI<:NamedTuple,TTI<:NamedTuple
} <: AbstractStateAction
    values::Dict{Symbol,Any}
    keys::Vector{Symbol} # for values
    point_values::TPS
    tangent_values::TXS
    point_init::TPI
    tangent_init::TTI
    once::Bool
    last_stored::Int
    function StoreStateAction(
        general_keys::Vector{Symbol}=Symbol[],
        point_values::NamedTuple=NamedTuple(),
        tangent_values::NamedTuple=NamedTuple(),
        once::Bool=true,
    )
        point_init = NamedTuple{keys(point_values)}(map(u -> false, keys(point_values)))
        tangent_init = NamedTuple{keys(tangent_values)}(
            map(u -> false, keys(tangent_values))
        )
        point_values_copy = NamedTuple{keys(point_values)}(
            map(u -> copy(point_values[u]), keys(point_values))
        )
        tangent_values_copy = NamedTuple{keys(tangent_values)}(
            map(u -> copy(tangent_values[u]), keys(tangent_values))
        )
        return new{
            typeof(point_values),
            typeof(tangent_values),
            typeof(point_init),
            typeof(tangent_init),
        }(
            Dict{Symbol,Any}(),
            general_keys,
            point_values_copy,
            tangent_values_copy,
            point_init,
            tangent_init,
            once,
            -1,
        )
    end
end
@inline function StoreStateAction(
    M::AbstractManifold,
    dictionary_symbols::Vector{Symbol},
    ::Type{TPS},
    ::Type{TTS};
    p_init=rand(M),
    X_init=zero_vector(M, p_init),
    once=true,
) where {TPS<:Tuple,TTS<:Tuple}
    TPS_tuple = Tuple(TPS.parameters)
    TTS_tuple = Tuple(TTS.parameters)
    point_values = NamedTuple{TPS_tuple}(map(_ -> p_init, TPS_tuple))
    tangent_values = NamedTuple{TTS_tuple}(map(_ -> X_init, TTS_tuple))
    return StoreStateAction(dictionary_symbols, point_values, tangent_values, once)
end

function (a::StoreStateAction)(
    amp::AbstractManoptProblem, s::AbstractManoptSolverState, i::Int
)
    #update values (maybe only once)
    if !a.once || a.last_stored != i
        update_storage!(a, amp, s)
    end
    return a.last_stored = i
end

"""
    get_storage(a::AbstractStateAction, key::Symbol)

Return the internal value of the [`AbstractStateAction`](@ref) `a` at the
`Symbol` `key`.
"""
get_storage(a::AbstractStateAction, key::Symbol) = a.values[key]

"""
    get_storage(a::AbstractStateAction, ::PointStorageKey{key}) where {key}

Return the internal value of the [`AbstractStateAction`](@ref) `a` at the
`Symbol` `key` that represents a point.
"""
function get_storage(a::AbstractStateAction, ::PointStorageKey{key}) where {key}
    if haskey(a.point_values, key)
        return a.point_values[key]
    else
        return get_storage(a, key)
    end
end

"""
    get_storage(a::AbstractStateAction, ::TangentStorageKey{key}) where {key}

Return the internal value of the [`AbstractStateAction`](@ref) `a` at the
`Symbol` `key` that represents a tangent vector.
"""
function get_storage(a::AbstractStateAction, ::TangentStorageKey{key}) where {key}
    if haskey(a.tangent_values, key)
        return a.tangent_values[key]
    else
        return get_storage(a, key)
    end
end

"""
    has_storage(a::AbstractStateAction, key::Symbol)

Return whether the [`AbstractStateAction`](@ref) `a` has a value stored at the
`Symbol` `key`.
"""
has_storage(a::AbstractStateAction, key::Symbol) = haskey(a.values, key)

"""
    has_storage(a::AbstractStateAction, ::PointStorageKey{key}) where {key}

Return whether the [`AbstractStateAction`](@ref) `a` has a point value stored at the
`Symbol` `key`.
"""
function has_storage(a::AbstractStateAction, ::PointStorageKey{key}) where {key}
    if haskey(a.point_init, key)
        return a.point_init[key]
    else
        return has_storage(a, key)
    end
end

"""
    has_storage(a::AbstractStateAction, ::TangentStorageKey{key}) where {key}

Return whether the [`AbstractStateAction`](@ref) `a` has a point value stored at the
`Symbol` `key`.
"""
function has_storage(a::AbstractStateAction, ::TangentStorageKey{key}) where {key}
    if haskey(a.tangent_init, key)
        return a.tangent_init[key]
    else
        return has_storage(a, key)
    end
end

"""
    update_storage!(a::AbstractStateAction, amp::AbstractManoptProblem, s::AbstractManoptSolverState)

Update the [`AbstractStateAction`](@ref) `a` internal values to the ones given on
the [`AbstractManoptSolverState`](@ref) `s`.
Optimized using the information from `amp`
"""
function update_storage!(
    a::AbstractStateAction, amp::AbstractManoptProblem, s::AbstractManoptSolverState
)
    for key in a.keys
        if key === :Iterate
            a.values[key] = deepcopy(get_iterate(s))
        elseif key === :Gradient
            a.values[key] = deepcopy(get_gradient(s))
        else
            a.values[key] = deepcopy(getproperty(s, key))
        end
    end

    M = get_manifold(amp)

    map(keys(a.point_values)) do key
        if key === :Iterate
            copyto!(M, a.point_values[key], get_iterate(s))
        else
            copyto!(
                M, a.point_values[key], getproperty(s, key)::typeof(a.point_values[key])
            )
        end
    end
    a.point_init = NamedTuple{keys(a.point_values)}(map(u -> true, keys(a.point_values)))

    map(keys(a.tangent_values)) do key
        if key === :Gradient
            copyto!(M, a.tangent_values[key], get_gradient(s))
        else
            copyto!(
                M, a.tangent_values[key], getproperty(s, key)::typeof(a.tangent_values[key])
            )
        end
    end
    a.tangent_init = NamedTuple{keys(a.tangent_values)}(
        map(u -> true, keys(a.tangent_values))
    )

    return a.keys
end

"""
    update_storage!(a::AbstractStateAction, d::Dict{Symbol,<:Any})

Update the [`AbstractStateAction`](@ref) `a` internal values to the ones given in
the dictionary `d`. The values are merged, where the values from `d` are preferred.
"""
function update_storage!(a::AbstractStateAction, d::Dict{Symbol,<:Any})
    merge!(a.values, d)
    # update keys
<<<<<<< HEAD
    return a.keys = collect(keys(a.values))
=======
    return a.keys = Tuple(keys(a.values))
end

"""
    get_count(ams::AbstractManoptSolverState, ::Symbol)

Obtain the count for a certain countable size, e.g. the `:Iterations`.
This function returns 0 if there was nothing to count

Available symbols from within the solver state

* `:Iterations` is passed on to the `stop` field to obtain the
  iterataion at which the solver stopped.
"""
function get_count(ams::AbstractManoptSolverState, s::Symbol)
    return get_count(ams, Val(s))
end

function get_count(ams::AbstractManoptSolverState, v::Val{:Iterations})
    return get_count(ams.stop, v)
>>>>>>> abedeeda
end<|MERGE_RESOLUTION|>--- conflicted
+++ resolved
@@ -472,10 +472,7 @@
 function update_storage!(a::AbstractStateAction, d::Dict{Symbol,<:Any})
     merge!(a.values, d)
     # update keys
-<<<<<<< HEAD
     return a.keys = collect(keys(a.values))
-=======
-    return a.keys = Tuple(keys(a.values))
 end
 
 """
@@ -495,5 +492,4 @@
 
 function get_count(ams::AbstractManoptSolverState, v::Val{:Iterations})
     return get_count(ams.stop, v)
->>>>>>> abedeeda
 end