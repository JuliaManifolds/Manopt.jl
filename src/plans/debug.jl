--- conflicted
+++ resolved
@@ -1110,21 +1110,6 @@
 
 any other symbol creates a `DebugEntry(s)` to print the entry (o.:s) from the options.
 """
-<<<<<<< HEAD
-function DebugActionFactory(s::Symbol)
-    (s == :Cost) && return DebugCost()
-    (s == :Change) && return DebugChange()
-    (s == :GradientChange) && return DebugGradientChange()
-    (s == :GradientNorm) && return DebugGradientNorm()
-    (s == :Iterate) && return DebugIterate()
-    (s == :Iteration) && return DebugIteration()
-    (s == :Stepsize) && return DebugStepsize()
-    (s == :WarnCost) && return DebugWarnIfCostNotFinite()
-    (s == :WarnGradient) && return DebugWarnIfFieldNotFinite(:Gradient)
-    (s == :WarnBundle) && return DebugWarnIfStoppingParameterIncreases()
-    (s == :Time) && return DebugTime()
-    (s == :IterativeTime) && return DebugTime(; mode=:Iterative)
-=======
 function DebugActionFactory(d::Symbol)
     (d == :Cost) && return DebugCost()
     (d == :Change) && return DebugChange()
@@ -1134,11 +1119,11 @@
     (d == :Iterate) && return DebugIterate()
     (d == :Iteration) && return DebugIteration()
     (d == :Stepsize) && return DebugStepsize()
+    (d == :WarnBundle) && return DebugWarnIfStoppingParameterIncreases()
     (d == :WarnCost) && return DebugWarnIfCostNotFinite()
     (d == :WarnGradient) && return DebugWarnIfFieldNotFinite(:Gradient)
     (d == :Time) && return DebugTime()
     (d == :IterativeTime) && return DebugTime(; mode=:Iterative)
->>>>>>> ca6f2de8
     # Messages
     (d == :WarningMessages) && return DebugMessages(:Warning)
     (d == :InfoMessages) && return DebugMessages(:Info)
