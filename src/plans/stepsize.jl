--- conflicted
+++ resolved
@@ -621,13 +621,8 @@
     else
         vector_transport_to!(p.M, η_xNew, o.x, η, xNew, a.vector_transport_method)
         if inner(p.M, xNew, get_gradient(p, xNew), η_xNew) <
-<<<<<<< HEAD
-            a.c_2 * inner(p.M, o.x, η, o.gradient)
-            while fNew <= f0 + a.c_1 * s * inner(p.M, o.x, η, o.gradient) &&
-=======
             a.c2 * inner(p.M, o.x, η, o.gradient)
             while fNew <= f0 + a.c1 * s * inner(p.M, o.x, η, o.gradient) &&
->>>>>>> fb8355f7
                 (s_plus < 10^(9))# increase
                 s_plus = s_plus * 2.0
                 s = s_plus
