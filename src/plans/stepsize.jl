--- conflicted
+++ resolved
@@ -46,20 +46,12 @@
 
 # Fields
 * `length` – constant value for the step size
-<<<<<<< HEAD
-* `type` - a symbol that indicates whether the stepsize is relatively (to the gradient norm) or absolutely constant
-
-# Constructors
-
-    ConstantStepsize(s::Real, t::Symbol)
-=======
 * `type` - a symbol that indicates whether the stepsize is relatively (:relative),
     with respect to the gradient norm, or absolutely (:absolute) constant.
 
 # Constructors
 
     ConstantStepsize(s::Real, t::Symbol=:relative)
->>>>>>> 2b3c35f1
 
 initialize the stepsize to a constant `s` of type `t`.
 
@@ -89,11 +81,7 @@
 )
     s = cs.length
     if cs.type == :absolute
-<<<<<<< HEAD
-        ns = norm(get_manifold(amp), get_iterate(sgs), get_subgradient(sgs))
-=======
         ns = norm(get_manifold(amp), get_iterate(ams), get_gradient(ams))
->>>>>>> 2b3c35f1
         if ns > eps(eltype(s))
             s /= ns
         end
@@ -115,12 +103,8 @@
 * `exponent` – (`1`) a value ``e`` the current iteration numbers ``e``th exponential
   is taken of
 * `shift` – (`0`) shift the denominator iterator ``i`` by ``s```.
-<<<<<<< HEAD
-* `type` - a symbol that indicates whether the stepsize is relatively (to the gradient norm) or absolutely constant
-=======
 * `type` - a symbol that indicates whether the stepsize is relatively (:relative),
     with respect to the gradient norm, or absolutely (:absolute) constant.
->>>>>>> 2b3c35f1
 
 In total the complete formulae reads for the ``i``th iterate as
 
@@ -174,11 +158,7 @@
 ) where {P<:AbstractManoptProblem,O<:AbstractManoptSolverState}
     ds = (s.length - i * s.subtrahend) * (s.factor^i) / ((i + s.shift)^(s.exponent))
     if s.type == :absolute
-<<<<<<< HEAD
-        ns = norm(get_manifold(amp), get_iterate(sgs), get_subgradient(sgs))
-=======
         ns = norm(get_manifold(amp), get_iterate(ams), get_gradient(ams))
->>>>>>> 2b3c35f1
         if ns > eps(eltype(ds))
             ds /= ns
         end
