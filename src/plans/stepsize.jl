--- conflicted
+++ resolved
@@ -635,14 +635,7 @@
     retract!(p.M, xNew, o.x, s_minus * η, a.retraction_method)
     vector_transport_to!(p.M, η_xNew, o.x, η, xNew, a.vector_transport_method)
     while inner(p.M, xNew, get_gradient(p, xNew), η_xNew) <
-<<<<<<< HEAD
-          a.c_2 * inner(p.M, o.x, η, o.gradient)
-        ##
-        println(a.c_2 * inner(p.M, o.x, η, o.gradient)-inner(p.M, xNew, get_gradient(p, xNew), η_xNew))
-        ##
-=======
           a.c2 * inner(p.M, o.x, η, o.gradient)
->>>>>>> fb8355f7
         s = (s_minus + s_plus) / 2
         retract!(p.M, xNew, o.x, s * η, a.retraction_method)
         fNew = get_cost(p, xNew)
