--- conflicted
+++ resolved
@@ -99,13 +99,8 @@
   and a current iterate `i`.
 * with `(M,x,F,∇Fx[,η=-∇Fx]) -> s` where [Manifold](https://juliamanifolds.github.io/Manifolds.jl/stable/interface.html#ManifoldsBase.Manifold) `M`, a current
   point `x` a function `F`, that maps from the manifold to the reals,
-<<<<<<< HEAD
   its gradient (a tangent vector) `∇F```=∇F(x)`` at  `x` and an optional
   search direction tangent vector `η-∇F` are the arguments.
-=======
-  its gradient (a tangent vector) `∇F=∇F(x)` at `x` and an optional
-  search direction tangent vector `η=∇F` are the arguments.
->>>>>>> 081654c4
 """
 mutable struct ArmijoLinesearch{TRM<:AbstractRetractionMethod} <: Linesearch
     initialStepsize::Float64
@@ -148,11 +143,7 @@
 * a cost function `F`,
 * an iterate `x`
 * the gradient ``∇F(x)``
-<<<<<<< HEAD
 * an initial stepsize `s` usually called ``γ``
-=======
-* an initial stepsize `s` usually called $γ$
->>>>>>> 081654c4
 * a sufficient `decrease`
 * a `contract`ion factor ``σ``
 * a `retr`action, which defaults to the `ExponentialRetraction()`
@@ -195,27 +186,16 @@
 by Iannazzo and Porcelli so that in each iteration we first find
 
 ```math
-<<<<<<< HEAD
 y_{k} = ∇F(x_{k}) - \operatorname{T}_{x_{k-1} → x_k}(∇F(x_{k-1}))
-=======
-y_{k} = ∇F(x_{k}) - \operatorname{T}_{x_{k-1} \to x_k}(∇F(x_{k-1}))
->>>>>>> 081654c4
 ```
 
 and
 
 ```math
-<<<<<<< HEAD
-s_{k} = - \alpha_{k-1} * \operatorname{T}_{x_{k-1} → x_k}(∇F(x_{k-1})),
-```
-
-where ``\alpha_{k-1}`` is the step size computed in the last iteration and ``\operatorname{T}`` is a vector transport.
-=======
-s_{k} = - α_{k-1} * \operatorname{T}_{x_{k-1} \to x_k}(∇F(x_{k-1})),
-```
-
-where $α _{k-1}$ is the step size computed in the last iteration and $\operatorname{T}$ is a vector transport.
->>>>>>> 081654c4
+s_{k} = - α_{k-1} * \operatorname{T}_{x_{k-1} → x_k}(∇F(x_{k-1})),
+```
+
+where ``α_{k-1}`` is the step size computed in the last iteration and ``\operatorname{T}`` is a vector transport.
 We then find the Barzilai–Borwein step size
 
 ```math
