--- conflicted
+++ resolved
@@ -95,10 +95,6 @@
     return ConstantStepsize{R}(length, type)
 end
 function (cs::ConstantStepsize)(
-<<<<<<< HEAD
-        amp::AbstractManoptProblem, ams::AbstractManoptSolverState, ::Any, args...; kwargs...
-    )
-=======
     amp::AbstractManoptProblem,
     ams::AbstractManoptSolverState,
     ::Any,
@@ -106,7 +102,6 @@
     gradient=nothing,
     kwargs...,
 )
->>>>>>> 79f374bb
     s = cs.length
     if cs.type == :absolute
         grad = isnothing(gradient) ? get_gradient(amp, get_iterate(ams)) : gradient
@@ -393,17 +388,6 @@
     end
 end
 function (a::ArmijoLinesearchStepsize)(
-<<<<<<< HEAD
-        mp::AbstractManoptProblem,
-        s::AbstractManoptSolverState,
-        k::Int,
-        η = (-get_gradient(mp, get_iterate(s)));
-        kwargs...,
-    )
-    p = get_iterate(s)
-    X = get_gradient!(mp, get_gradient(s), p) # TODO: diff
-    return a(mp, p, X, η; initial_guess = a.initial_guess(mp, s, k, a.last_stepsize))
-=======
     mp::AbstractManoptProblem,
     s::AbstractManoptSolverState,
     k::Int,
@@ -414,7 +398,6 @@
     p = get_iterate(s)
     grad = isnothing(gradient) ? get_gradient(mp, get_iterate(s)) : gradient
     return a(mp, p, grad, η; initial_guess=a.initial_guess(mp, s, k, a.last_stepsize))
->>>>>>> 79f374bb
 end
 function (a::ArmijoLinesearchStepsize)(
         mp::AbstractManoptProblem, p, X, η; initial_guess = 1.0, kwargs...
@@ -592,10 +575,6 @@
     )
 end
 function (awng::AdaptiveWNGradientStepsize)(
-<<<<<<< HEAD
-        mp::AbstractManoptProblem, s::AbstractGradientSolverState, i, args...; kwargs...
-    )
-=======
     mp::AbstractManoptProblem,
     s::AbstractGradientSolverState,
     i,
@@ -604,7 +583,6 @@
     kwargs...,
 )
     grad = isnothing(gradient) ? get_gradient(mp, get_iterate(s)) : gradient
->>>>>>> 79f374bb
     M = get_manifold(mp)
     p = get_iterate(s)
     isnan(awng.weight) || (awng.weight = norm(M, p, grad)) # init ω_0
@@ -962,16 +940,6 @@
     end
 end
 function (a::NonmonotoneLinesearchStepsize)(
-<<<<<<< HEAD
-        mp::AbstractManoptProblem,
-        s::AbstractManoptSolverState,
-        k::Int,
-        η = (-get_gradient(mp, get_iterate(s)));
-        kwargs...,
-    )
-    if !has_storage(a.storage, PointStorageKey(:Iterate)) ||
-            !has_storage(a.storage, VectorStorageKey(:Gradient))
-=======
     mp::AbstractManoptProblem,
     s::AbstractManoptSolverState,
     k::Int,
@@ -983,7 +951,6 @@
     if !has_storage(a.storage, PointStorageKey(:Iterate)) ||
         !has_storage(a.storage, VectorStorageKey(:Gradient))
         # first time call: get old grad/iterate and store.
->>>>>>> 79f374bb
         p_old = get_iterate(s)
         X_old = grad
     else
@@ -1374,16 +1341,8 @@
         vector_transport_to!(
             M, a.candidate_direction, p, η, a.candidate_point, a.vector_transport_method
         )
-<<<<<<< HEAD
-        #get_gradient!(mp, a.candidate_tangent, a.candidate_point) # TODO: diff
-        #if real(inner(M, a.candidate_point, a.candidate_tangent, a.candidate_direction)) <
-        #    a.sufficient_curvature * l
-        if get_differential(mp, a.candidate_point, a.candidate_direction; Y = Y) <
-                a.sufficient_curvature * l
-=======
         if get_differential(mp, a.candidate_point, a.candidate_direction; Y=Y) <
             a.sufficient_curvature * l
->>>>>>> 79f374bb
             while fNew <= f0 + a.sufficient_decrease * step * l &&
                     (s_plus < max_step_increase) # increase
                 s_plus = s_plus * 2.0
