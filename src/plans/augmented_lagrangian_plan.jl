--- conflicted
+++ resolved
@@ -1,18 +1,6 @@
-<<<<<<< HEAD
 #_doc_al_Cost() = "$(_l_cal("L"))_\\rho(p, μ, λ)"
 _doc_al_Cost(iter) = "$(_l_cal("L"))_{ρ^{($iter)}}(p, μ^{($iter)}, λ^{($iter)})"
 _doc_AL_Cost_long = raw"""
-=======
-@doc raw"""
-    AugmentedLagrangianCost{CO,R,T} <: AbstractConstrainedFunctor
-
-Stores the parameters ``ρ ∈ ℝ``, ``μ ∈ ℝ^m``, ``λ ∈ ℝ^n``
-of the augmented Lagrangian associated to the [`ConstrainedManifoldObjective`](@ref) `co`.
-
-This struct is also a functor `(M,p) -> v` that can be used as a cost function within a solver,
-based on the internal [`ConstrainedManifoldObjective`](@ref) it computes
-
->>>>>>> 2594c7af
 ```math
 \mathcal L_\rho(p, μ, λ)
 = f(x) + \frac{ρ}{2} \biggl(
@@ -22,6 +10,7 @@
 \Bigr)
 ```
 """
+
 @doc """
     AugmentedLagrangianCost{CO,R,T}
 
@@ -66,17 +55,8 @@
     return c + (L.ρ / 2) * d
 end
 
-<<<<<<< HEAD
-_doc_AL_Grad = raw"""
-
-"""
-
-@doc """
-    AugmentedLagrangianGrad{CO,R,T}
-=======
 @doc raw"""
     AugmentedLagrangianGrad{CO,R,T} <: AbstractConstrainedFunctor{T}
->>>>>>> 2594c7af
 
 Stores the parameters ``ρ ∈ ℝ``, ``μ ∈ ℝ^m``, ``λ ∈ ℝ^n``
 of the augmented Lagrangian associated to the [`ConstrainedManifoldObjective`](@ref) `co`.
