--- conflicted
+++ resolved
@@ -790,11 +790,7 @@
 If any of these two pairs does not exist, it is pairs are created when adding the corresponding symbols
 
 For each `Pair` of a `Symbol` and a `Vector`, the [`RecordGroupFactory`](@ref)
-<<<<<<< HEAD
-is called for the `Vector` and the result is added to the debug dictionaries entry
-=======
 is called for the `Vector` and the result is added to the debug dictionary's entry
->>>>>>> 4a52a821
 with said symbol. This is wrapped into the [`RecordWhenActive`](@ref),
 when the `:WhenActive` symbol is present
 
