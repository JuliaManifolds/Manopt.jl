--- conflicted
+++ resolved
@@ -284,7 +284,7 @@
 
 A RecordGroup to record the current iteration and the cost, which can then be accessed using `get_record(:Cost)` or `r[:Cost]`.
 
-    r = RecordGroup([RecordIteration(), (:Cost, RecordCost())])
+    r = RecordGroup([RecordIteration(), RecordCost() => :Cost])
 
 A RecordGroup identical to the previous constructor, just a little easier to use.
 """
@@ -307,7 +307,7 @@
         return new(g, symbols)
     end
     function RecordGroup(
-        records::Vector{<:Union{<:RecordAction,Tuple{Symbol,<:RecordAction}}}
+        records::Vector{<:Union{<:RecordAction,Pair{<:RecordAction, Symbol}}}
     )
         g = Array{RecordAction,1}()
         si = Dict{Symbol,Int}()
@@ -315,8 +315,8 @@
             if records[i] isa RecordAction
                 push!(g, records[i])
             else
-                push!(g, records[i][2])
-                push!(si, records[i][1] => i)
+                push!(g, records[i].first)
+                push!(si, records[i].second => i)
             end
         end
         return RecordGroup(g, si)
@@ -396,11 +396,7 @@
     record::Vector{Symbol}
 end
 function RecordSubsolver(;
-<<<<<<< HEAD
     record::Union{Symbol,Vector{Symbol}}=:Iteration, record_type=eltype([])
-=======
-    record::Union{Symbol,Vector{Symbol}}=[:Iteration], record_type=eltype([])
->>>>>>> 292061af
 )
     r = record isa Symbol ? [record] : record
     return RecordSubsolver{record_type}(record_type[], r)
@@ -696,10 +692,6 @@
 """
 mutable struct RecordStoppingReason <: RecordAction
     recorded_values::Vector{String}
-<<<<<<< HEAD
-=======
-    RecordStoppingReason() = new(String[])
->>>>>>> 292061af
 end
 RecordStoppingReason() = RecordStoppingReason(String[])
 function (rsr::RecordStoppingReason)(
@@ -828,6 +820,8 @@
 
 1. Any `Symbol` contained in `a` is passed to [`RecordActionFactory`](@ref DebugActionFactory(::Symbol))
 2. Any [`RecordAction`](@ref) is included as is.
+Any Pair of a Recordaction and a symbol, that is in order `RecordCost() => :A` is handled,
+that the corresponding record action can later be accessed as `g[:A]`, where `g`is the record group generated here.
 
 If this results in more than one [`DebugAction`](@ref) a [`DebugGroup`](@ref) of these is build.
 
@@ -842,7 +836,7 @@
     for e in filter(x -> !isa(x, Int) && (x ∉ [:WhenActive]), a) # filter Ints, &Active
         if e isa Symbol # factory for this symbol, store in a pair (for better access later)
             push!(group, (e, RecordActionFactory(s, e)))
-        elseif e isa Tuple{<:Symbol,<:RecordAction} #already a generated action
+        elseif e isa Pair{<:RecordAction, <:Symbol} #already a generated action => symbol to store at
             push!(group, e)
         else # process the others as elements for an action factory
             push!(group, RecordActionFactory(s, e))
@@ -850,7 +844,7 @@
     end
     (length(group) > 1) && (record = RecordGroup(group))
     (length(group) == 1) &&
-        (record = first(group) isa RecordAction ? first(group) : first(group)[2])
+        (record = first(group) isa RecordAction ? first(group) : first(group).first)
     # filter integer numbers
     e = filter(x -> isa(x, Int), a)
     if length(e) > 0
@@ -870,14 +864,8 @@
 
 create a [`RecordAction`](@ref) where
 
-<<<<<<< HEAD
 * a [`RecordAction`](@ref) is passed through
 * a [`Symbol`] creates
-=======
-* a [`RecordAction`](@ref) `a` is passed through
-* a [`Symbol`] creates [`RecordEntry`](@ref) of that symbol, with the exceptions
-  of
->>>>>>> 292061af
   * `:Change`        to record the change of the iterates in `o.x``
   * `:Iterate`       to record the iterate
   * `:Iteration`     to record the current iteration number
@@ -889,7 +877,7 @@
 field of the state with the symbol indicating the field of the solver to record.
 """
 RecordActionFactory(::AbstractManoptSolverState, a::RecordAction) = a
-RecordActionFactory(::AbstractManoptSolverState, sa::Tuple{Symbol,<:RecordAction}) = sa
+RecordActionFactory(::AbstractManoptSolverState, sa::Pair{<:RecordAction,Symbol}) = sa
 function RecordActionFactory(s::AbstractManoptSolverState, symbol::Symbol)
     (symbol == :Change) && return RecordChange()
     (symbol == :Cost) && return RecordCost()
@@ -901,7 +889,6 @@
     (symbol == :Time) && return RecordTime(; mode=:cumulative)
     return RecordEntry(getfield(s, symbol), symbol)
 end
-<<<<<<< HEAD
 @doc raw"""
     RecordActionFactory(s::AbstractManoptSolverState, t::Tuple{Symbol, T}) where {T}
 
@@ -913,9 +900,6 @@
 recording the field with the name `symbol` of `s`.
 """
 function RecordActionFactory(s::AbstractManoptSolverState, t::Tuple{Symbol,T}) where {T}
-=======
-function RecordActionFactory(s::AbstractManoptSolverState, t::Tuple{Symbol,Symbol})
->>>>>>> 292061af
     (t[1] == :Subsolver) && return RecordSubsolver(; record=t[2])
     return RecordEntry(getfield(s, t[1]), t[1])
 end