@doc raw"""
    GradientProblem <: Problem
specify a problem for gradient based algorithms.

# Fields
* `M`            – a manifold $\mathcal M$
* `cost` – a function $F\colon\mathcal M\to\mathbb R$ to minimize
* `gradient`     – the gradient $\nabla F\colon\mathcal M
  \to \mathcal T\mathcal M$ of the cost function $F$

# See also
[`gradient_descent`](@ref)
[`GradientDescentOptions`](@ref)

# """
struct GradientProblem{mT<:Manifold,TCost,TGradient} <: Problem
    M::mT
    cost::TCost
    gradient::TGradient
end
"""
    get_gradient(p,x)

evaluate the gradient of a [`GradientProblem`](@ref)`p` at the point `x`.
"""
function get_gradient(p::GradientProblem, x)
    return p.gradient(x)
end

"""
    DirectionUpdateRule

A general functor, that handles direction update rules. It's field(s) is usually
only a [`StoreOptionsAction`](@ref) by default initialized to the fields required
for the specific coefficient, but can also be replaced by a (common, global)
individual one that provides these values.
"""
abstract type DirectionUpdateRule end

"""
    Gradient <: DirectionUpdateRule

The default gradient direction update is the identity, i.e. it just evaluates the gradient.
"""
struct Gradient <: DirectionUpdateRule end

"""
    AbstractGradientDescentOptions <: Options

A generic [`Options`](@ref) type for gradient based options data.
"""
abstract type AbstractGradientDescentOptions <: Options end

"""
    GradientDescentOptions{P,T} <: AbstractGradientDescentOptions

Describes a Gradient based descent algorithm, with

# Fields
a default value is given in brackets if a parameter can be left out in initialization.

* `x0` – an a point (of type `P`) on a manifold as starting point
* `stopping_criterion` – ([`StopAfterIteration`](@ref)`(100)`) a [`StoppingCriterion`](@ref)
* `stepsize` – ([`ConstantStepsize`](@ref)`(1.)`)a [`Stepsize`](@ref)
* `direction` - ([`Gradient`](@ref)) a processor to compute the gradient
* `retraction_method` – (`ExponentialRetraction()`) the rectraction to use, defaults to
  the exponential map

# Constructor

    GradientDescentOptions(x, stop, s [, retr=ExponentialRetraction()])

construct a Gradient Descent Option with the fields and defaults as above

# See also
[`gradient_descent`](@ref), [`GradientProblem`](@ref)
"""
mutable struct GradientDescentOptions{
    P,TStop<:StoppingCriterion,TStepsize<:Stepsize,TRTM<:AbstractRetractionMethod
} <: AbstractGradientDescentOptions
    x::P
    direction::DirectionUpdateRule
    stop::TStop
    stepsize::TStepsize
    ∇::P
    retraction_method::TRTM
    function GradientDescentOptions{P}(
        initialX::P,
        s::StoppingCriterion=StopAfterIteration(100),
        stepsize::Stepsize=ConstantStepsize(1.0),
        retraction_method::AbstractRetractionMethod=ExponentialRetraction(),
        direction::DirectionUpdateRule=Gradient(),
    ) where {P}
        o = new{P,typeof(s),typeof(stepsize),typeof(retraction_method)}()
        o.x = initialX
        o.stop = s
        o.retraction_method = retraction_method
        o.stepsize = stepsize
        o.direction = direction
        return o
    end
end
function GradientDescentOptions(
    x::P;
    stopping_criterion::StoppingCriterion=StopAfterIteration(100),
    stepsize::Stepsize=ConstantStepsize(1.0),
    retraction_method::AbstractRetractionMethod=ExponentialRetraction(),
    direction::DirectionUpdateRule=Gradient(),
) where {P}
    return GradientDescentOptions{P}(
        x, stopping_criterion, stepsize, retraction_method, direction
    )
end
#
# Processors
#
function (s::Gradient)(p::GradientProblem, o::GradientDescentOptions, i)
    return get_stepsize(p, o, i), get_gradient(p, o.x)
end

"""
    MomentumGradient <: DirectionUpdateRule

Append a momentum to a gradient processor, where the last direction and last iterate are
stored and the new is composed as ``\nabla_i = m*\nabla_{i-1}' - s d_i``,
where ``sd_i`` is the current (inner) direction and ``\nabla_{i-1}'`` is the vector transported
last direction multiplied by momentum ``m``.

# Fields
* `∇` – (`zero_tangent_vector(M,x0)`) the last gradient/direction update added as momentum
* `last_iterate` - remember the last iterate for parallel transporting the last direction
* `momentum` – (`0.2`) factor for momentum
* `direction` – internal [`DirectionUpdateRule`](@ref) to determine directions to
  add the momentum to.
* `vector_transport_method` vector transport method to use

# Constructors
    MomentumGradient(
        p::GradientProlem,
        x0,
        s::DirectionUpdateRule=Gradient();
        ∇=zero_tangent_vector(p.M, o.x), momentum=0.2
       vector_transport_method=ParallelTransport(),
    )

Add momentum to a gradient problem, where by default just a gradient evaluation is used
Equivalently you can also use a `Manifold` `M` instead of the [`GradientProblem`](@ref) `p`.

    MomentumGradient(
        p::StochasticGradientProblem
        x0
        s::DirectionUpdateRule=StochasticGradient();
        ∇=zero_tangent_vector(p.M, x0), momentum=0.2
       vector_transport_method=ParallelTransport(),
    )

Add momentum to a stochastic gradient problem, where by default just a stochastic gradient evaluation is used
"""
mutable struct MomentumGradient{P,T,R<:Real,VTM<:AbstractVectorTransportMethod} <:
               DirectionUpdateRule
    ∇::T
    last_iterate::P
    momentum::R
    direction::DirectionUpdateRule
    vector_transport_method::VTM
end
function MomentumGradient(
    p::GradientProblem,
    x0::P,
    s::DirectionUpdateRule=Gradient();
    last_iterate=x0,
    vector_transport_method::VTM=ParallelTransport(),
    ∇=zero_tangent_vector(p.M, x0),
    momentum=0.2,
) where {P,VTM<:AbstractVectorTransportMethod}
    return MomentumGradient{P,typeof(∇),typeof(momentum),VTM}(
        deepcopy(x0), ∇, momentum, s, vector_transport_method
    )
end
function MomentumGradient(
    M::Manifold,
    x0::P,
    s::DirectionUpdateRule=Gradient();
    ∇=zero_tangent_vector(M, x0),
    last_iterate=x0,
    momentum=0.2,
    vector_transport_method::VTM=ParallelTransport(),
) where {P,VTM<:AbstractVectorTransportMethod}
    return MomentumGradient{P,typeof(∇),typeof(momentum),VTM}(
        deepcopy(x0), ∇, momentum, s, vector_transport_method
    )
end
function (m::MomentumGradient)(p::Problem, o::AbstractGradientDescentOptions, i)
    s, d = m.direction(p, o, i) #get inner direction and step size
    old_d =
        m.momentum *
        vector_transport_to(p.M, m.last_iterate, m.∇, o.x, m.vector_transport_method)
    m.∇ = old_d - s .* d
    m.last_iterate = deepcopy(o.x)
    return s, -m.∇
end

"""
    AverageGradient <: DirectionUpdateRule

Add an average of gradients to a gradient processor. A set of previous directions (from the
inner processor) and the last iterate are stored, average is taken after vector transporting
them to the current iterates tangent space.

# Fields
* `gradients` – (fill(`zero_tangent_vector(M,x0),n)`) the last `n` gradient/direction updates
* `last_iterate` – last iterate (needed to transport the gradients)
* `direction` – internal [`DirectionUpdateRule`](@ref) to determine directions to
  apply the averaging to
* `vector_transport_method` - vector transport method to use

# Constructors
    AverageGradient(
        p::GradientProlem,
        x0,
        n::Int=10
        s::DirectionUpdateRule=Gradient();
        gradients = fill(zero_tangent_vector(p.M, o.x),n),
        last_iterate = deepcopy(x0),
        vector_transport_method = ParallelTransport()
    )

Add average to a gradient problem, `n` determines the size of averaging and `gradients` can be prefilled with some history
Equivalently you can also use a `Manifold` `M` instead of the [`GradientProblem`](@ref) `p`.

    AverageGradient(
        p::StochasticGradientProblem
        x0
        n::Int=10
        s::DirectionUpdateRule=StochasticGradient();
        gradients = fill(zero_tangent_vector(p.M, o.x),n),
        last_iterate = deepcopy(x0),
        vector_transport_method = ParallelTransport()
    )

Add average to a stochastic gradient problem, `n` determines the size of averaging and `gradients` can be prefilled with some history
"""
mutable struct AverageGradient{P,T,VTM<:AbstractVectorTransportMethod} <:
               DirectionUpdateRule
    gradients::AbstractVector{T}
    last_iterate::P
    direction::DirectionUpdateRule
    vector_transport_method::VTM
end
function AverageGradient(
    M::Manifold,
    x0::P,
    n::Int=10,
    s::DirectionUpdateRule=Gradient();
    gradients=fill(zero_tangent_vector(M, x0), n),
    vector_transport_method::VTM=ParallelTransport(),
) where {P,VTM<:AbstractVectorTransportMethod}
    return AverageGradient{P,eltype(gradients),VTM}(
        gradients, x0, s, vector_transport_method
    )
end
function AverageGradient(
    p::GradientProblem,
    x0::P,
    n::Int=10,
    s::DirectionUpdateRule=Gradient();
    gradients=fill(zero_tangent_vector(p.M, x0), n),
    vector_transport_method::VTM=ParallelTransport(),
) where {P,VTM}
    return AverageGradient{P,eltype(gradients),VTM}(
        gradients, deepcopy(x0), s, vector_transport_method
    )
end
function (a::AverageGradient)(p::Problem, o::AbstractGradientDescentOptions, i)
    pop!(a.gradients)
    s, d = a.direction(p, o, i) #get inner gradient and step
    a.gradients = vcat([d], a.gradients)
    for i in 1:(length(a.gradients) - 1) #transport & shift inplace
        vector_transport_to!(
            p.M,
            a.gradients[i],
            a.last_iterate,
            a.gradients[i + 1],
            o.x,
            a.vector_transport_method,
        )
    end
    a.gradients[1] = d
    a.last_iterate = deepcopy(o.x)
    return s, -1 / length(a.gradients) .* sum(a.gradients)
end

@doc raw"""
    Nesterov <: DirectionUpdateRule

## Fields
* `γ`
* `μ` the strong convexity coefficient
* `v` (=``=v_k``, ``v_0=x_0``) an interims point to compute the next gradient evaluation point `y_k`
* `shrinkage` (`= i -> 0.8`) a function to compute the shrinkage ``β_k`` per iterate.

Let's assume ``f`` is ``L``-Lipschitz and ``μ``-strongly convex.
Given
* a step size ``h_k<\frac{1}{L}`` (from the [`GradientDescentOptions`](@ref)
* a `shrinkage` parameter ``β_k``
* and a current iterate $x_k$
* as well as the interims values $γ_k`` and ``v_k`` from the previous iterate.

This compute a Nesterov type update using the following steps, see [^ZhangSra2018]

1. Copute the positive root, i.e. ``α_k∈(0,1)`` of ``α^2 = h_k\bigl((1-α_k)γ_k+α_k μ\bigr)``.
2. Set ``\bar γ_k+1 = (1-α_k)γ_k + α_kμ``
3. ``y_k = \operatorname{retr}_{x_k}\Bigl(\frac{α_kγ_k}{γ_k + α_kμ}\operatorname{retr}^{-1}_{x_k}v_k \Bigr)``
4. ``x_{k+1} = \operatorname{retr}_{y_k}(-h_k ∇f(y_k))``
5. ``v_{k+1} = `\operatorname{retr}_{y_k}\Bigl(\frac{(1-α_k)γ_k}{\barγ_k}\operatorname{retr}_{y_k}^{-1}(v_k) - \frac{α_k}{\bar γ_{k+1}}∇f(y_k) \Bigr)``
6. ``γ_{k+1} = \frac{1}{1+β_k}\bar γ_{k+1}``

Then the direction from ``x_k`` to ``x_k+1``, i.e. ``d = \operatorname{retr}^{-1}_{x_k}x_{k+1}`` is returned.

# Constructor
    Nesterov(x0::P, γ=0.001, μ=0.9, schrinkage = k -> 0.8;
        inverse_retraction_method=LogarithmicInverseRetraction())

Initialize the Nesterov acceleration, where `x0` initializes `v`.

[^ZhangSra2018]:
    > H. Zhang, S. Sra: _Towards Riemannian Accelerated Gradient Methods_,
    > Preprint, 2018, arXiv: [1806.02812](https://arxiv.org/abs/1806.02812)
"""
mutable struct Nesterov{P,T<:Real} <: DirectionUpdateRule
    γ::T
    μ::T
    v::P
    shrinkage::Function
    inverse_retraction_method::AbstractInverseRetractionMethod
end
function Nesterov(
    x0::P,
    γ::T=0.001,
    μ::T=0.9,
    shrinkage::Function=i -> 0.8;
    inverse_retraction_method::AbstractInverseRetractionMethod=LogarithmicInverseRetraction(),
) where {P,T}
    return Nesterov{P,T}(γ, μ, deepcopy(x0), shrinkage, inverse_retraction_method)
end
function (s::Nesterov)(p::GradientProblem, o::AbstractGradientDescentOptions, i)
    h = get_stepsize(p, o, i)
    α = (h * (s.γ - s.μ) + sqrt(h^2 * (s.γ - s.μ)^2 + 4 * h * s.γ)) / 2
    γbar = (1 - α) * s.γ + α * s.μ
    y = retract(p.M, o.x, (α * s.γ) / (s.γ + α * s.μ) .* inverse_retract(p.M, o.x, s.v))
    gradf_yk = get_gradient(p, y)
    xn = retract(p.M, y, -h * gradf_yk)
    d =
        ((1 - α) * s.γ) / γbar .*
        inverse_retract(p.M, y, s.v, s.inverse_retraction_method) - α / γbar .* gradf_yk
    s.v = retract(p.M, y, d, o.retraction_method)
    s.γ = 1 / (1 + s.shrinkage(i)) * γbar
    return h, -1 / h .* inverse_retract(p.M, o.x, xn) # outer update
end

#
# Conjugate Gradient Descent
#

@doc raw"""
    ConjugateGradientOptions <: Options

specify options for a conjugate gradient descent algoritm, that solves a
[`GradientProblem`].

# Fields
* `x` – the current iterate, a point on a manifold
* `∇` – the current gradient
* `δ` – the current descent direction, i.e. also tangent vector
* `β` – the current update coefficient rule, see .
* `coefficient` – a [`DirectionUpdateRule`](@ref) function to determine the new `β`
* `stepsize` – a [`Stepsize`](@ref) function
* `stop` – a [`StoppingCriterion`](@ref)
* `retraction_method` – (`ExponentialRetraction()`) a type of retraction

# See also
[`conjugate_gradient_descent`](@ref), [`GradientProblem`](@ref), [`ArmijoLinesearch`](@ref)
"""
mutable struct ConjugateGradientDescentOptions{
    T,
    TCoeff<:DirectionUpdateRule,
    TStepsize<:Stepsize,
    TStop<:StoppingCriterion,
    TRetr<:AbstractRetractionMethod,
    TVTM<:AbstractVectorTransportMethod,
} <: Options
    x::T
    ∇::T
    δ::T
    β::Float64
    coefficient::TCoeff
    stepsize::TStepsize
    stop::TStop
    retraction_method::TRetr
    vector_transport_method::TVTM
    function ConjugateGradientDescentOptions{T}(
        x0::T,
        sC::StoppingCriterion,
        s::Stepsize,
        dC::DirectionUpdateRule,
        retr::AbstractRetractionMethod=ExponentialRetraction(),
        vtr::AbstractVectorTransportMethod=ParallelTransport(),
    ) where {T}
        o = new{T,typeof(dC),typeof(s),typeof(sC),typeof(retr),typeof(vtr)}()
        o.x = x0
        o.stop = sC
        o.retraction_method = retr
        o.stepsize = s
        o.coefficient = dC
        o.vector_transport_method = vtr
        return o
    end
end
function ConjugateGradientDescentOptions(
    x::T,
    sC::StoppingCriterion,
    s::Stepsize,
    dU::DirectionUpdateRule,
    retr::AbstractRetractionMethod=ExponentialRetraction(),
    vtr::AbstractVectorTransportMethod=ParallelTransport(),
) where {T}
    return ConjugateGradientDescentOptions{T}(x, sC, s, dU, retr, vtr)
end

@doc raw"""
    ConjugateDescentCoefficient <: DirectionUpdateRule

Computes an update coefficient for the conjugate gradient method, where
the [`ConjugateGradientDescentOptions`](@ref)` o` include the last iterates
$x_k,\xi_k$, the current iterates $x_{k+1},\xi_{k+1}$ and the last update
direction $\delta=\delta_k$, where the last three ones are stored in the
variables with prequel `Old` based on [^Flethcer1987] adapted to manifolds:

$\beta_k =
\frac{ \lVert \xi_{k+1} \rVert_{x_{k+1}}^2 }
{\langle -\delta_k,\xi_k \rangle_{x_k}}.$

See also [`conjugate_gradient_descent`](@ref)

# Constructor
    ConjugateDescentCoefficient(a::StoreOptionsAction=())

Construct the conjugate descnt coefficient update rule, a new storage is created by default.

[^Flethcer1987]:
    > R. Fletcher, __Practical Methods of Optimization vol. 1: Unconstrained Optimization__
    > John Wiley & Sons, New York, 1987. doi [10.1137/1024028](https://doi.org/10.1137/1024028)
"""
mutable struct ConjugateDescentCoefficient <: DirectionUpdateRule
    storage::StoreOptionsAction
    function ConjugateDescentCoefficient(a::StoreOptionsAction=StoreOptionsAction((:x, :∇)))
        return new(a)
    end
end
function (u::ConjugateDescentCoefficient)(
    p::GradientProblem, o::ConjugateGradientDescentOptions, i
)
    if !all(has_storage.(Ref(u.storage), [:x, :∇]))
        update_storage!(u.storage, o) # if not given store current as old
        return 0.0
    end
    xOld, ∇Old = get_storage.(Ref(u.storage), [:x, :∇])
    update_storage!(u.storage, o)
    return inner(p.M, o.x, o.∇, o.∇) / inner(p.M, xOld, -o.δ, ∇Old)
end

@doc raw"""
    DaiYuanCoefficient <: DirectionUpdateRule

Computes an update coefficient for the conjugate gradient method, where
the [`ConjugateGradientDescentOptions`](@ref)` o` include the last iterates
$x_k,\xi_k$, the current iterates $x_{k+1},\xi_{k+1}$ and the last update
direction $\delta=\delta_k$, where the last three ones are stored in the
variables with prequel `Old` based on [^DaiYuan1999]

adapted to manifolds: let $\nu_k = \xi_{k+1} - P_{x_{k+1}\gets x_k}\xi_k$,
where $P_{a\gets b}(\cdot)$ denotes a vector transport from the tangent space at $a$ to $b$.

Then the coefficient reads

````math
\beta_k =
\frac{ \lVert \xi_{k+1} \rVert_{x_{k+1}}^2 }
{\langle P_{x_{k+1}\gets x_k}\delta_k, \nu_k \rangle_{x_{k+1}}}.
````

See also [`conjugate_gradient_descent`](@ref)

# Constructor
    DaiYuanCoefficient(
        t::AbstractVectorTransportMethod=ParallelTransport(),
        a::StoreOptionsAction=(),
    )

Construct the Dai Yuan coefficient update rule, where the parallel transport is the
default vector transport and a new storage is created by default.

[^DaiYuan1999]:
    > [Y. H. Dai and Y. Yuan, A nonlinear conjugate gradient method with a strong global convergence property,
    > SIAM J. Optim., 10 (1999), pp. 177–182.
    > doi: [10.1137/S1052623497318992](https://doi.org/10.1137/S1052623497318992)
"""
mutable struct DaiYuanCoefficient{TVTM<:AbstractVectorTransportMethod} <:
               DirectionUpdateRule
    transport_method::TVTM
    storage::StoreOptionsAction
    function DaiYuanCoefficient(
        t::AbstractVectorTransportMethod=ParallelTransport(),
        a::StoreOptionsAction=StoreOptionsAction((:x, :∇, :δ)),
    )
        return new{typeof(t)}(t, a)
    end
end
function (u::DaiYuanCoefficient)(p::GradientProblem, o::ConjugateGradientDescentOptions, i)
    if !all(has_storage.(Ref(u.storage), [:x, :∇, :δ]))
        update_storage!(u.storage, o) # if not given store current as old
        return 0.0
    end
    xOld, ∇Old, δOld = get_storage.(Ref(u.storage), [:x, :∇, :δ])
    update_storage!(u.storage, o)

    ∇tr = vector_transport_to(p.M, xOld, ∇Old, o.x, u.transport_method)
    ν = o.∇ - ∇tr #notation y from [HZ06]
    δtr = vector_transport_to(p.M, xOld, δOld, o.x, u.transport_method)
    return inner(p.M, o.x, o.∇, o.∇) / inner(p.M, xOld, δtr, ν)
end

@doc raw"""
    FletcherReevesCoefficient <: DirectionUpdateRule

Computes an update coefficient for the conjugate gradient method, where
the [`ConjugateGradientDescentOptions`](@ref)` o` include the last iterates
$x_k,\xi_k$, the current iterates $x_{k+1},\xi_{k+1}$ and the last update
direction $\delta=\delta_k$, where the last three ones are stored in the
variables with prequel `Old` based on [^FletcherReeves1964] adapted to manifolds:

````math
\beta_k =
\frac{\lVert \xi_{k+1}\rVert_{x_{k+1}}^2}{\lVert \xi_{k}\rVert_{x_{k}}^2}.
````

See also [`conjugate_gradient_descent`](@ref)

# Constructor
    FletcherReevesCoefficient(a::StoreOptionsAction=())

Construct the Fletcher Reeves coefficient update rule, a new storage is created by default.

[^FletcherReeves1964]:
    > R. Fletcher and C. Reeves, Function minimization by conjugate gradients,
    > Comput. J., 7 (1964), pp. 149–154.
    > doi: [10.1093/comjnl/7.2.149](http://dx.doi.org/10.1093/comjnl/7.2.149)
"""
mutable struct FletcherReevesCoefficient <: DirectionUpdateRule
    storage::StoreOptionsAction
    FletcherReevesCoefficient(a::StoreOptionsAction=StoreOptionsAction((:x, :∇))) = new(a)
end
function (u::FletcherReevesCoefficient)(
    p::GradientProblem, o::ConjugateGradientDescentOptions, i
)
    if !all(has_storage.(Ref(u.storage), [:x, :∇]))
        update_storage!(u.storage, o) # if not given store current as old
    end
    xOld, ∇Old = get_storage.(Ref(u.storage), [:x, :∇])
    update_storage!(u.storage, o)
    return inner(p.M, o.x, o.∇, o.∇) / inner(p.M, xOld, ∇Old, ∇Old)
end

@doc raw"""
    HagerZhangCoefficient <: DirectionUpdateRule

Computes an update coefficient for the conjugate gradient method, where
the [`ConjugateGradientDescentOptions`](@ref)` o` include the last iterates
$x_k,\xi_k$, the current iterates $x_{k+1},\xi_{k+1}$ and the last update
direction $\delta=\delta_k$, where the last three ones are stored in the variables with
prequel `Old` based on [^HagerZhang2005]
adapted to manifolds: let $\nu_k = \xi_{k+1} - P_{x_{k+1}\gets x_k}\xi_k$,
where $P_{a\gets b}(\cdot)$ denotes a vector transport from the tangent space at $a$ to $b$.

````math
\beta_k = \Bigl\langle\nu_k -
\frac{ 2\lVert \nu_k\rVert_{x_{k+1}}^2 }{ \langle P_{x_{k+1}\gets x_k}\delta_k, \nu_k \rangle_{x_{k+1}} }
P_{x_{k+1}\gets x_k}\delta_k,
\frac{\xi_{k+1}}{ \langle P_{x_{k+1}\gets x_k}\delta_k, \nu_k \rangle_{x_{k+1}} }
\Bigr\rangle_{x_{k+1}}.
````

This method includes a numerical stability proposed by those authors.

See also [`conjugate_gradient_descent`](@ref)

# Constructor
    HagerZhangCoefficient(
        t::AbstractVectorTransportMethod=ParallelTransport(),
        a::StoreOptionsAction=(),
    )

Construct the Hager Zhang coefficient update rule, where the parallel transport is the
default vector transport and a new storage is created by default.

[^HagerZhang2005]:
    > [W. W. Hager and H. Zhang, __A new conjugate gradient method with guaranteed descent and an efficient line search__,
    > SIAM J. Optim, (16), pp. 170-192, 2005.
    > doi: [10.1137/030601880](https://doi.org/10.1137/030601880)
"""
mutable struct HagerZhangCoefficient{TVTM<:AbstractVectorTransportMethod} <:
               DirectionUpdateRule
    transport_method::TVTM
    storage::StoreOptionsAction
    function HagerZhangCoefficient(
        t::AbstractVectorTransportMethod=ParallelTransport(),
        a::StoreOptionsAction=StoreOptionsAction((:x, :∇, :δ)),
    )
        return new{typeof(t)}(t, a)
    end
end
function (u::HagerZhangCoefficient)(
    p::P, o::O, i
) where {P<:GradientProblem,O<:ConjugateGradientDescentOptions}
    if !all(has_storage.(Ref(u.storage), [:x, :∇, :δ]))
        update_storage!(u.storage, o) # if not given store current as old
        return 0.0
    end
    xOld, ∇Old, δOld = get_storage.(Ref(u.storage), [:x, :∇, :δ])
    update_storage!(u.storage, o)

    ∇tr = vector_transport_to(p.M, xOld, ∇Old, o.x, u.transport_method)
    ν = o.∇ - ∇tr #notation y from [HZ06]
    δtr = vector_transport_to(p.M, xOld, δOld, o.x, u.transport_method)
    denom = inner(p.M, o.x, δtr, ν)
    νknormsq = inner(p.M, o.x, ν, ν)
    β = inner(p.M, o.x, ν, o.∇) / denom - 2 * νknormsq * inner(p.M, o.x, δtr, o.∇) / denom^2
    # Numerical stability from Manopt / Hager-Zhang paper
    ξn = norm(p.M, o.x, o.∇)
    η = -1 / (ξn * min(0.01, norm(p.M, xOld, ∇Old)))
    return max(β, η)
end

@doc raw"""
    HeestenesStiefelCoefficient <: DirectionUpdateRule

Computes an update coefficient for the conjugate gradient method, where
the [`ConjugateGradientDescentOptions`](@ref)` o` include the last iterates
$x_k,\xi_k$, the current iterates $x_{k+1},\xi_{k+1}$ and the last update
direction $\delta=\delta_k$, where the last three ones are stored in the
variables with prequel `Old` based on [^HeestensStiefel1952]

adapted to manifolds as follows: let $\nu_k = \xi_{k+1} - P_{x_{k+1}\gets x_k}\xi_k$.
Then the update reads

````math
\beta_k = \frac{\langle \xi_{k+1}, \nu_k \rangle_{x_{k+1}} }
    { \langle P_{x_{k+1}\gets x_k} \delta_k, \nu_k\rangle_{x_{k+1}} },
````
where $P_{a\gets b}(\cdot)$ denotes a vector transport from the tangent space at $a$ to $b$.

# Constructor
    HeestenesStiefelCoefficient(
        t::AbstractVectorTransportMethod=ParallelTransport(),
        a::StoreOptionsAction=()
    )

Construct the Heestens Stiefel coefficient update rule, where the parallel transport is the
default vector transport and a new storage is created by default.

See also [`conjugate_gradient_descent`](@ref)

[^HeestensStiefel1952]:
    > M.R. Hestenes, E.L. Stiefel, Methods of conjugate gradients for solving linear systems,
    > J. Research Nat. Bur. Standards, 49 (1952), pp. 409–436.
    > doi: [10.6028/jres.049.044](http://dx.doi.org/10.6028/jres.049.044)
"""
mutable struct HeestenesStiefelCoefficient{TVTM<:AbstractVectorTransportMethod} <:
               DirectionUpdateRule
    transport_method::TVTM
    storage::StoreOptionsAction
    function HeestenesStiefelCoefficient(
        transport_method::AbstractVectorTransportMethod=ParallelTransport(),
        storage_action::StoreOptionsAction=StoreOptionsAction((:x, :∇, :δ)),
    )
        return new{typeof(transport_method)}(transport_method, storage_action)
    end
end
function (u::HeestenesStiefelCoefficient)(
    p::GradientProblem, o::ConjugateGradientDescentOptions, i
)
    if !all(has_storage.(Ref(u.storage), [:x, :∇, :δ]))
        update_storage!(u.storage, o) # if not given store current as old
        return 0.0
    end
    xOld, ∇Old, δOld = get_storage.(Ref(u.storage), [:x, :∇, :δ])
    update_storage!(u.storage, o)
    ∇tr = vector_transport_to(p.M, xOld, ∇Old, o.x, u.transport_method)
    δtr = vector_transport_to(p.M, xOld, δOld, o.x, u.transport_method)
    ν = o.∇ - ∇tr #notation from [HZ06]
    β = inner(p.M, o.x, o.∇, ν) / inner(p.M, o.x, δtr, ν)
    return max(0, β)
end

@doc raw"""
    LiuStoreyCoefficient <: DirectionUpdateRule

Computes an update coefficient for the conjugate gradient method, where
the [`ConjugateGradientDescentOptions`](@ref)` o` include the last iterates
$x_k,\xi_k$, the current iterates $x_{k+1},\xi_{k+1}$ and the last update
direction $\delta=\delta_k$, where the last three ones are stored in the
variables with prequel `Old` based on [^LuiStorey1991]
adapted to manifolds: let $\nu_k = \xi_{k+1} - P_{x_{k+1}\gets x_k}\xi_k$,
where $P_{a\gets b}(\cdot)$ denotes a vector transport from the tangent space at $a$ to $b$.

Then the coefficient reads

````math
\beta_k = -
\frac{ \langle \xi_{k+1},\nu_k \rangle_{x_{k+1}} }
{\langle \delta_k,\xi_k \rangle_{x_k}}.
````

See also [`conjugate_gradient_descent`](@ref)

# Constructor
    LiuStoreyCoefficient(
        t::AbstractVectorTransportMethod=ParallelTransport(),
        a::StoreOptionsAction=()
    )

Construct the Lui Storey coefficient update rule, where the parallel transport is the
default vector transport and a new storage is created by default.

[^LuiStorey1991]:
    > [Y. Liu and C. Storey, Efficient generalized conjugate gradient algorithms, Part 1: Theory
    > J. Optim. Theory Appl., 69 (1991), pp. 129–137.
    > doi: [10.1007/BF00940464](https://doi.org/10.1007/BF00940464)
"""
mutable struct LiuStoreyCoefficient{TVTM<:AbstractVectorTransportMethod} <:
               DirectionUpdateRule
    transport_method::TVTM
    storage::StoreOptionsAction
    function LiuStoreyCoefficient(
        t::AbstractVectorTransportMethod=ParallelTransport(),
        a::StoreOptionsAction=StoreOptionsAction((:x, :∇, :δ)),
    )
        return new{typeof(t)}(t, a)
    end
end
function (u::LiuStoreyCoefficient)(
    p::GradientProblem, o::ConjugateGradientDescentOptions, i
)
    if !all(has_storage.(Ref(u.storage), [:x, :∇, :δ]))
        update_storage!(u.storage, o) # if not given store current as old
    end
    xOld, ∇Old, δOld = get_storage.(Ref(u.storage), [:x, :∇, :δ])
    update_storage!(u.storage, o)
    ∇tr = vector_transport_to(p.M, xOld, ∇Old, o.x, u.transport_method)
    ν = o.∇ - ∇tr # notation y from [HZ06]
    return inner(p.M, o.x, o.∇, ν) / inner(p.M, xOld, -δOld, ∇Old)
end

@doc raw"""
    PolakRibiereCoefficient <: DirectionUpdateRule

Computes an update coefficient for the conjugate gradient method, where
the [`ConjugateGradientDescentOptions`](@ref)` o` include the last iterates
$x_k,\xi_k$, the current iterates $x_{k+1},\xi_{k+1}$ and the last update
direction $\delta=\delta_k$, where the last three ones are stored in the
variables with prequel `Old` based on [^PolakRibiere1969][^Polyak1969]

adapted to manifolds: let $\nu_k = \xi_{k+1} - P_{x_{k+1}\gets x_k}\xi_k$,
where $P_{a\gets b}(\cdot)$ denotes a vector transport from the tangent space at $a$ to $b$.

Then the update reads
````math
\beta_k =
\frac{ \langle \xi_{k+1}, \nu_k \rangle_{x_{k+1}} }
{\lVert \xi_k \rVert_{x_k}^2 }.
````

# Constructor
    PolakRibiereCoefficient(
        t::AbstractVectorTransportMethod=ParallelTransport(),
        a::StoreOptionsAction=()
    )

Construct the PolakRibiere coefficient update rule, where the parallel transport is the
default vector transport and a new storage is created by default.

See also [`conjugate_gradient_descent`](@ref)

[^PolakRibiere1969]:
    > E. Polak, G. Ribiere, Note sur la convergence de méthodes de directions conjuguées
    > ESAIM: Mathematical Modelling and Numerical Analysis - Modélisation Mathématique et Analyse Numérique, Tome 3 (1969) no. R1, p. 35-43,
    > url: [http://www.numdam.org/item/?id=M2AN_1969__3_1_35_0](http://www.numdam.org/item/?id=M2AN_1969__3_1_35_0)

[^Polyak1969]:
    > B. T. Polyak, The conjugate gradient method in extreme problems,
    > USSR Comp. Math. Math. Phys., 9 (1969), pp. 94–112.
    > doi: [10.1016/0041-5553(69)90035-4](https://doi.org/10.1016/0041-5553(69)90035-4)
"""
mutable struct PolakRibiereCoefficient{TVTM<:AbstractVectorTransportMethod} <:
               DirectionUpdateRule
    transport_method::TVTM
    storage::StoreOptionsAction
    function PolakRibiereCoefficient(
        t::AbstractVectorTransportMethod=ParallelTransport(),
        a::StoreOptionsAction=StoreOptionsAction((:x, :∇)),
    )
        return new{typeof(t)}(t, a)
    end
end
function (u::PolakRibiereCoefficient)(
    p::GradientProblem, o::ConjugateGradientDescentOptions, i
)
    if !all(has_storage.(Ref(u.storage), [:x, :∇]))
        update_storage!(u.storage, o) # if not given store current as old
    end
    xOld, ∇Old = get_storage.(Ref(u.storage), [:x, :∇])
    update_storage!(u.storage, o)

    ∇tr = vector_transport_to(p.M, xOld, ∇Old, o.x, u.transport_method)
    ν = o.∇ - ∇tr
    β = inner(p.M, o.x, o.∇, ν) / inner(p.M, xOld, ∇Old, ∇Old)
    return max(0, β)
end

@doc raw"""
    SteepestDirectionUpdateRule <: DirectionUpdateRule

The simplest rule to update is to have no influence of the last direction and
hence return an update $\beta = 0$ for all [`ConjugateGradientDescentOptions`](@ref)` o`

See also [`conjugate_gradient_descent`](@ref)
"""
struct SteepestDirectionUpdateRule <: DirectionUpdateRule end
function (u::SteepestDirectionUpdateRule)(
    p::GradientProblem, o::ConjugateGradientDescentOptions, i
)
    return 0.0
end

@doc raw"""
    DebugGradient <: DebugAction

debug for the gradient evaluated at the current iterate

# Constructors
    DebugGradient([long=false,p=print])

display the short (`false`) or long (`true`) default text for the gradient.

    DebugGradient(prefix[, p=print])

display the a `prefix` in front of the gradient.
"""
mutable struct DebugGradient <: DebugAction
    io::IO
    prefix::String
    function DebugGradient(long::Bool=false, io::IO=stdout)
        return new(io, long ? "Gradient: " : "∇F(x):")
    end
    DebugGradient(prefix::String, io::IO=stdout) = new(io, prefix)
end
function (d::DebugGradient)(::GradientProblem, o::GradientDescentOptions, i::Int)
    print(d.io, (i >= 0) ? d.prefix * "" * string(o.∇) : "")
    return nothing
end

@doc raw"""
    DebugGradientNorm <: DebugAction

debug for gradient evaluated at the current iterate.

# Constructors
    DebugGradientNorm([long=false,p=print])

display the short (`false`) or long (`true`) default text for the gradient norm.

    DebugGradientNorm(prefix[, p=print])

display the a `prefix` in front of the gradientnorm.
"""
mutable struct DebugGradientNorm <: DebugAction
    io::IO
    prefix::String
    function DebugGradientNorm(long::Bool=false, io::IO=stdout)
        return new(io, long ? "Norm of the Gradient: " : "|∇F(x)|:")
    end
    DebugGradientNorm(prefix::String, io::IO=stdout) = new(io, prefix)
end
function (d::DebugGradientNorm)(p::GradientProblem, o::GradientDescentOptions, i::Int)
    print(d.io, (i >= 0) ? d.prefix * "$(norm(p.M,o.x,o.∇))" : "")
    return nothing
end

@doc raw"""
    DebugStepsize <: DebugAction

debug for the current step size.

# Constructors
    DebugStepsize([long=false,p=print])

display the short (`false`) or long (`true`) default text for the step size.

    DebugStepsize(prefix[, p=print])

display the a `prefix` in front of the step size.
"""
mutable struct DebugStepsize <: DebugAction
    io::IO
    prefix::String
    function DebugStepsize(long::Bool=false, io::IO=stdout)
        return new(io, long ? "step size:" : "s:")
    end
    DebugStepsize(prefix::String, io::IO=stdout) = new(io, prefix)
end
function (d::DebugStepsize)(p::GradientProblem, o::GradientDescentOptions, i::Int)
    print(d.io, (i > 0) ? d.prefix * "$(get_last_stepsize(p,o,i))" : "")
    return nothing
end

#
# Records
#
@doc raw"""
    RecordGradient <: RecordAction

record the gradient evaluated at the current iterate

# Constructors
    RecordGradient(ξ)

initialize the [`RecordAction`](@ref) to the corresponding type of the tangent vector.
"""
mutable struct RecordGradient{T} <: RecordAction
    recorded_values::Array{T,1}
    RecordGradient{T}() where {T} = new(Array{T,1}())
end
RecordGradient(ξ::T) where {T} = RecordGradient{T}()
function (r::RecordGradient{T})(
    ::GradientProblem, o::GradientDescentOptions, i::Int
) where {T}
    return record_or_reset!(r, o.∇, i)
end

@doc raw"""
    RecordGradientNorm <: RecordAction

record the norm of the current gradient
"""
mutable struct RecordGradientNorm <: RecordAction
    recorded_values::Array{Float64,1}
    RecordGradientNorm() = new(Array{Float64,1}())
end
function (r::RecordGradientNorm)(
    p::P, o::O, i::Int
) where {P<:GradientProblem,O<:GradientDescentOptions}
    return record_or_reset!(r, norm(p.M, o.x, o.∇), i)
end

@doc raw"""
    RecordStepsize <: RecordAction

record the step size
"""
mutable struct RecordStepsize <: RecordAction
    recorded_values::Array{Float64,1}
    RecordStepsize() = new(Array{Float64,1}())
end
<<<<<<< HEAD

function (r::RecordStepsize)(p::P, o::O, i::Int) where {P<:GradientProblem,O<:GradientDescentOptions}
    return record_or_eset!(r, get_last_stepsize(p, o, i), i)
end

@doc raw"""
    QuasiNewtonOptions <: Options
"""
abstract type AbstractQuasiNewtonOptions <: Options end




# BFGS
@doc raw"""
    RBFGSQuasiNewton{P,T} <: QuasiNewtonOptions

specify options for a Riemannian BFGS algorithm, that solves a
[`GradientProblem`].

# Fields
* `x` – the current iterate, a point on a manifold
* `∇` – the current gradient
* `inverse_hessian_approximation` - a representantation of the approximation of
    the hessian at the current iterate, an array of tangent vectors
* `retraction_method` – a function to perform a step on the manifold
* `vector_transport_method` – a function to transport a vector of the tangent
    space of one iterate to the tangent space of another iterate
* `stop` – a [`StoppingCriterion`](@ref)
* `broyden_factor` – whether to use BFGS (0.0), DFP (1.0) or a mix of both.
# See also
[`GradientProblem`](@ref)
"""
mutable struct QuasiNewtonOptions{P,T,B<:AbstractBasis} <: AbstractQuasiNewtonOptions
    x::P
    ∇::T
    inverse_hessian_approximation::AbstractMatrix
    basis::B
    scalling_initial_operator::Bool
    retraction_method::AbstractRetractionMethod
    vector_transport_method::AbstractVectorTransportMethod
    stop::StoppingCriterion
    stepsize::Stepsize
    broyden_factor::Float64

    function QuasiNewtonOptions{P,T,B}(
        x::P,
        grad_x::T,
        inverse_hessian_approximation::AbstractMatrix,
        basis::B;
        scalling_initial_operator::Bool = true,
        retraction_method::AbstractRetractionMethod = ExponentialRetraction(),
        vector_transport_method::AbstractVectorTransportMethod = ParallelTransport(),
        stop::StoppingCriterion = StopAfterIteration(100),
        stepsize::Stepsize = WolfePowellLineseach(),
        broyden_factor::Float64 = 0.0
    ) where {P,T,B<:AbstractBasis}
        o = new{P,T,B}()
        o.x = x
        o.∇ = grad_x
        o.inverse_hessian_approximation = inverse_hessian_approximation
        o.basis = basis
        o.scalling_initial_operator = scalling_initial_operator
        o.retraction_method = retraction_method
        o.vector_transport_method = vector_transport_method
        o.stop = stop
        o.stepsize = stepsize
        o.broyden_factor = broyden_factor
        return o
    end
end
function QuasiNewtonOptions(
    x::P,
    grad_x::T,
    inverse_hessian_approximation::AbstractMatrix,
    basis::B;
    scalling_initial_operator::Bool = true,
    retraction_method::AbstractRetractionMethod = ExponentialRetraction(),
    vector_transport_method::AbstractVectorTransportMethod = ParallelTransport(),
    stop::StoppingCriterion = StopAfterIteration(100),
    stepsize::Stepsize = WolfePowellLineseach(),
    broyden_factor::Float64 = 0.0
) where {P,T,B<:AbstractBasis}
    return QuasiNewtonOptions{P,T,B}(x,grad_x,inverse_hessian_approximation,basis;
        scalling_initial_operator = scalling_initial_operator,
        retraction_method = retraction_method,
        vector_transport_method = vector_transport_method,
        stop = stop,
        stepsize = stepsize,
        broyden_factor = broyden_factor
        )
end


# Cautious RBFGS
mutable struct CautiuosQuasiNewtonOptions{P,T,B<:AbstractBasis} <: AbstractQuasiNewtonOptions
    x::P
    ∇::T
    inverse_hessian_approximation::AbstractMatrix
    basis::B
    scalling_initial_operator::Bool
    cautious_function::Function
    retraction_method::AbstractRetractionMethod
    vector_transport_method::AbstractVectorTransportMethod
    stop::StoppingCriterion
    stepsize::Stepsize
    broyden_factor::Float64

    function CautiuosQuasiNewtonOptions{P,T}(
        x::P,
        grad_x::T,
        inverse_hessian_approximation::AbstractMatrix,
        basis::B;
        scalling_initial_operator::Bool = true,
        cautious_function::Function = x -> x*10^(-4),
        retraction_method::AbstractRetractionMethod = ExponentialRetraction(),
        vector_transport_method::AbstractVectorTransportMethod = ParallelTransport(),
        stop::StoppingCriterion = StopAfterIteration(100),
        stepsize::Stepsize = WolfePowellLineseach(),
        broyden_factor::Float64 = 0.0
    ) where {P,T,B<:AbstractBasis}
        o = new{P,T,B}()
        o.x = x
        o.∇ = grad_x
        o.inverse_hessian_approximation = inverse_hessian_approximation
        o.basis = basis
        o.scalling_initial_operator = scalling_initial_operator
        o.cautious_function = cautious_function
        o.retraction_method = retraction_method
        o.vector_transport_method = vector_transport_method
        o.stop = stop
        o.stepsize = stepsize
        o.broyden_factor = broyden_factor
        return o
    end
end
function CautiuosQuasiNewtonOptions(
    x::P,
    grad_x::T,
    inverse_hessian_approximation::AbstractMatrix,
    basis::B;
    scalling_initial_operator::Bool = true,
    cautious_function::Function = x -> x*10^(-4),
    retraction_method::AbstractRetractionMethod = ExponentialRetraction(),
    vector_transport_method::AbstractVectorTransportMethod = ParallelTransport(),
    stop::StoppingCriterion = StopAfterIteration(100),
    stepsize::Stepsize = WolfePowellLineseach(),
    broyden_factor::Float64 = 0.0
) where {P,T,B<:AbstractBasis}
    return CautiuosQuasiNewtonOptions{P,T}(x,grad_x,inverse_hessian_approximation,basis;
        scalling_initial_operator = scalling_initial_operator,
        cautious_function = cautious_function,
        retraction_method = retraction_method,
        vector_transport_method = vector_transport_method,
        stop = stop,
        stepsize = stepsize,
        broyden_factor = broyden_factor)
end


# Riemannian Limited-Memory BFGS
@doc raw"""
    RLBFGSOptions{P,T} <: LimitedMemoryQuasiNewtonOptions

specify options for a Riemannian limited-memory BFGS algorithm, that solves a
[`GradientProblem`].

# Fields
* `x` – the current iterate, a point on a manifold
* `gradient_diffrences` – the stored differences between the gradients of the
    iterates, an arry of tangent vectors
* `steps` - the stored steps between the iterates, an arry of tangent vectors
* `memory_size` - maximum number of stored data, an integer
* `current_memory_size` - the current number of stored data, an integer
* `retraction_method` – a function to perform a step on the manifold
* `vector_transport_method` – a function to transport a vector of the tangent
    space of one iterate to the tangent space of another iterate
* `stop` – a [`StoppingCriterion`](@ref)

# See also
[`GradientProblem`](@ref)
"""
mutable struct RLBFGSOptions{P,T} <: AbstractQuasiNewtonOptions
    x::P
    ∇::T
    gradient_diffrences::AbstractVector{T}
    steps::AbstractVector{T}
    current_memory_size::Int
    retraction_method::AbstractRetractionMethod
    vector_transport_method::AbstractVectorTransportMethod
    stop::StoppingCriterion
    stepsize::Stepsize

    function RLBFGSOptions{P,T}(
        x::P,
        ∇::T,
        gradient_diffrences::AbstractVector{T},
        steps::AbstractVector{T};
        current_memory_size::Int = 0,
        retraction_method::AbstractRetractionMethod = ExponentialRetraction(),
        vector_transport_method::AbstractVectorTransportMethod = ParallelTransport(),
        stop::StoppingCriterion = StopAfterIteration(100),
        stepsize::Stepsize = WolfePowellLineseach()
    ) where {P,T}
        o = new{P,T}()
        o.x = x
        o.∇ = ∇
        o.gradient_diffrences = gradient_diffrences
        o.steps = steps
        o.current_memory_size = current_memory_size
        o.retraction_method = retraction_method
        o.vector_transport_method = vector_transport_method
        o.stop = stop
        o.stepsize = stepsize
        return o
    end
end
function RLBFGSOptions(
    x::P,
    ∇::T,
    gradient_diffrences::AbstractVector{T},
    steps::AbstractVector{T};
    current_memory_size::Int = 0,
    retraction_method::AbstractRetractionMethod = ExponentialRetraction(),
    vector_transport_method::AbstractVectorTransportMethod = ParallelTransport(),
    stop::StoppingCriterion = StopAfterIteration(100),
    stepsize::Stepsize = WolfePowellLineseach()
) where {P,T}
    return RLBFGSOptions{P,T}(x,∇,gradient_diffrences,steps;
        current_memory_size = current_memory_size,
        retraction_method = retraction_method,
        vector_transport_method = vector_transport_method,
        stop = stop,
        stepsize = stepsize
    )
end


# Cautious Riemannian Limited Memory BFGS
mutable struct CautiuosRLBFGSOptions{P,T} <: AbstractQuasiNewtonOptions
    x::P
    ∇::T
    gradient_diffrences::AbstractVector{T}
    steps::AbstractVector{T}
    cautious_function::Function
    current_memory_size::Int
    retraction_method::AbstractRetractionMethod
    vector_transport_method::AbstractVectorTransportMethod
    stop::StoppingCriterion
    stepsize::Stepsize

    function CautiuosRLBFGSOptions{P,T}(
        x::P,
        ∇::T,
        gradient_diffrences::AbstractVector{T},
        steps::AbstractVector{T};
        cautious_function::Function = x -> x*10^(-4),
        current_memory_size::Int = 0,
        retraction_method::AbstractRetractionMethod = ExponentialRetraction(),
        vector_transport_method::AbstractVectorTransportMethod = ParallelTransport(),
        stop::StoppingCriterion = StopAfterIteration(100),
        stepsize::Stepsize = WolfePowellLineseach()
    ) where {P,T}
        o = new{P,T}()
        o.x = x
        o.∇ = ∇
        o.gradient_diffrences = gradient_diffrences
        o.steps = steps
        o.cautious_function = cautious_function
        o.current_memory_size = current_memory_size
        o.retraction_method = retraction_method
        o.vector_transport_method = vector_transport_method
        o.stop = stop
        o.stepsize = stepsize
        return o
    end
end
function CautiuosRLBFGSOptions(
    x::P,
    ∇::T,
    gradient_diffrences::AbstractVector{T},
    steps::AbstractVector{T};
    cautious_function::Function = x -> x*10^(-4),
    current_memory_size::Int = 0,
    retraction_method::AbstractRetractionMethod = ExponentialRetraction(),
    vector_transport_method::AbstractVectorTransportMethod = ParallelTransport(),
    stop::StoppingCriterion = StopAfterIteration(100),
    stepsize::Stepsize = WolfePowellLineseach()
) where {P,T}
    return CautiuosRLBFGSOptions{P,T}(x,∇,gradient_diffrences,steps;
        cautious_function = cautious_function,
        current_memory_size = current_memory_size,
        retraction_method = retraction_method,
        vector_transport_method = vector_transport_method,
        stop = stop,
        stepsize = stepsize)
=======
function (r::RecordStepsize)(
    p::P, o::O, i::Int
) where {P<:GradientProblem,O<:GradientDescentOptions}
    return record_or_reset!(r, get_last_stepsize(p, o, i), i)
>>>>>>> 7d6d11f1
end<|MERGE_RESOLUTION|>--- conflicted
+++ resolved
@@ -971,10 +971,10 @@
     recorded_values::Array{Float64,1}
     RecordStepsize() = new(Array{Float64,1}())
 end
-<<<<<<< HEAD
-
-function (r::RecordStepsize)(p::P, o::O, i::Int) where {P<:GradientProblem,O<:GradientDescentOptions}
-    return record_or_eset!(r, get_last_stepsize(p, o, i), i)
+function (r::RecordStepsize)(
+    p::P, o::O, i::Int
+) where {P<:GradientProblem,O<:GradientDescentOptions}
+    return record_or_reset!(r, get_last_stepsize(p, o, i), i)
 end
 
 @doc raw"""
@@ -1268,10 +1268,4 @@
         vector_transport_method = vector_transport_method,
         stop = stop,
         stepsize = stepsize)
-=======
-function (r::RecordStepsize)(
-    p::P, o::O, i::Int
-) where {P<:GradientProblem,O<:GradientDescentOptions}
-    return record_or_reset!(r, get_last_stepsize(p, o, i), i)
->>>>>>> 7d6d11f1
 end