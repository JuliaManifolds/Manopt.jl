--- conflicted
+++ resolved
@@ -267,7 +267,7 @@
 function (nrlg::NegativeReducedLagrangianGrad)(N::AbstractManifold, q)
     M = N[1]
     cmo = nrlg.cmo
-    p, μ, λ, s = q[N, 1], nrlg.μ, q[N, 2], nrlg.s 
+    p, μ, λ, s = q[N, 1], nrlg.μ, q[N, 2], nrlg.s
     b = nrlg.barrier_param
     m, n = length(μ), length(λ)
     g = get_inequality_constraints(M, cmo, p)
@@ -310,13 +310,13 @@
 function (rlh::ReducedLagrangianHess)(N::AbstractManifold, q, Y)
     M = N[1]
     cmo = rlh.cmo
-    p, μ, λ, s = q[N, 1], rlh.μ, q[N, 2], rlh.s  
+    p, μ, λ, s = q[N, 1], rlh.μ, q[N, 2], rlh.s
     m, n = length(μ), length(λ)
     Yp, Yλ = Y[N, 1], Y[N, 2]
     grad_g = get_grad_inequality_constraints(M, cmo, p)
     grad_h = get_grad_equality_constraints(M, cmo, p)
     X = allocate_result(N, rand)
-    copyto!(M, X[N, 1], get_hessian(M, cmo, p, Yp)) 
+    copyto!(M, X[N, 1], get_hessian(M, cmo, p, Yp))
     if m > 0
         H_g = rlh.Hess_g(M, p, Yp)
         X[N, 1] += sum([μ[i] * H_g[i] for i in 1:m])
@@ -342,19 +342,6 @@
 function MeritFunction(N::AbstractManifold, cmo::ConstrainedManifoldObjective, p, μ, λ, s)
     M = N[1]
     m, n = length(μ), length(λ)
-<<<<<<< HEAD
-    gp = get_inequality_constraints(N[1], cmo, p)
-    hp = get_equality_constraints(N[1], cmo, p)
-    grad_gp = get_grad_inequality_constraints(N[1], cmo, p)
-    grad_hp = get_grad_equality_constraints(N[1], cmo, p)
-    grad_pL = get_gradient(N[1], cmo, p)
-    (m > 0) && (grad_pL += sum([μ[i] * grad_gp[i] for i in 1:m]))
-    (n > 0) && (grad_pL += sum([λ[j] * grad_hp[j] for j in 1:n]))
-    ϕq = inner(N[1], p, grad_pL, grad_pL)
-    (m > 0) && (ϕq += norm(gp + s)^2 + norm(μ .* s)^2)
-    (n > 0) && (ϕq += norm(hp)^2)
-    return ϕq
-=======
     g = get_inequality_constraints(M, cmo, p)
     h = get_equality_constraints(M, cmo, p)
     grad_g = get_grad_inequality_constraints(M, cmo, p)
@@ -366,7 +353,6 @@
     (m > 0) && (ϕ += norm(g + s)^2 + norm(μ .* s)^2)
     (n > 0) && (ϕ += norm(h)^2)
     return ϕ
->>>>>>> cbfdb76b
 end
 
 function calculate_σ(
@@ -384,45 +370,17 @@
     return min(0.5, MeritFunction(N, cmo, q)^(1 / 4))
 end
 
-<<<<<<< HEAD
-function GradMeritFunction(N::AbstractManifold, cmo::AbstractDecoratedManifoldObjective, q)
-    return GradMeritFunction(N, get_objective(cmo, true), q)
-=======
 function GradMeritFunction(
     N::AbstractManifold, cmo::AbstractDecoratedManifoldObjective, Hess_g, Hess_h, q
 )
     GradMeritFunction(N, get_objective(cmo, true), Hess_g, Hess_h, q)
->>>>>>> cbfdb76b
 end
 function GradMeritFunction(
     N::AbstractManifold, cmo::ConstrainedManifoldObjective, Hess_g, Hess_h, q
 )
     M = N[1]
-    p, μ, λ, s = q[N, 1], q[N, 2], q[N, 3], q[N, 4] 
+    p, μ, λ, s = q[N, 1], q[N, 2], q[N, 3], q[N, 4]
     m, n = length(μ), length(λ)
-<<<<<<< HEAD
-    gp = get_inequality_constraints(N[1], cmo, p)
-    hp = get_equality_constraints(N[1], cmo, p)
-    grad_gp = get_grad_inequality_constraints(N[1], cmo, p)
-    grad_hp = get_grad_equality_constraints(N[1], cmo, p)
-
-    # gradₚℒ(𝑞)
-    grad_pLq = get_gradient(N[1], cmo, p)
-    (m > 0) && (grad_pLq += sum([μ[i] * grad_gp[i] for i in 1:m]))
-    (n > 0) && (grad_pLq += sum([λ[j] * grad_hp[j] for j in 1:n]))
-
-    X = allocate_result(TangentSpace(N, q), rand)
-
-    copyto!(N[1], X[N, 1], get_hessian(N[1], cmo, p, grad_pLq))
-    (m > 0) && (X[N, 1] += sum([(gp + s)[i] * grad_gp[i] for i in 1:m]))
-    (n > 0) && (X[N, 1] += sum([hp[j] * grad_hp[j] for j in 1:n]))
-
-    (m > 0) && copyto!(
-        N[2], X[N, 2], [inner(N[1], p, grad_gp[i], grad_pLq) for i in 1:m] + μ .* s .* s
-    )
-    (n > 0) && copyto!(N[3], X[N, 3], [inner(N[1], p, grad_hp[j], grad_pLq) for j in 1:n])
-    (m > 0) && copyto!(N[4], X[N, 4], gp + s + μ .* μ .* s)
-=======
     g = get_inequality_constraints(M, cmo, p)
     h = get_equality_constraints(M, cmo, p)
     grad_g = get_grad_inequality_constraints(M, cmo, p)
@@ -445,7 +403,6 @@
         X[N, 1] += sum([h[j] * grad_h[j] for j in 1:n])
         copyto!(ℝ^n, X[N, 3], [inner(M, p, grad_h[j], grad_L) for j in 1:n])
     end
->>>>>>> cbfdb76b
     return 2 * X
 end
 
