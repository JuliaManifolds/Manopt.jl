--- conflicted
+++ resolved
@@ -16,11 +16,7 @@
 manifold `M` and a function `∂f` that returns an element from the subdifferential
 at a point.
 """
-<<<<<<< HEAD
-struct SubGradientProblem{T,mT,C,S} <: AbstractManoptProblem{mT}
-=======
-struct SubGradientProblem{T<:AbstractEvaluationType,mT<:AbstractManifold,C,S} <: Problem{T}
->>>>>>> b1e9c3ad
+struct SubGradientProblem{T<:AbstractEvaluationType,mT<:AbstractManifold,C,S} <: AbstractManoptProblem{mT}
     M::mT
     cost::C
     subgradient!!::S
