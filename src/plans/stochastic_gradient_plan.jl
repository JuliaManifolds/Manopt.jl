--- conflicted
+++ resolved
@@ -19,14 +19,8 @@
 Create a Stochastic gradient problem with an optional `cost` and the gradient either as one
 function (returning an array) or a vector of functions.
 """
-<<<<<<< HEAD
-struct StochasticGradientProblem{T,MT<:AbstractManifold,TCost,TGradient} <:
+struct StochasticGradientProblem{T<:AbstractEvaluationType,MT<:AbstractManifold,TCost,TGradient} <:
        AbstractManoptProblem{MT}
-=======
-struct StochasticGradientProblem{
-    T<:AbstractEvaluationType,MT<:AbstractManifold,TCost,TGradient
-} <: AbstractGradientProblem{T}
->>>>>>> b1e9c3ad
     M::MT
     cost::TCost
     gradient!!::TGradient
