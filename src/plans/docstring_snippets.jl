#
#
# This file collects a few docstrings to be reused in documentation to avoid retyping everything

_arg_alt_mgo = raw"""
Alternatively to `f` and `grad_f` you can provide
the [`AbstractManifoldGradientObjective`](@ref) `gradient_objective` directly.
"""

_arg_f = raw"* `f`, a cost function ``f: \mathcal M→ℝ`` implemented as `(M, p) -> v`"
_arg_grad_f = raw"""
* `grad_f`, the gradient ``\operatorname{grad}f: \mathcal M → T\mathcal M`` of f
  as a function `(M, p) -> X` or a function `(M, X, p) -> X` computing `X` in-place
"""
_arg_p = raw"* `p`, an initial value `p` ``= p_0 ∈ \mathcal M``"

_arg_M = raw"* `M`, a manifold ``\mathcal M``"

_kw_evaluation_default = raw"`evaluation=`[`AllocatingEvaluation`](@ref)`()`"
_kw_evaluation = raw"""
specify whether the functions that return a value on a manifold or a tangent space
  work by allocating its result([`AllocatingEvaluation`](@ref) or whether it accepts the result
  as its (usual second) input argument (after the manifold), that is we have an [`InplaceEvaluation`](@ref).
  For example `grad_f(M,p)` allocates, but `grad_f!(M, X, p)` computes the result in-place of `X`.
"""

_kw_inverse_retraction_method_default = raw"`inverse_retraction_method=`[`default_inverse_retraction_method`](@extref `ManifoldsBase.default_inverse_retraction_method-Tuple{AbstractManifold}`)`(M, typeof(p))`"
<<<<<<< HEAD
_kw_inverse_retraction_method = raw"an inverse retraction ``\operatorname{retr}^{-1}`` to use, see [the section on retractions and their inverses](@extref ManifoldsBase :doc:`retractions`)."
=======
_kw_inverse_retraction_method = raw"""
  an inverse retraction ``\operatorname{retr}^{-1}`` to use, see [the section on retractions and their inverses](@extref ManifoldsBase :doc:`retractions`).
"""
>>>>>>> e3dbb03d

_kw_others = raw"""
All other keyword arguments are passed to [`decorate_state!`](@ref) for state decorators or
[`decorate_objective!`](@ref) for objective, respectively.
"""

_kw_retraction_method_default = raw"`retraction_method=`[`default_retraction_method`](@extref `ManifoldsBase.default_retraction_method-Tuple{AbstractManifold}`)`(M, typeof(p))`"
_kw_retraction_method = raw"a retraction ``\operatorname{retr}`` to use, see [the section on retractions](@extref ManifoldsBase :doc:`retractions`)."

_kw_stepsize = raw"a functor inheriting from [`Stepsize`](@ref) to determine a step size"

_kw_stopping_criterion = raw"a functor inheriting from [`StoppingCriterion`](@ref) indicating when to stop."

_kw_X_default = raw"`X=`[`zero_vector`](@extref `ManifoldsBase.zero_vector-Tuple{AbstractManifold, Any}`)`(M,p)`"
_kw_X = raw"specify a memory internally to store a tangent vector"

_L_argmin = raw"\operatorname{arg\,min}"
_l_grad = raw"\operatorname{grad}"
_l_retr = raw"\operatorname{retr}"
_t_vt = raw"\mathcal T"
_math_VT = raw"a vector transport ``T``"
_math_inv_retr = "an inverse retraction ``$_l_retr^{-1}``"
_math_retr = " a retraction $_l_retr"
_problem_default = raw"""
```math
\operatorname*{arg\,min}_{p ∈ \mathcal M} f(p)
```
"""<|MERGE_RESOLUTION|>--- conflicted
+++ resolved
@@ -7,15 +7,18 @@
 the [`AbstractManifoldGradientObjective`](@ref) `gradient_objective` directly.
 """
 
+# Arguments
 _arg_f = raw"* `f`, a cost function ``f: \mathcal M→ℝ`` implemented as `(M, p) -> v`"
 _arg_grad_f = raw"""
 * `grad_f`, the gradient ``\operatorname{grad}f: \mathcal M → T\mathcal M`` of f
   as a function `(M, p) -> X` or a function `(M, X, p) -> X` computing `X` in-place
 """
-_arg_p = raw"* `p`, an initial value `p` ``= p_0 ∈ \mathcal M``"
+_arg_p = raw"* `p`, an initial value `p` ``= p^{(k)} ∈ \mathcal M``"
+_arg_M = "* `M`, a manifold ``$_l_M``"
 
-_arg_M = raw"* `M`, a manifold ``\mathcal M``"
-
+# Fields
+_field_iterate = "`p` : the current iterate ``p=p^{(k)} ∈ $_l_M"
+_field_gradient = "`X`: the current gradient ``$(_l_grad)"
 _kw_evaluation_default = raw"`evaluation=`[`AllocatingEvaluation`](@ref)`()`"
 _kw_evaluation = raw"""
 specify whether the functions that return a value on a manifold or a tangent space
@@ -25,13 +28,7 @@
 """
 
 _kw_inverse_retraction_method_default = raw"`inverse_retraction_method=`[`default_inverse_retraction_method`](@extref `ManifoldsBase.default_inverse_retraction_method-Tuple{AbstractManifold}`)`(M, typeof(p))`"
-<<<<<<< HEAD
-_kw_inverse_retraction_method = raw"an inverse retraction ``\operatorname{retr}^{-1}`` to use, see [the section on retractions and their inverses](@extref ManifoldsBase :doc:`retractions`)."
-=======
-_kw_inverse_retraction_method = raw"""
-  an inverse retraction ``\operatorname{retr}^{-1}`` to use, see [the section on retractions and their inverses](@extref ManifoldsBase :doc:`retractions`).
-"""
->>>>>>> e3dbb03d
+_kw_inverse_retraction_method = "an inverse retraction ``$(_l_retr)^{-1}`` to use, see [the section on retractions and their inverses](@extref ManifoldsBase :doc:`retractions`)."
 
 _kw_others = raw"""
 All other keyword arguments are passed to [`decorate_state!`](@ref) for state decorators or
@@ -48,10 +45,14 @@
 _kw_X_default = raw"`X=`[`zero_vector`](@extref `ManifoldsBase.zero_vector-Tuple{AbstractManifold, Any}`)`(M,p)`"
 _kw_X = raw"specify a memory internally to store a tangent vector"
 
+# LateX symbols
 _L_argmin = raw"\operatorname{arg\,min}"
 _l_grad = raw"\operatorname{grad}"
+_l_M = raw"\mathcal M"
 _l_retr = raw"\operatorname{retr}"
 _t_vt = raw"\mathcal T"
+
+# Math terms
 _math_VT = raw"a vector transport ``T``"
 _math_inv_retr = "an inverse retraction ``$_l_retr^{-1}``"
 _math_retr = " a retraction $_l_retr"
