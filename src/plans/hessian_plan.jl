
@doc raw"""
    ManifoldHessianObjective{T<:AbstractEvaluationType,C,G,H,Pre} <: AbstractManifoldGradientObjective{T}

specify a problem for hessian based algorithms.

# Fields

* `cost` : a function $F:\mathcal M→ℝ$ to minimize
* `gradient`     : the gradient $\operatorname{grad}F:\mathcal M
  → \mathcal T\mathcal M$ of the cost function $F$
* `hessian`      : the hessian $\operatorname{Hess}F(x)[⋅]: \mathcal T_{x} \mathcal M
  → \mathcal T_{x} \mathcal M$ of the cost function $F$
* `preconditioner`       : the symmetric, positive definite preconditioner
    as an approximation of the inverse of the Hessian of $f$, i.e. as a map with the same
    input variables as the `hessian`.

Depending on the [`AbstractEvaluationType`](@ref) `T` the gradient and can have to forms

* as a function `(M, p) -> X`  and `(M, p, X) -> Y`, resp. i.e. an [`AllocatingEvaluation`](@ref)
* as a function `(M, X, p) -> X` and (M, Y, p, X), resp., i.e. an [`InplaceEvaluation`](@ref)

# Constructor
    ManifoldHessianObjective(f, grad_f, Hess_f, preconditioner = (M, p, X) -> X;
        evaluation=AllocatingEvaluation())

# See also
[`truncated_conjugate_gradient_descent`](@ref), [`trust_regions`](@ref)
"""
struct ManifoldHessianObjective{T<:AbstractEvaluationType,C,G,H,Pre} <:
       AbstractManifoldGradientObjective{T}
    cost::C
    gradient!!::G
    hessian!!::H
    preconditioner!!::Pre
    function ManifoldHessianObjective(
        cost::C,
        grad::G,
        hess::H,
        precond=nothing;
        evaluation::AbstractEvaluationType=AllocatingEvaluation(),
    ) where {C,G,H}
        if isnothing(precond)
            if evaluation isa InplaceEvaluation
                precond = (M, Y, p, X) -> (Y .= X)
            else
                precond = (M, p, X) -> X
            end
        end
        return new{typeof(evaluation),C,G,H,typeof(precond)}(cost, grad, hess, precond)
    end
end

@doc raw"""
    Y = get_hessian(mp::AbstractManoptProblem{T}, p, X)
    get_hessian!(mp::AbstractManoptProblem{T}, Y, p, X)

evaluate the Hessian of an [`AbstractManoptProblem`](@ref) `mp` at `p`
applied to a tangent vector `X`, i.e. compute ``\operatorname{Hess}f(q)[X]``,
which can also happen in-place of `Y`.
"""
<<<<<<< HEAD
function get_hessian(mp::AbstractManoptProblem, p, X)
    return get_hessian(get_manifold(mp), get_objective(mp), p, X)
end
function get_hessian!(mp::AbstractManoptProblem, Y, p, X)
    return get_hessian!(get_manifold(mp), Y, get_objective(mp), p, X)
end
function get_hessian(
    M::AbstractManifold, mho::ManifoldHessianObjective{AllocatingEvaluation}, p, X
)
    return mho.hessian!!(M, p, X)
end
function get_hessian(
    M::AbstractManifold, mho::ManifoldHessianObjective{InplaceEvaluation}, p, X
)
    Y = zero_vector(M, p)
    mho.hessian!!(M, Y, p, X)
    return Y
end
function get_hessian!(
    M::AbstractManifold, Y, mho::ManifoldHessianObjective{AllocatingEvaluation}, p, X
)
    copyto!(M, Y, mho.hessian!!(M, p, X))
    return Y
end
function get_hessian!(
    M::AbstractManifold, Y, mho::ManifoldHessianObjective{InplaceEvaluation}, p, X
)
    mho.hessian!!(M, Y, p, X)
    return Y
=======
abstract type AbstractHessianOptions <: AbstractGradientOptions end

@doc raw"""
    TruncatedConjugateGradientOptions <: AbstractHessianOptions

describe the Steihaug-Toint truncated conjugate-gradient method, with

# Fields
a default value is given in brackets if a parameter can be left out in initialization.

* `x` : a point, where the trust-region subproblem needs
    to be solved
* `η` : a tangent vector (called update vector), which solves the
    trust-region subproblem after successful calculation by the algorithm
* `stop` : a [`StoppingCriterion`](@ref).
* `gradient` : the gradient at the current iterate
* `δ` : search direction
* `trust_region_radius` : (`injectivity_radius(M)/4`) the trust-region radius
* `residual` : the gradient
* `randomize` : indicates if the trust-region solve and so the algorithm is to be
        initiated with a random tangent vector. If set to true, no
        preconditioner will be used. This option is set to true in some
        scenarios to escape saddle points, but is otherwise seldom activated.
* `project!` : (`copyto!`) specify a projection operation for tangent vectors
    for numerical stability. A function `(M, Y, p, X) -> ...` working in place of `Y`.
    per default, no projection is perfomed, set it to `project!` to activate projection.

# Constructor

    TruncatedConjugateGradientOptions(M, p, x, η;
        trust_region_radius=injectivity_radius(M)/4,
        randomize=false,
        θ=1.0,
        κ=0.1,
        project! = copyto!,
    )

    and a slightly involved `stopping_criterion`

# See also
[`truncated_conjugate_gradient_descent`](@ref), [`trust_regions`](@ref)
"""
mutable struct TruncatedConjugateGradientOptions{P,T,R<:Real,SC<:StoppingCriterion,Proj} <:
               AbstractHessianOptions
    x::P
    stop::SC
    gradient::T
    η::T
    Hη::T
    δ::T
    Hδ::T
    δHδ::R
    ηPδ::R
    δPδ::R
    ηPη::R
    z::T
    z_r::R
    residual::T
    trust_region_radius::R
    model_value::R
    new_model_value::R
    randomize::Bool
    project!::Proj
    initialResidualNorm::Float64
    function TruncatedConjugateGradientOptions(
        p::HessianProblem,
        x::P,
        η::T,
        trust_region_radius::R,
        randomize::Bool;
        project!::Proj=copyto!,
        θ::Float64=1.0,
        κ::Float64=0.1,
        stop::StoppingCriterion=StopWhenAny(
            StopAfterIteration(manifold_dimension(p.M)),
            StopIfResidualIsReducedByFactorOrPower(; κ=κ, θ=θ),
            StopWhenTrustRegionIsExceeded(),
            StopWhenCurvatureIsNegative(),
            StopWhenModelIncreased(),
        ),
    ) where {P,T,R<:Real,Proj}
        return TruncatedConjugateGradientOptions(
            p.M,
            x,
            η;
            trust_region_radius=trust_region_radius,
            (project!)=project!,
            randomize=randomize,
            θ=θ,
            κ=κ,
            stopping_criterion=stop,
        )
    end
    function TruncatedConjugateGradientOptions(
        M::AbstractManifold,
        x::P,
        η::T;
        trust_region_radius::R=injectivity_radius(M) / 4.0,
        randomize::Bool=false,
        project!::F=copyto!,
        θ::Float64=1.0,
        κ::Float64=0.1,
        stopping_criterion::StoppingCriterion=StopAfterIteration(manifold_dimension(M)) |
                                              StopIfResidualIsReducedByFactorOrPower(;
                                                  κ=κ, θ=θ
                                              ) |
                                              StopWhenTrustRegionIsExceeded() |
                                              StopWhenCurvatureIsNegative() |
                                              StopWhenModelIncreased(),
    ) where {P,T,R<:Real,F}
        o = new{P,T,R,typeof(stopping_criterion),F}()
        o.x = x
        o.stop = stopping_criterion
        o.η = η
        o.trust_region_radius = trust_region_radius
        o.randomize = randomize
        o.project! = project!
        o.model_value = zero(trust_region_radius)
        return o
    end
>>>>>>> 471282da
end

@doc raw"""
    get_preconditioner(mp::AbstractManoptProblem, p, X)

evaluate the symmetric, positive definite preconditioner (approximation of the
inverse of the Hessian of the cost function `f`) of a
[`HessianPrAbstractManoptProblemoblem`](@ref) `mp` at the point `p` applied to a
tangent vector `X`.
"""
<<<<<<< HEAD
function get_preconditioner(mp::AbstractManoptProblem, p, X)
    return get_preconditioner(get_manifold(mp), get_objective(mp), p, X)
end
function get_preconditioner!(mp::AbstractManoptProblem, Y, p, X)
    return get_preconditioner!(get_manifold(mp), Y, get_objective(mp), p, X)
=======
mutable struct TrustRegionsOptions{
    P,T,SC<:StoppingCriterion,RTR<:AbstractRetractionMethod,R<:Real,Proj
} <: AbstractHessianOptions
    x::P
    gradient::T
    stop::SC
    trust_region_radius::R
    max_trust_region_radius::R
    retraction_method::RTR
    randomize::Bool
    project!::Proj
    ρ_prime::R
    ρ_regularization::R

    tcg_options::TruncatedConjugateGradientOptions{P,T,R}

    θ::R
    κ::R

    η_1::R
    η_2::R

    x_proposal::P
    f_proposal::R
    # Random
    Hgrad::T
    η::T
    Hη::T
    η_Cauchy::T
    Hη_Cauchy::T
    τ::R
    function TrustRegionsOptions{P,T,SC,RTR,R,Proj}(
        x::P,
        grad::T,
        trust_region_radius::R,
        max_trust_region_radius::R,
        ρ_prime::R,
        ρ_regularization::R,
        randomize::Bool,
        stopping_citerion::SC,
        retraction_method::RTR,
        θ::R,
        κ::R,
        η_1::R,
        η_2::R,
        project!::Proj=copyto!,
    ) where {P,T,SC<:StoppingCriterion,RTR<:AbstractRetractionMethod,R<:Real,Proj}
        o = new{P,T,SC,RTR,R,Proj}()
        o.x = x
        o.gradient = grad
        o.stop = stopping_citerion
        o.retraction_method = retraction_method
        o.trust_region_radius = trust_region_radius
        o.max_trust_region_radius = max_trust_region_radius::R
        o.ρ_prime = ρ_prime
        o.ρ_regularization = ρ_regularization
        o.randomize = randomize
        o.θ = θ
        o.κ = κ
        o.η_1 = η_1
        o.η_2 = η_2
        o.project! = project!
        return o
    end
end
@deprecate TrustRegionsOptions(
    x,
    grad,
    trust_region_radius,
    max_trust_region_radius,
    ρ_prime,
    ρ_regularization,
    randomize,
    stopping_criterion;
    retraction_method=ExponentialRetraction(),
    θ,
    κ,
    η_1,
    η_2,
    (project!)=copyto!,
) TrustRegionsOptions(
    DefaultManifold(2),
    x;
    gradient=grad,
    ρ_prime=ρ_prime,
    ρ_regularization=ρ_regularization,
    randomize=randomize,
    stopping_criterion=stopping_criterion,
    retraction_method=retraction_method,
    θ=θ,
    κ=κ,
    η_1=η_1,
    η_2=η_2,
    (project!)=project!,
)
function TrustRegionsOptions(
    M::TM,
    x::P;
    gradient::T=zero_vector(M, x),
    ρ_prime::R=0.1,
    ρ_regularization::R=1000.0,
    randomize::Bool=false,
    stopping_criterion::SC=StopAfterIteration(1000) | StopWhenGradientNormLess(1e-6),
    max_trust_region_radius::R=sqrt(manifold_dimension(M)),
    trust_region_radius::R=max_trust_region_radius / 8,
    retraction_method::RTR=default_retraction_method(M),
    θ::R=1.0,
    κ::R=0.1,
    η_1::R=0.1,
    η_2::R=0.75,
    project!::Proj=copyto!,
) where {
    TM<:AbstractManifold,
    P,
    T,
    R<:Real,
    SC<:StoppingCriterion,
    RTR<:AbstractRetractionMethod,
    Proj,
}
    return TrustRegionsOptions{P,T,SC,RTR,R,Proj}(
        x,
        gradient,
        trust_region_radius,
        max_trust_region_radius,
        ρ_prime,
        ρ_regularization,
        randomize,
        stopping_criterion,
        retraction_method,
        θ,
        κ,
        η_1,
        η_2,
        project!,
    )
>>>>>>> 471282da
end

@doc raw"""
    get_preconditioner(M::AbstractManifold, mho::ManifoldHessianObjective, p, X)

evaluate the symmetric, positive definite preconditioner (approximation of the
inverse of the Hessian of the cost function `F`) of a
[`ManifoldHessianObjective`](@ref) `mho` at the point `p` applied to a
tangent vector `X`.
"""
function get_preconditioner(
    M::AbstractManifold, mho::ManifoldHessianObjective{AllocatingEvaluation}, p, X
)
    return mho.preconditioner!!(M, p, X)
end
function get_preconditioner(
    M::AbstractManifold, mho::ManifoldHessianObjective{InplaceEvaluation}, p, X
)
    Y = zero_vector(M, p)
    mho.preconditioner!!(M, Y, p, X)
    return Y
end
function get_preconditioner!(
    M::AbstractManifold, Y, mho::ManifoldHessianObjective{AllocatingEvaluation}, p, X
)
    copyto!(M, Y, p, mho.preconditioner!!(M, p, X))
    return Y
end
function get_preconditioner!(
    M::AbstractManifold, Y, mho::ManifoldHessianObjective{InplaceEvaluation}, p, X
)
    mho.preconditioner!!(M, Y, p, X)
    return Y
end

@doc raw"""
    ApproxHessianFiniteDifference{E, P, T, G, RTR,, VTR, R <: Real}

A functor to approximate the Hessian by a finite difference of gradient evaluation.

<<<<<<< HEAD
Given a point `p` and a direction `X` and the gradient ``\operatorname{grad}F: \mathcal M \to T\mathcal M``
of a function ``F`` the Hessian is approximated as follows:
Let ``c`` be a stepsize, ``X∈ T_p\mathcal M`` a tangent vector and ``q = \operatorname{retr}_p(\frac{c}{\lVert X \rVert_p}X)``
be a step in direction ``X`` of length ``c`` following a retraction
Then we approximate the Hessian by the finite difference of the gradients, where ``\mathcal T_{\cdot\gets\cdot}`` is a vector transport.

```math
\operatorname{Hess}F(p)[X]
 ≈
\frac{\lVert X \rVert_p}{c}\Bigl( \mathcal T_{p\gets q}\bigr(\operatorname{grad}F(q)\bigl) - \operatorname{grad}F(p)\Bigl)
```

=======
@doc raw"""
    ApproxHessianFiniteDifference{E, P, T, G, RTR,, VTR, R <: Real}

A functor to approximate the Hessian by a finite difference of gradient evaluation.

Given a point `p` and a direction `X` and the gradient ``\operatorname{grad}F: \mathcal M \to T\mathcal M``
of a function ``F`` the Hessian is approximated as follows:
Let ``c`` be a stepsize, ``X∈ T_p\mathcal M`` a tangent vector and ``q = \operatorname{retr}_p(\frac{c}{\lVert X \rVert_p}X)``
be a step in direction ``X`` of length ``c`` following a retraction
Then we approximate the Hessian by the finite difference of the gradients, where ``\mathcal T_{\cdot\gets\cdot}`` is a vector transport.

```math
\operatorname{Hess}F(p)[X]
 ≈
\frac{\lVert X \rVert_p}{c}\Bigl( \mathcal T_{p\gets q}\bigr(\operatorname{grad}F(q)\bigl) - \operatorname{grad}F(p)\Bigl)
```

>>>>>>> 471282da
 # Fields

* `gradient!!` the gradient function (either allocating or mutating, see `evaluation` parameter)
* `step_length` a step length for the finite difference
* `retraction_method` - a retraction to use
* `vector_transport_method` a vector transport to use

## Internal temporary fields
<<<<<<< HEAD

* `grad_tmp` a temporary storage for the gradient at the current `p`
* `grad_dir_tmp` a temporary storage for the gradient at the current `p_dir`
* `p_dir::P` a temporary storage to the forward direction (i.e. ``q`` above)

# Constructor

    ApproximateFinniteDifference(M, p, grad_f; kwargs...)

## Keyword arguments

* `evaluation` ([`AllocatingEvaluation`](@ref)) whether the gradient is given as an allocation function or an ([`InplaceEvaluation`](@ref)).
* `steplength` (``2^{-14}``) step length ``c`` to approximate the gradient evaluations
* `retraction_method` (`default_retraction_method(M)`) retraction ``\operatorname{retr}_p`` to use
* `vector_transport_method` (`default_vector_transport_method(M)`) vector transport ``\mathcal T_{\cdot\gets\cdot}`` to use.
=======

* `grad_tmp` a temporary storage for the gradient at the current `p`
* `grad_dir_tmp` a temporary storage for the gradient at the current `p_dir`
* `p_dir::P` a temporary storage to the forward direction (i.e. ``q`` above)

# Constructor

    ApproximateFiniteDifference(M, p, gradF; kwargs...)

## Keyword arguments

* `evaluation` (`AllocatingEvaluation()`) whether the gradient is given as an allocation function or an in-place (`MutatingEvaluation()`).
* `steplength` (``2^{-14}``) step length ``c`` to approximate the gradient evaluations
* `retraction_method` – (`default_retraction_method(M)`) a `retraction(M, p, X)` to use in the approximation.
* `vector_transport_method` - (`default_vector_transport_method(M)`) a vector transport to use
>>>>>>> 471282da
"""
mutable struct ApproxHessianFiniteDifference{E,P,T,G,RTR,VTR,R<:Real}
    p_dir::P
    gradient!!::G
    grad_tmp::T
    grad_tmp_dir::T
    retraction_method::RTR
    vector_transport_method::VTR
    steplength::R
end
function ApproxHessianFiniteDifference(
    M::mT,
    p::P,
<<<<<<< HEAD
    grad_f::G;
    tangent_vector=zero_vector(M, p),
=======
    grad::G;
>>>>>>> 471282da
    steplength::R=2^-14,
    evaluation=AllocatingEvaluation(),
    retraction_method::RTR=default_retraction_method(M),
    vector_transport_method::VTR=default_vector_transport_method(M),
) where {
    mT<:AbstractManifold,
    P,
    G,
    R<:Real,
    RTR<:AbstractRetractionMethod,
    VTR<:AbstractVectorTransportMethod,
}
<<<<<<< HEAD
    X = copy(M, p, tangent_vector)
    Y = copy(M, p, tangent_vector)
    return ApproxHessianFiniteDifference{typeof(evaluation),P,typeof(X),G,RTR,VTR,R}(
        p, grad_f, X, Y, retraction_method, vector_transport_method, steplength
=======
    X = zero_vector(M, p)
    Y = zero_vector(M, p)
    return ApproxHessianFiniteDifference{typeof(evaluation),P,typeof(X),G,RTR,VTR,R}(
        p, grad, X, Y, retraction_method, vector_transport_method, steplength
>>>>>>> 471282da
    )
end

function (f::ApproxHessianFiniteDifference{AllocatingEvaluation})(M, p, X)
    norm_X = norm(M, p, X)
    (norm_X ≈ zero(norm_X)) && return zero_vector(M, p)
    c = f.steplength / norm_X
    f.grad_tmp .= f.gradient!!(M, p)
    f.p_dir .= retract(M, p, c * X, f.retraction_method)
    f.grad_tmp_dir .= f.gradient!!(M, f.p_dir)
    f.grad_tmp_dir .= vector_transport_to(
        M, f.p_dir, f.grad_tmp_dir, p, f.vector_transport_method
    )
    return (1 / c) * (f.grad_tmp_dir - f.grad_tmp)
end
<<<<<<< HEAD
function (f::ApproxHessianFiniteDifference{InplaceEvaluation})(M, Y, p, X)
=======

function (f::ApproxHessianFiniteDifference{MutatingEvaluation})(M, Y, p, X)
>>>>>>> 471282da
    norm_X = norm(M, p, X)
    (norm_X ≈ zero(norm_X)) && return zero_vector!(M, X, p)
    c = f.steplength / norm_X
    f.gradient!!(M, f.grad_tmp, p)
    retract!(M, f.p_dir, p, c * X, f.retraction_method)
    f.gradient!!(M, f.grad_tmp_dir, f.p_dir)
    vector_transport_to!(
        M, f.grad_tmp_dir, f.p_dir, f.grad_tmp_dir, p, f.vector_transport_method
    )
    Y .= (1 / c) .* (f.grad_tmp_dir .- f.grad_tmp)
    return Y
end

@doc raw"""
<<<<<<< HEAD
    AbstractHessianOSolverptions <: AbstractManoptSolverState
=======
    ApproxHessianSymmetricRankOne{E, P, G, T, B<:AbstractBasis{ℝ}, VTR, R<:Real}

A functor to approximate the Hessian by the symmetric rank one update.

# Fields

* `gradient!!` the gradient function (either allocating or mutating, see `evaluation` parameter).
* `ν` a small real number to ensure that the denominator in the update does not become too small and thus the method does not break down.
* `vector_transport_method` a vector transport to use.

## Internal temporary fields

* `p_tmp` a temporary storage the current point `p`.
* `grad_tmp` a temporary storage for the gradient at the current `p`.
* `matrix` a temporary storage for the matrix representation of the approximating operator.
* `basis` a temporary storage for an orthonormal basis at the current `p`.

# Constructor

    ApproxHessianSymmetricRankOne(M, p, gradF; kwargs...)

## Keyword arguments

* `initial_operator` (`Matrix{Float64}(I, manifold_dimension(M), manifold_dimension(M))`) the matrix representation of the initial approximating operator.
* `basis` (`DefaultOrthonormalBasis()`) an orthonormal basis in the tangent space of the initial iterate p.
* `nu` (`-1`)
* `evaluation` (`AllocatingEvaluation()`) whether the gradient is given as an allocation function or an in-place (`MutatingEvaluation()`).
* `vector_transport_method` (`ParallelTransport()`) vector transport ``\mathcal T_{\cdot\gets\cdot}`` to use.
"""
mutable struct ApproxHessianSymmetricRankOne{E,P,G,T,B<:AbstractBasis{ℝ},VTR,R<:Real}
    p_tmp::P
    gradient!!::G
    grad_tmp::T
    matrix::Matrix
    basis::B
    vector_transport_method::VTR
    ν::R
end
function ApproxHessianSymmetricRankOne(
    M::mT,
    p::P,
    gradient::G;
    initial_operator::AbstractMatrix=Matrix{Float64}(
        I, manifold_dimension(M), manifold_dimension(M)
    ),
    basis::B=DefaultOrthonormalBasis(),
    nu::R=-1.0,
    evaluation=AllocatingEvaluation(),
    vector_transport_method::VTR=ParallelTransport(),
) where {
    mT<:AbstractManifold,P,G,B<:AbstractBasis{ℝ},R<:Real,VTR<:AbstractVectorTransportMethod
}
    if evaluation == AllocatingEvaluation()
        grad_tmp = gradient(M, p)
    elseif evaluation == MutatingEvaluation()
        grad_tmp = zero_vector(M, p)
        gradient(M, grad_tmp, p)
    end

    return ApproxHessianSymmetricRankOne{typeof(evaluation),P,G,typeof(grad_tmp),B,VTR,R}(
        p, gradient, grad_tmp, initial_operator, basis, vector_transport_method, nu
    )
end

function (f::ApproxHessianSymmetricRankOne{AllocatingEvaluation})(M, p, X)
    # Update Basis if necessary
    if p != f.p_tmp
        update_basis!(f.basis, M, f.p_tmp, p, f.vector_transport_method)
        copyto!(f.p_tmp, p)
        f.grad_tmp = f.gradient!!(M, f.p_tmp)
    end

    # Apply Hessian approximation on vector
    return get_vector(
        M, f.p_tmp, f.matrix * get_coordinates(M, f.p_tmp, X, f.basis), f.basis
    )
end

function (f::ApproxHessianSymmetricRankOne{MutatingEvaluation})(M, Y, p, X)
    # Update Basis if necessary
    # if distance(M, p, f.p_tmp) >= eps(Float64)
    if p != f.p_tmp
        update_basis!(f.basis, M, f.p_tmp, p, f.vector_transport_method)
        copyto!(f.p_tmp, p)
        f.gradient!!(M, f.grad_tmp, f.p_tmp)
    end

    # Apply Hessian approximation on vector
    Y .= get_vector(M, f.p_tmp, f.matrix * get_coordinates(M, f.p_tmp, X, f.basis), f.basis)

    return Y
end

function update_hessian!(
    M, f::ApproxHessianSymmetricRankOne{AllocatingEvaluation}, p, p_proposal, X
)
    yk_c = get_coordinates(
        M,
        p,
        vector_transport_to(
            M, p_proposal, f.gradient!!(M, p_proposal), p, f.vector_transport_method
        ) - f.grad_tmp,
        f.basis,
    )
    sk_c = get_coordinates(M, p, X, f.basis)
    srvec = yk_c - f.matrix * sk_c
    if f.ν < 0 || abs(dot(srvec, sk_c)) >= f.ν * norm(srvec) * norm(sk_c)
        f.matrix = f.matrix + srvec * srvec' / (srvec' * sk_c)
    end
end

function update_hessian!(
    M, f::ApproxHessianSymmetricRankOne{MutatingEvaluation}, p, p_proposal, X
)
    grad_proposal = zero_vector(M, p_proposal)
    f.gradient!!(M, grad_proposal, p_proposal)
    yk_c = get_coordinates(
        M,
        p,
        vector_transport_to(M, p_proposal, grad_proposal, p, f.vector_transport_method) -
        f.grad_tmp,
        f.basis,
    )
    sk_c = get_coordinates(M, p, X, f.basis)
    srvec = yk_c - f.matrix * sk_c
    if f.ν < 0 || abs(dot(srvec, sk_c)) >= f.ν * norm(srvec) * norm(sk_c)
        f.matrix = f.matrix + srvec * srvec' / (srvec' * sk_c)
    end
end

function update_hessian_basis!(M, f::ApproxHessianSymmetricRankOne{AllocatingEvaluation}, p)
    update_basis!(f.basis, M, f.p_tmp, p, f.vector_transport_method)
    copyto!(f.p_tmp, p)
    return f.grad_tmp = f.gradient!!(M, f.p_tmp)
end

function update_hessian_basis!(M, f::ApproxHessianSymmetricRankOne{MutatingEvaluation}, p)
    update_basis!(f.basis, M, f.p_tmp, p, f.vector_transport_method)
    copyto!(f.p_tmp, p)
    return f.gradient!!(M, f.grad_tmp, f.p_tmp)
end

function update_hessian!(M, f, p, p_proposal, X) end

function update_hessian_basis!(M, f, p) end

@doc raw"""
    ApproxHessianBFGS{E, P, G, T, B<:AbstractBasis{ℝ}, VTR, R<:Real}

A functor to approximate the Hessian by the BFGS update.

# Fields

* `gradient!!` the gradient function (either allocating or mutating, see `evaluation` parameter).
* `scale`
* `vector_transport_method` a vector transport to use.

## Internal temporary fields

* `p_tmp` a temporary storage the current point `p`.
* `grad_tmp` a temporary storage for the gradient at the current `p`.
* `matrix` a temporary storage for the matrix representation of the approximating operator.
* `basis` a temporary storage for an orthonormal basis at the current `p`.

# Constructor

    ApproxHessianBFGS(M, p, gradF; kwargs...)

## Keyword arguments

* `initial_operator` (`Matrix{Float64}(I, manifold_dimension(M), manifold_dimension(M))`) the matrix representation of the initial approximating operator.
* `basis` (`DefaultOrthonormalBasis()`) an orthonormal basis in the tangent space of the initial iterate p.
* `nu` (`-1`)
* `evaluation` (`AllocatingEvaluation()`) whether the gradient is given as an allocation function or an in-place (`MutatingEvaluation()`).
* `vector_transport_method` (`ParallelTransport()`) vector transport ``\mathcal T_{\cdot\gets\cdot}`` to use.
"""
mutable struct ApproxHessianBFGS{
    E,P,G,T,B<:AbstractBasis{ℝ},VTR<:AbstractVectorTransportMethod
}
    p_tmp::P
    gradient!!::G
    grad_tmp::T
    matrix::Matrix
    basis::B
    vector_transport_method::VTR
    scale::Bool
end
function ApproxHessianBFGS(
    M::mT,
    p::P,
    gradient::G;
    initial_operator::AbstractMatrix=Matrix{Float64}(
        I, manifold_dimension(M), manifold_dimension(M)
    ),
    basis::B=DefaultOrthonormalBasis(),
    scale::Bool=true,
    evaluation=AllocatingEvaluation(),
    vector_transport_method::VTR=ParallelTransport(),
) where {mT<:AbstractManifold,P,G,B<:AbstractBasis{ℝ},VTR<:AbstractVectorTransportMethod}
    if evaluation == AllocatingEvaluation()
        grad_tmp = gradient(M, p)
    elseif evaluation == MutatingEvaluation()
        grad_tmp = zero_vector(M, p)
        gradient(M, grad_tmp, p)
    end
    return ApproxHessianBFGS{typeof(evaluation),P,G,typeof(grad_tmp),B,VTR}(
        p, gradient, grad_tmp, initial_operator, basis, vector_transport_method, scale
    )
end

function (f::ApproxHessianBFGS{AllocatingEvaluation})(M, p, X)
    # Update Basis if necessary
    if p != f.p_tmp
        update_basis!(f.basis, M, f.p_tmp, p, f.vector_transport_method)
        copyto!(f.p_tmp, p)
        f.grad_tmp = f.gradient!!(M, f.p_tmp)
    end

    # Apply Hessian approximation on vector
    return get_vector(
        M, f.p_tmp, f.matrix * get_coordinates(M, f.p_tmp, X, f.basis), f.basis
    )
end

function (f::ApproxHessianBFGS{MutatingEvaluation})(M, Y, p, X)
    # Update Basis if necessary
    if p != f.p_tmp
        update_basis!(f.basis, M, f.p_tmp, p, f.vector_transport_method)
        copyto!(f.p_tmp, p)
        f.gradient!!(M, f.grad_tmp, f.p_tmp)
    end

    # Apply Hessian approximation on vector
    Y .= get_vector(M, f.p_tmp, f.matrix * get_coordinates(M, f.p_tmp, X, f.basis), f.basis)

    return Y
end

function update_hessian!(M, f::ApproxHessianBFGS{AllocatingEvaluation}, p, p_proposal, X)
    yk_c = get_coordinates(
        M,
        p,
        vector_transport_to(
            M, p_proposal, f.gradient!!(M, p_proposal), p, f.vector_transport_method
        ) - f.grad_tmp,
        f.basis,
    )
    sk_c = get_coordinates(M, p, X, f.basis)
    skyk_c = dot(sk_c, yk_c)
    return f.matrix =
        f.matrix + yk_c * yk_c' / skyk_c -
        f.matrix * sk_c * sk_c' * f.matrix / dot(sk_c, f.matrix * sk_c)
end

function update_hessian!(M, f::ApproxHessianBFGS{MutatingEvaluation}, p, p_proposal, X)
    grad_proposal = zero_vector(M, p_proposal)
    f.gradient!!(M, grad_proposal, p_proposal)
    yk_c = get_coordinates(
        M,
        p,
        vector_transport_to(M, p_proposal, grad_proposal, p, f.vector_transport_method) -
        f.grad_tmp,
        f.basis,
    )
    sk_c = get_coordinates(M, p, X, f.basis)
    skyk_c = dot(sk_c, yk_c)
    return f.matrix =
        f.matrix + yk_c * yk_c' / skyk_c -
        f.matrix * sk_c * sk_c' * f.matrix / dot(sk_c, f.matrix * sk_c)
end

function update_hessian_basis!(M, f::ApproxHessianBFGS{AllocatingEvaluation}, p)
    update_basis!(f.basis, M, f.p_tmp, p, f.vector_transport_method)
    copyto!(f.p_tmp, p)
    return f.grad_tmp = f.gradient!!(M, f.p_tmp)
end

function update_hessian_basis!(M, f::ApproxHessianBFGS{MutatingEvaluation}, p)
    update_basis!(f.basis, M, f.p_tmp, p, f.vector_transport_method)
    copyto!(f.p_tmp, p)
    return f.gradient!!(M, f.grad_tmp, f.p_tmp)
end

@doc raw"""
    StopIfResidualIsReducedByFactor <: StoppingCriterion

A functor for testing if the norm of residual at the current iterate is reduced
by a factor compared to the norm of the initial residual, i.e.
$\Vert r_k \Vert_x \leqq κ \Vert r_0 \Vert_x$.

# Fields
* `κ` – the reduction factor
* `reason` – stores a reason of stopping if the stopping criterion has one be
  reached, see [`get_reason`](@ref).

# Constructor

    StopIfResidualIsReducedByFactor(κ)

initialize the StopIfResidualIsReducedByFactor functor to indicate to stop after
the norm of the current residual is lesser than the norm of the initial residual
times κ.
>>>>>>> 471282da

An [`AbstractManoptSolverState`](@ref) type to represent algorithms that employ the Hessian.
These options are assumed to have a field (`gradient`) to store the current gradient ``\operatorname{grad}f(x)``
"""
<<<<<<< HEAD
abstract type AbstractHessianSolverState <: AbstractGradientSolverState end
=======
mutable struct StopIfResidualIsReducedByFactor <: StoppingCriterion
    κ::Float64
    reason::String
    function StopIfResidualIsReducedByFactor(κ::Float64)
        Base.depwarn(
            """
            The `StopIfResidualIsReducedByFactor` stopping criterion will
            is deprecated and will be removed in a future release.
            Please use `StopIfResidualIsReducedByFactorOrPower(; κ=$(κ))` instead.
            """,
            :StopIfResidualIsReducedByFactor,
        )
        return new(κ, "")
    end
end
function (c::StopIfResidualIsReducedByFactor)(
    p::P, o::O, i::Int
) where {P<:HessianProblem,O<:TruncatedConjugateGradientOptions}
    if norm(p.M, o.x, o.residual) <= o.initialResidualNorm * c.κ && i > 0
        c.reason = "The norm of the residual is less than or equal to κ=$(c.κ) times the norm of the initial residual. \n"
        return true
    end
    return false
end
>>>>>>> 471282da

@doc raw"""
    ApproxHessianSymmetricRankOne{E, P, G, T, B<:AbstractBasis{ℝ}, VTR, R<:Real}

<<<<<<< HEAD
A functor to approximate the Hessian by the symmetric rank one update.

# Fields

* `gradient!!` the gradient function (either allocating or mutating, see `evaluation` parameter).
* `ν` a small real number to ensure that the denominator in the update does not become too small and thus the method does not break down.
* `vector_transport_method` a vector transport to use.

## Internal temporary fields

* `p_tmp` a temporary storage the current point `p`.
* `grad_tmp` a temporary storage for the gradient at the current `p`.
* `matrix` a temporary storage for the matrix representation of the approximating operator.
* `basis` a temporary storage for an orthonormal basis at the current `p`.

# Constructor

    ApproxHessianSymmetricRankOne(M, p, gradF; kwargs...)

## Keyword arguments
=======
A functor for testing if the norm of residual at the current iterate is reduced
by a power of 1+θ compared to the norm of the initial residual, i.e.
$\Vert r_k \Vert_x \leqq  \Vert r_0 \Vert_{x}^{1+\theta}$.

# Fields
* `θ` – part of the reduction power
* `reason` – stores a reason of stopping if the stopping criterion has one be
    reached, see [`get_reason`](@ref).

# Constructor

    StopIfResidualIsReducedByPower(θ)

initialize the StopIfResidualIsReducedByFactor functor to indicate to stop after
the norm of the current residual is lesser than the norm of the initial residual
to the power of 1+θ.
>>>>>>> 471282da

* `initial_operator` (`Matrix{Float64}(I, manifold_dimension(M), manifold_dimension(M))`) the matrix representation of the initial approximating operator.
* `basis` (`DefaultOrthonormalBasis()`) an orthonormal basis in the tangent space of the initial iterate p.
* `nu` (`-1`)
* `evaluation` ([`AllocatingEvaluation`](@ref)`) whether the gradient is given as an allocation function or an ([`InplaceEvaluation`](@ref)).
* `vector_transport_method` (`default_vector_transport_method(M)`) vector transport ``\mathcal T_{\cdot\gets\cdot}`` to use.
"""
<<<<<<< HEAD
mutable struct ApproxHessianSymmetricRankOne{E,P,G,T,B<:AbstractBasis{ℝ},VTR,R<:Real}
    p_tmp::P
    gradient!!::G
    grad_tmp::T
    matrix::Matrix
    basis::B
    vector_transport_method::VTR
    ν::R
end
function ApproxHessianSymmetricRankOne(
    M::mT,
    p::P,
    gradient::G;
    initial_operator::AbstractMatrix=Matrix{Float64}(
        I, manifold_dimension(M), manifold_dimension(M)
    ),
    basis::B=DefaultOrthonormalBasis(),
    nu::R=-1.0,
    evaluation=AllocatingEvaluation(),
    vector_transport_method::VTR=default_vector_transport_method(M),
) where {
    mT<:AbstractManifold,P,G,B<:AbstractBasis{ℝ},R<:Real,VTR<:AbstractVectorTransportMethod
}
    grad_tmp = gradient(M, p)
    return ApproxHessianSymmetricRankOne{typeof(evaluation),P,G,typeof(grad_tmp),B,VTR,R}(
        p, gradient, grad_tmp, initial_operator, basis, vector_transport_method, nu
    )
end

function (f::ApproxHessianSymmetricRankOne{AllocatingEvaluation})(M, p, X)
    # Update Basis if necessary
    if p != f.p_tmp
        update_basis!(f.basis, M, f.p_tmp, p, f.vector_transport_method)
        copyto!(f.p_tmp, p)
        f.grad_tmp = f.gradient!!(M, f.p_tmp)
    end
    # Apply Hessian approximation on vector
    return get_vector(
        M, f.p_tmp, f.matrix * get_coordinates(M, f.p_tmp, X, f.basis), f.basis
    )
end

function (f::ApproxHessianSymmetricRankOne{InplaceEvaluation})(M, Y, p, X)
    # Update Basis if necessary
    if p != f.p_tmp
        update_basis!(f.basis, M, f.p_tmp, p, f.vector_transport_method)
        copyto!(f.p_tmp, p)
        f.grad_tmp = f.gradient!!(M, f.p_tmp)
    end
    # Apply Hessian approximation on vector
    Y .= get_vector(M, f.p_tmp, f.matrix * get_coordinates(M, f.p_tmp, X, f.basis), f.basis)
    return Y
end
=======
mutable struct StopIfResidualIsReducedByPower <: StoppingCriterion
    θ::Float64
    reason::String
    function StopIfResidualIsReducedByPower(θ::Float64)
        Base.depwarn(
            """
            The `StopIfResidualIsReducedByPower` stopping criterion will
            is deprecated and will be removed in a future release.
            Please use `StopIfResidualIsReducedByFactorOrPower(; θ=$(θ))` instead.
            """,
            :StopIfResidualIsReducedByPower,
        )
        return new(θ, "")
    end
end
function (c::StopIfResidualIsReducedByPower)(
    p::P, o::O, i::Int
) where {P<:HessianProblem,O<:TruncatedConjugateGradientOptions}
    if norm(p.M, o.x, o.residual) <= o.initialResidualNorm^(1 + c.θ) && i > 0
        c.reason = "The norm of the residual is less than or equal to the norm of the initial residual to the power 1 + θ=$(1+(c.θ)). \n"
        return true
    end
    return false
end

function update_stopping_criterion!(
    c::StopIfResidualIsReducedByPower, ::Val{:ResidualPower}, v
)
    c.θ = v
    return c
end

@doc raw"""
    StopIfResidualIsReducedByFactorOrPower <: StoppingCriterion

A functor for testing if the norm of residual at the current iterate is reduced
either by a power of 1+θ or by a factor κ compared to the norm of the initial
residual, i.e. $\Vert r_k \Vert_x \leqq \Vert r_0 \Vert_{x} \
\min \left( \kappa, \Vert r_0 \Vert_{x}^{\theta} \right)$.

# Fields
* `κ` – the reduction factor
* `θ` – part of the reduction power
* `reason` – stores a reason of stopping if the stopping criterion has one be
    reached, see [`get_reason`](@ref).

# Constructor

    StopIfResidualIsReducedByFactorOrPower(; κ=0.1, θ=1.0)

initialize the StopIfResidualIsReducedByFactorOrPower functor to indicate to stop after
the norm of the current residual is lesser than either the norm of the initial residual
to the power of 1+θ or the norm of the initial residual times κ.

# See also
[`truncated_conjugate_gradient_descent`](@ref), [`trust_regions`](@ref)
"""
mutable struct StopIfResidualIsReducedByFactorOrPower <: StoppingCriterion
    κ::Float64
    θ::Float64
    reason::String
    StopIfResidualIsReducedByFactorOrPower(; κ::Float64=0.1, θ::Float64=1.0) = new(κ, θ, "")
end
function (c::StopIfResidualIsReducedByFactorOrPower)(
    p::P, o::O, i::Int
) where {P<:HessianProblem,O<:TruncatedConjugateGradientOptions}
    if norm(p.M, o.x, o.residual) <=
       o.initialResidualNorm * min(c.κ, o.initialResidualNorm^(c.θ)) && i > 0
        c.reason = "The norm of the residual is less than or equal either to κ=$(c.κ) times the norm of the initial residual or to the norm of the initial residual to the power 1 + θ=$(1+(c.θ)). \n"
        return true
    end
    return false
end
@doc raw"""
    update_stopping_criterion!(c::StopIfResidualIsReducedByFactorOrPower, :ResidualPower, v)

Update the residual Power `θ`  to `v`.
"""
function update_stopping_criterion!(
    c::StopIfResidualIsReducedByFactorOrPower, ::Val{:ResidualPower}, v
)
    c.θ = v
    return c
end

@doc raw"""
    update_stopping_criterion!(c::StopIfResidualIsReducedByFactorOrPower, :ResidualFactor, v)

Update the residual Factor `κ` to `v`.
"""
function update_stopping_criterion!(
    c::StopIfResidualIsReducedByFactorOrPower, ::Val{:ResidualFactor}, v
)
    c.κ = v
    return c
end

@doc raw"""
    StopWhenTrustRegionIsExceeded <: StoppingCriterion

A functor for testing if the norm of the next iterate in the  Steihaug-Toint tcg
method is larger than the trust-region radius, i.e. $\lVert η_{k}^{*} \rVert_x \geq Δ$ terminate the algorithm when the trust region has been left.
>>>>>>> 471282da

update_hessian!(M, f, p, p_proposal, X) = f

function update_hessian!(
    M, f::ApproxHessianSymmetricRankOne{AllocatingEvaluation}, p, p_proposal, X
)
    Y = f.gradient!!(M, p_proposal)
    yk_c = get_coordinates(
        M,
        p,
        vector_transport_to(M, p_proposal, Y, p, f.vector_transport_method) - f.grad_tmp,
        f.basis,
    )
    sk_c = get_coordinates(M, p, X, f.basis)
    srvec = yk_c - f.matrix * sk_c
    if f.ν < 0 || abs(dot(srvec, sk_c)) >= f.ν * norm(srvec) * norm(sk_c)
        f.matrix = f.matrix + srvec * srvec' / (srvec' * sk_c)
    end
end

function update_hessian!(
    M, f::ApproxHessianSymmetricRankOne{InplaceEvaluation}, p, p_proposal, X
)
    Y = zero_vector(M, p_proposal)
    f.gradient!!(M, Y, p_proposal)
    yk_c = get_coordinates(
        M,
        p,
        vector_transport_to(M, p_proposal, Y, p, f.vector_transport_method) - f.grad_tmp,
        f.basis,
    )
    sk_c = get_coordinates(M, p, X, f.basis)
    srvec = yk_c - f.matrix * sk_c
    if f.ν < 0 || abs(dot(srvec, sk_c)) >= f.ν * norm(srvec) * norm(sk_c)
        f.matrix = f.matrix + srvec * srvec' / (srvec' * sk_c)
    end
end

update_hessian_basis!(M, f, p) = f

function update_hessian_basis!(M, f::ApproxHessianSymmetricRankOne{AllocatingEvaluation}, p)
    update_basis!(f.basis, M, f.p_tmp, p, f.vector_transport_method)
    copyto!(f.p_tmp, p)
    f.grad_tmp = f.gradient!!(M, f.p_tmp)
    return f
end
function update_hessian_basis!(M, f::ApproxHessianSymmetricRankOne{InplaceEvaluation}, p)
    update_basis!(f.basis, M, f.p_tmp, p, f.vector_transport_method)
    copyto!(f.p_tmp, p)
    f.gradient!!(M, f.grad_tmp, f.p_tmp)
    return nothing
end

@doc raw"""
    ApproxHessianBFGS{E, P, G, T, B<:AbstractBasis{ℝ}, VTR, R<:Real}

A functor to approximate the Hessian by the BFGS update.

# Fields

* `gradient!!` the gradient function (either allocating or mutating, see `evaluation` parameter).
* `scale`
* `vector_transport_method` a vector transport to use.

## Internal temporary fields

* `p_tmp` a temporary storage the current point `p`.
* `grad_tmp` a temporary storage for the gradient at the current `p`.
* `matrix` a temporary storage for the matrix representation of the approximating operator.
* `basis` a temporary storage for an orthonormal basis at the current `p`.

# Constructor

    ApproxHessianBFGS(M, p, gradF; kwargs...)

## Keyword arguments

* `initial_operator` (`Matrix{Float64}(I, manifold_dimension(M), manifold_dimension(M))`) the matrix representation of the initial approximating operator.
* `basis` (`DefaultOrthonormalBasis()`) an orthonormal basis in the tangent space of the initial iterate p.
* `nu` (`-1`)
* `evaluation` ([`AllocatingEvaluation`](@ref)) whether the gradient is given as an allocation function or an in-place ([`InplaceEvaluation`](@ref)).
* `vector_transport_method` (`default_vector_transport_method(M)`) vector transport ``\mathcal T_{\cdot\gets\cdot}`` to use.
"""
mutable struct ApproxHessianBFGS{
    E,P,G,T,B<:AbstractBasis{ℝ},VTR<:AbstractVectorTransportMethod
}
    p_tmp::P
    gradient!!::G
    grad_tmp::T
    matrix::Matrix
    basis::B
    vector_transport_method::VTR
    scale::Bool
end
function ApproxHessianBFGS(
    M::mT,
    p::P,
    gradient::G;
    initial_operator::AbstractMatrix=Matrix{Float64}(
        I, manifold_dimension(M), manifold_dimension(M)
    ),
    basis::B=DefaultOrthonormalBasis(),
    scale::Bool=true,
    evaluation=AllocatingEvaluation(),
    vector_transport_method::VTR=default_vector_transport_method(M),
) where {mT<:AbstractManifold,P,G,B<:AbstractBasis{ℝ},VTR<:AbstractVectorTransportMethod}
    grad_tmp = gradient(M, p)
    return ApproxHessianBFGS{typeof(evaluation),P,G,typeof(grad_tmp),B,VTR}(
        p, gradient, grad_tmp, initial_operator, basis, vector_transport_method, scale
    )
end

function (f::ApproxHessianBFGS{AllocatingEvaluation})(M, p, X)
    # Update Basis if necessary
    if p != f.p_tmp
        update_basis!(f.basis, M, f.p_tmp, p, f.vector_transport_method)
        copyto!(f.p_tmp, p)
        f.grad_tmp = f.gradient!!(M, f.p_tmp)
    end

<<<<<<< HEAD
    # Apply Hessian approximation on vector
    return get_vector(
        M, f.p_tmp, f.matrix * get_coordinates(M, f.p_tmp, X, f.basis), f.basis
    )
end
=======
A functor for testing if model value increased.
>>>>>>> 471282da

function (f::ApproxHessianBFGS{InplaceEvaluation})(M, Y, p, X)
    # Update Basis if necessary
    if p != f.p_tmp
        update_basis!(f.basis, M, f.p_tmp, p, f.vector_transport_method)
        copyto!(f.p_tmp, p)
        f.gradient!!(M, f.grad_tmp, f.p_tmp)
    end
    # Apply Hessian approximation on vector
    Y .= get_vector(M, f.p_tmp, f.matrix * get_coordinates(M, f.p_tmp, X, f.basis), f.basis)
    return Y
end

function update_hessian!(M, f::ApproxHessianBFGS, p, p_proposal, X)
    yk_c = get_coordinates(
        M,
        p,
        vector_transport_to(
            M, p_proposal, f.gradient!!(M, p_proposal), p, f.vector_transport_method
        ) - f.grad_tmp,
        f.basis,
    )
    sk_c = get_coordinates(M, p, X, f.basis)
    skyk_c = dot(sk_c, yk_c)
    f.matrix =
        f.matrix + yk_c * yk_c' / skyk_c -
        f.matrix * sk_c * sk_c' * f.matrix / dot(sk_c, f.matrix * sk_c)
    return f
end

function update_hessian!(M, f::ApproxHessianBFGS{InplaceEvaluation}, p, p_proposal, X)
    Y = zero_vector(M, p_proposal)
    f.gradient!!(M, Y, p_proposal)
    yk_c = get_coordinates(
        M,
        p,
        vector_transport_to(M, p_proposal, Y, p, f.vector_transport_method) - f.grad_tmp,
        f.basis,
    )
    sk_c = get_coordinates(M, p, X, f.basis)
    skyk_c = dot(sk_c, yk_c)
    f.matrix =
        f.matrix + yk_c * yk_c' / skyk_c -
        f.matrix * sk_c * sk_c' * f.matrix / dot(sk_c, f.matrix * sk_c)
    return f
end

function update_hessian_basis!(M, f::ApproxHessianBFGS{AllocatingEvaluation}, p)
    update_basis!(f.basis, M, f.p_tmp, p, f.vector_transport_method)
    copyto!(f.p_tmp, p)
    f.grad_tmp = f.gradient!!(M, f.p_tmp)
    return f
end

function update_hessian_basis!(M, f::ApproxHessianBFGS{InplaceEvaluation}, p)
    update_basis!(f.basis, M, f.p_tmp, p, f.vector_transport_method)
    copyto!(f.p_tmp, p)
    f.gradient!!(M, f.grad_tmp, f.p_tmp)
    return f
end<|MERGE_RESOLUTION|>--- conflicted
+++ resolved
@@ -1,3 +1,10 @@
+@doc raw"""
+    AbstractHessianSolverState <: AbstractGradientSolverState
+
+An [`AbstractManoptSolverState`](@ref) type to represent algorithms that employ the Hessian.
+These options are assumed to have a field (`gradient`) to store the current gradient ``\operatorname{grad}f(x)``
+"""
+abstract type AbstractHessianSolverState <: AbstractGradientSolverState end
 
 @doc raw"""
     ManifoldHessianObjective{T<:AbstractEvaluationType,C,G,H,Pre} <: AbstractManifoldGradientObjective{T}
@@ -59,7 +66,6 @@
 applied to a tangent vector `X`, i.e. compute ``\operatorname{Hess}f(q)[X]``,
 which can also happen in-place of `Y`.
 """
-<<<<<<< HEAD
 function get_hessian(mp::AbstractManoptProblem, p, X)
     return get_hessian(get_manifold(mp), get_objective(mp), p, X)
 end
@@ -89,128 +95,6 @@
 )
     mho.hessian!!(M, Y, p, X)
     return Y
-=======
-abstract type AbstractHessianOptions <: AbstractGradientOptions end
-
-@doc raw"""
-    TruncatedConjugateGradientOptions <: AbstractHessianOptions
-
-describe the Steihaug-Toint truncated conjugate-gradient method, with
-
-# Fields
-a default value is given in brackets if a parameter can be left out in initialization.
-
-* `x` : a point, where the trust-region subproblem needs
-    to be solved
-* `η` : a tangent vector (called update vector), which solves the
-    trust-region subproblem after successful calculation by the algorithm
-* `stop` : a [`StoppingCriterion`](@ref).
-* `gradient` : the gradient at the current iterate
-* `δ` : search direction
-* `trust_region_radius` : (`injectivity_radius(M)/4`) the trust-region radius
-* `residual` : the gradient
-* `randomize` : indicates if the trust-region solve and so the algorithm is to be
-        initiated with a random tangent vector. If set to true, no
-        preconditioner will be used. This option is set to true in some
-        scenarios to escape saddle points, but is otherwise seldom activated.
-* `project!` : (`copyto!`) specify a projection operation for tangent vectors
-    for numerical stability. A function `(M, Y, p, X) -> ...` working in place of `Y`.
-    per default, no projection is perfomed, set it to `project!` to activate projection.
-
-# Constructor
-
-    TruncatedConjugateGradientOptions(M, p, x, η;
-        trust_region_radius=injectivity_radius(M)/4,
-        randomize=false,
-        θ=1.0,
-        κ=0.1,
-        project! = copyto!,
-    )
-
-    and a slightly involved `stopping_criterion`
-
-# See also
-[`truncated_conjugate_gradient_descent`](@ref), [`trust_regions`](@ref)
-"""
-mutable struct TruncatedConjugateGradientOptions{P,T,R<:Real,SC<:StoppingCriterion,Proj} <:
-               AbstractHessianOptions
-    x::P
-    stop::SC
-    gradient::T
-    η::T
-    Hη::T
-    δ::T
-    Hδ::T
-    δHδ::R
-    ηPδ::R
-    δPδ::R
-    ηPη::R
-    z::T
-    z_r::R
-    residual::T
-    trust_region_radius::R
-    model_value::R
-    new_model_value::R
-    randomize::Bool
-    project!::Proj
-    initialResidualNorm::Float64
-    function TruncatedConjugateGradientOptions(
-        p::HessianProblem,
-        x::P,
-        η::T,
-        trust_region_radius::R,
-        randomize::Bool;
-        project!::Proj=copyto!,
-        θ::Float64=1.0,
-        κ::Float64=0.1,
-        stop::StoppingCriterion=StopWhenAny(
-            StopAfterIteration(manifold_dimension(p.M)),
-            StopIfResidualIsReducedByFactorOrPower(; κ=κ, θ=θ),
-            StopWhenTrustRegionIsExceeded(),
-            StopWhenCurvatureIsNegative(),
-            StopWhenModelIncreased(),
-        ),
-    ) where {P,T,R<:Real,Proj}
-        return TruncatedConjugateGradientOptions(
-            p.M,
-            x,
-            η;
-            trust_region_radius=trust_region_radius,
-            (project!)=project!,
-            randomize=randomize,
-            θ=θ,
-            κ=κ,
-            stopping_criterion=stop,
-        )
-    end
-    function TruncatedConjugateGradientOptions(
-        M::AbstractManifold,
-        x::P,
-        η::T;
-        trust_region_radius::R=injectivity_radius(M) / 4.0,
-        randomize::Bool=false,
-        project!::F=copyto!,
-        θ::Float64=1.0,
-        κ::Float64=0.1,
-        stopping_criterion::StoppingCriterion=StopAfterIteration(manifold_dimension(M)) |
-                                              StopIfResidualIsReducedByFactorOrPower(;
-                                                  κ=κ, θ=θ
-                                              ) |
-                                              StopWhenTrustRegionIsExceeded() |
-                                              StopWhenCurvatureIsNegative() |
-                                              StopWhenModelIncreased(),
-    ) where {P,T,R<:Real,F}
-        o = new{P,T,R,typeof(stopping_criterion),F}()
-        o.x = x
-        o.stop = stopping_criterion
-        o.η = η
-        o.trust_region_radius = trust_region_radius
-        o.randomize = randomize
-        o.project! = project!
-        o.model_value = zero(trust_region_radius)
-        return o
-    end
->>>>>>> 471282da
 end
 
 @doc raw"""
@@ -221,150 +105,11 @@
 [`HessianPrAbstractManoptProblemoblem`](@ref) `mp` at the point `p` applied to a
 tangent vector `X`.
 """
-<<<<<<< HEAD
 function get_preconditioner(mp::AbstractManoptProblem, p, X)
     return get_preconditioner(get_manifold(mp), get_objective(mp), p, X)
 end
 function get_preconditioner!(mp::AbstractManoptProblem, Y, p, X)
     return get_preconditioner!(get_manifold(mp), Y, get_objective(mp), p, X)
-=======
-mutable struct TrustRegionsOptions{
-    P,T,SC<:StoppingCriterion,RTR<:AbstractRetractionMethod,R<:Real,Proj
-} <: AbstractHessianOptions
-    x::P
-    gradient::T
-    stop::SC
-    trust_region_radius::R
-    max_trust_region_radius::R
-    retraction_method::RTR
-    randomize::Bool
-    project!::Proj
-    ρ_prime::R
-    ρ_regularization::R
-
-    tcg_options::TruncatedConjugateGradientOptions{P,T,R}
-
-    θ::R
-    κ::R
-
-    η_1::R
-    η_2::R
-
-    x_proposal::P
-    f_proposal::R
-    # Random
-    Hgrad::T
-    η::T
-    Hη::T
-    η_Cauchy::T
-    Hη_Cauchy::T
-    τ::R
-    function TrustRegionsOptions{P,T,SC,RTR,R,Proj}(
-        x::P,
-        grad::T,
-        trust_region_radius::R,
-        max_trust_region_radius::R,
-        ρ_prime::R,
-        ρ_regularization::R,
-        randomize::Bool,
-        stopping_citerion::SC,
-        retraction_method::RTR,
-        θ::R,
-        κ::R,
-        η_1::R,
-        η_2::R,
-        project!::Proj=copyto!,
-    ) where {P,T,SC<:StoppingCriterion,RTR<:AbstractRetractionMethod,R<:Real,Proj}
-        o = new{P,T,SC,RTR,R,Proj}()
-        o.x = x
-        o.gradient = grad
-        o.stop = stopping_citerion
-        o.retraction_method = retraction_method
-        o.trust_region_radius = trust_region_radius
-        o.max_trust_region_radius = max_trust_region_radius::R
-        o.ρ_prime = ρ_prime
-        o.ρ_regularization = ρ_regularization
-        o.randomize = randomize
-        o.θ = θ
-        o.κ = κ
-        o.η_1 = η_1
-        o.η_2 = η_2
-        o.project! = project!
-        return o
-    end
-end
-@deprecate TrustRegionsOptions(
-    x,
-    grad,
-    trust_region_radius,
-    max_trust_region_radius,
-    ρ_prime,
-    ρ_regularization,
-    randomize,
-    stopping_criterion;
-    retraction_method=ExponentialRetraction(),
-    θ,
-    κ,
-    η_1,
-    η_2,
-    (project!)=copyto!,
-) TrustRegionsOptions(
-    DefaultManifold(2),
-    x;
-    gradient=grad,
-    ρ_prime=ρ_prime,
-    ρ_regularization=ρ_regularization,
-    randomize=randomize,
-    stopping_criterion=stopping_criterion,
-    retraction_method=retraction_method,
-    θ=θ,
-    κ=κ,
-    η_1=η_1,
-    η_2=η_2,
-    (project!)=project!,
-)
-function TrustRegionsOptions(
-    M::TM,
-    x::P;
-    gradient::T=zero_vector(M, x),
-    ρ_prime::R=0.1,
-    ρ_regularization::R=1000.0,
-    randomize::Bool=false,
-    stopping_criterion::SC=StopAfterIteration(1000) | StopWhenGradientNormLess(1e-6),
-    max_trust_region_radius::R=sqrt(manifold_dimension(M)),
-    trust_region_radius::R=max_trust_region_radius / 8,
-    retraction_method::RTR=default_retraction_method(M),
-    θ::R=1.0,
-    κ::R=0.1,
-    η_1::R=0.1,
-    η_2::R=0.75,
-    project!::Proj=copyto!,
-) where {
-    TM<:AbstractManifold,
-    P,
-    T,
-    R<:Real,
-    SC<:StoppingCriterion,
-    RTR<:AbstractRetractionMethod,
-    Proj,
-}
-    return TrustRegionsOptions{P,T,SC,RTR,R,Proj}(
-        x,
-        gradient,
-        trust_region_radius,
-        max_trust_region_radius,
-        ρ_prime,
-        ρ_regularization,
-        randomize,
-        stopping_criterion,
-        retraction_method,
-        θ,
-        κ,
-        η_1,
-        η_2,
-        project!,
-    )
->>>>>>> 471282da
 end
 
 @doc raw"""
@@ -400,12 +145,16 @@
     return Y
 end
 
+update_hessian!(M, f, p, p_proposal, X) = f
+
+update_hessian_basis!(M, f, p) = f
+
+
 @doc raw"""
     ApproxHessianFiniteDifference{E, P, T, G, RTR,, VTR, R <: Real}
 
 A functor to approximate the Hessian by a finite difference of gradient evaluation.
 
-<<<<<<< HEAD
 Given a point `p` and a direction `X` and the gradient ``\operatorname{grad}F: \mathcal M \to T\mathcal M``
 of a function ``F`` the Hessian is approximated as follows:
 Let ``c`` be a stepsize, ``X∈ T_p\mathcal M`` a tangent vector and ``q = \operatorname{retr}_p(\frac{c}{\lVert X \rVert_p}X)``
@@ -418,25 +167,6 @@
 \frac{\lVert X \rVert_p}{c}\Bigl( \mathcal T_{p\gets q}\bigr(\operatorname{grad}F(q)\bigl) - \operatorname{grad}F(p)\Bigl)
 ```
 
-=======
-@doc raw"""
-    ApproxHessianFiniteDifference{E, P, T, G, RTR,, VTR, R <: Real}
-
-A functor to approximate the Hessian by a finite difference of gradient evaluation.
-
-Given a point `p` and a direction `X` and the gradient ``\operatorname{grad}F: \mathcal M \to T\mathcal M``
-of a function ``F`` the Hessian is approximated as follows:
-Let ``c`` be a stepsize, ``X∈ T_p\mathcal M`` a tangent vector and ``q = \operatorname{retr}_p(\frac{c}{\lVert X \rVert_p}X)``
-be a step in direction ``X`` of length ``c`` following a retraction
-Then we approximate the Hessian by the finite difference of the gradients, where ``\mathcal T_{\cdot\gets\cdot}`` is a vector transport.
-
-```math
-\operatorname{Hess}F(p)[X]
- ≈
-\frac{\lVert X \rVert_p}{c}\Bigl( \mathcal T_{p\gets q}\bigr(\operatorname{grad}F(q)\bigl) - \operatorname{grad}F(p)\Bigl)
-```
-
->>>>>>> 471282da
  # Fields
 
 * `gradient!!` the gradient function (either allocating or mutating, see `evaluation` parameter)
@@ -445,7 +175,6 @@
 * `vector_transport_method` a vector transport to use
 
 ## Internal temporary fields
-<<<<<<< HEAD
 
 * `grad_tmp` a temporary storage for the gradient at the current `p`
 * `grad_dir_tmp` a temporary storage for the gradient at the current `p_dir`
@@ -453,23 +182,7 @@
 
 # Constructor
 
-    ApproximateFinniteDifference(M, p, grad_f; kwargs...)
-
-## Keyword arguments
-
-* `evaluation` ([`AllocatingEvaluation`](@ref)) whether the gradient is given as an allocation function or an ([`InplaceEvaluation`](@ref)).
-* `steplength` (``2^{-14}``) step length ``c`` to approximate the gradient evaluations
-* `retraction_method` (`default_retraction_method(M)`) retraction ``\operatorname{retr}_p`` to use
-* `vector_transport_method` (`default_vector_transport_method(M)`) vector transport ``\mathcal T_{\cdot\gets\cdot}`` to use.
-=======
-
-* `grad_tmp` a temporary storage for the gradient at the current `p`
-* `grad_dir_tmp` a temporary storage for the gradient at the current `p_dir`
-* `p_dir::P` a temporary storage to the forward direction (i.e. ``q`` above)
-
-# Constructor
-
-    ApproximateFiniteDifference(M, p, gradF; kwargs...)
+    ApproximateFiniteDifference(M, p, grad_f; kwargs...)
 
 ## Keyword arguments
 
@@ -477,7 +190,6 @@
 * `steplength` (``2^{-14}``) step length ``c`` to approximate the gradient evaluations
 * `retraction_method` – (`default_retraction_method(M)`) a `retraction(M, p, X)` to use in the approximation.
 * `vector_transport_method` - (`default_vector_transport_method(M)`) a vector transport to use
->>>>>>> 471282da
 """
 mutable struct ApproxHessianFiniteDifference{E,P,T,G,RTR,VTR,R<:Real}
     p_dir::P
@@ -491,12 +203,8 @@
 function ApproxHessianFiniteDifference(
     M::mT,
     p::P,
-<<<<<<< HEAD
     grad_f::G;
     tangent_vector=zero_vector(M, p),
-=======
-    grad::G;
->>>>>>> 471282da
     steplength::R=2^-14,
     evaluation=AllocatingEvaluation(),
     retraction_method::RTR=default_retraction_method(M),
@@ -509,17 +217,10 @@
     RTR<:AbstractRetractionMethod,
     VTR<:AbstractVectorTransportMethod,
 }
-<<<<<<< HEAD
     X = copy(M, p, tangent_vector)
     Y = copy(M, p, tangent_vector)
     return ApproxHessianFiniteDifference{typeof(evaluation),P,typeof(X),G,RTR,VTR,R}(
         p, grad_f, X, Y, retraction_method, vector_transport_method, steplength
-=======
-    X = zero_vector(M, p)
-    Y = zero_vector(M, p)
-    return ApproxHessianFiniteDifference{typeof(evaluation),P,typeof(X),G,RTR,VTR,R}(
-        p, grad, X, Y, retraction_method, vector_transport_method, steplength
->>>>>>> 471282da
     )
 end
 
@@ -535,12 +236,7 @@
     )
     return (1 / c) * (f.grad_tmp_dir - f.grad_tmp)
 end
-<<<<<<< HEAD
 function (f::ApproxHessianFiniteDifference{InplaceEvaluation})(M, Y, p, X)
-=======
-
-function (f::ApproxHessianFiniteDifference{MutatingEvaluation})(M, Y, p, X)
->>>>>>> 471282da
     norm_X = norm(M, p, X)
     (norm_X ≈ zero(norm_X)) && return zero_vector!(M, X, p)
     c = f.steplength / norm_X
@@ -555,32 +251,20 @@
 end
 
 @doc raw"""
-<<<<<<< HEAD
-    AbstractHessianOSolverptions <: AbstractManoptSolverState
-=======
     ApproxHessianSymmetricRankOne{E, P, G, T, B<:AbstractBasis{ℝ}, VTR, R<:Real}
-
 A functor to approximate the Hessian by the symmetric rank one update.
-
 # Fields
-
 * `gradient!!` the gradient function (either allocating or mutating, see `evaluation` parameter).
 * `ν` a small real number to ensure that the denominator in the update does not become too small and thus the method does not break down.
 * `vector_transport_method` a vector transport to use.
-
 ## Internal temporary fields
-
 * `p_tmp` a temporary storage the current point `p`.
 * `grad_tmp` a temporary storage for the gradient at the current `p`.
 * `matrix` a temporary storage for the matrix representation of the approximating operator.
 * `basis` a temporary storage for an orthonormal basis at the current `p`.
-
 # Constructor
-
     ApproxHessianSymmetricRankOne(M, p, gradF; kwargs...)
-
 ## Keyword arguments
-
 * `initial_operator` (`Matrix{Float64}(I, manifold_dimension(M), manifold_dimension(M))`) the matrix representation of the initial approximating operator.
 * `basis` (`DefaultOrthonormalBasis()`) an orthonormal basis in the tangent space of the initial iterate p.
 * `nu` (`-1`)
@@ -700,34 +384,21 @@
     return f.gradient!!(M, f.grad_tmp, f.p_tmp)
 end
 
-function update_hessian!(M, f, p, p_proposal, X) end
-
-function update_hessian_basis!(M, f, p) end
-
 @doc raw"""
     ApproxHessianBFGS{E, P, G, T, B<:AbstractBasis{ℝ}, VTR, R<:Real}
-
 A functor to approximate the Hessian by the BFGS update.
-
 # Fields
-
 * `gradient!!` the gradient function (either allocating or mutating, see `evaluation` parameter).
 * `scale`
 * `vector_transport_method` a vector transport to use.
-
 ## Internal temporary fields
-
 * `p_tmp` a temporary storage the current point `p`.
 * `grad_tmp` a temporary storage for the gradient at the current `p`.
 * `matrix` a temporary storage for the matrix representation of the approximating operator.
 * `basis` a temporary storage for an orthonormal basis at the current `p`.
-
 # Constructor
-
     ApproxHessianBFGS(M, p, gradF; kwargs...)
-
 ## Keyword arguments
-
 * `initial_operator` (`Matrix{Float64}(I, manifold_dimension(M), manifold_dimension(M))`) the matrix representation of the initial approximating operator.
 * `basis` (`DefaultOrthonormalBasis()`) an orthonormal basis in the tangent space of the initial iterate p.
 * `nu` (`-1`)
@@ -839,454 +510,4 @@
     update_basis!(f.basis, M, f.p_tmp, p, f.vector_transport_method)
     copyto!(f.p_tmp, p)
     return f.gradient!!(M, f.grad_tmp, f.p_tmp)
-end
-
-@doc raw"""
-    StopIfResidualIsReducedByFactor <: StoppingCriterion
-
-A functor for testing if the norm of residual at the current iterate is reduced
-by a factor compared to the norm of the initial residual, i.e.
-$\Vert r_k \Vert_x \leqq κ \Vert r_0 \Vert_x$.
-
-# Fields
-* `κ` – the reduction factor
-* `reason` – stores a reason of stopping if the stopping criterion has one be
-  reached, see [`get_reason`](@ref).
-
-# Constructor
-
-    StopIfResidualIsReducedByFactor(κ)
-
-initialize the StopIfResidualIsReducedByFactor functor to indicate to stop after
-the norm of the current residual is lesser than the norm of the initial residual
-times κ.
->>>>>>> 471282da
-
-An [`AbstractManoptSolverState`](@ref) type to represent algorithms that employ the Hessian.
-These options are assumed to have a field (`gradient`) to store the current gradient ``\operatorname{grad}f(x)``
-"""
-<<<<<<< HEAD
-abstract type AbstractHessianSolverState <: AbstractGradientSolverState end
-=======
-mutable struct StopIfResidualIsReducedByFactor <: StoppingCriterion
-    κ::Float64
-    reason::String
-    function StopIfResidualIsReducedByFactor(κ::Float64)
-        Base.depwarn(
-            """
-            The `StopIfResidualIsReducedByFactor` stopping criterion will
-            is deprecated and will be removed in a future release.
-            Please use `StopIfResidualIsReducedByFactorOrPower(; κ=$(κ))` instead.
-            """,
-            :StopIfResidualIsReducedByFactor,
-        )
-        return new(κ, "")
-    end
-end
-function (c::StopIfResidualIsReducedByFactor)(
-    p::P, o::O, i::Int
-) where {P<:HessianProblem,O<:TruncatedConjugateGradientOptions}
-    if norm(p.M, o.x, o.residual) <= o.initialResidualNorm * c.κ && i > 0
-        c.reason = "The norm of the residual is less than or equal to κ=$(c.κ) times the norm of the initial residual. \n"
-        return true
-    end
-    return false
-end
->>>>>>> 471282da
-
-@doc raw"""
-    ApproxHessianSymmetricRankOne{E, P, G, T, B<:AbstractBasis{ℝ}, VTR, R<:Real}
-
-<<<<<<< HEAD
-A functor to approximate the Hessian by the symmetric rank one update.
-
-# Fields
-
-* `gradient!!` the gradient function (either allocating or mutating, see `evaluation` parameter).
-* `ν` a small real number to ensure that the denominator in the update does not become too small and thus the method does not break down.
-* `vector_transport_method` a vector transport to use.
-
-## Internal temporary fields
-
-* `p_tmp` a temporary storage the current point `p`.
-* `grad_tmp` a temporary storage for the gradient at the current `p`.
-* `matrix` a temporary storage for the matrix representation of the approximating operator.
-* `basis` a temporary storage for an orthonormal basis at the current `p`.
-
-# Constructor
-
-    ApproxHessianSymmetricRankOne(M, p, gradF; kwargs...)
-
-## Keyword arguments
-=======
-A functor for testing if the norm of residual at the current iterate is reduced
-by a power of 1+θ compared to the norm of the initial residual, i.e.
-$\Vert r_k \Vert_x \leqq  \Vert r_0 \Vert_{x}^{1+\theta}$.
-
-# Fields
-* `θ` – part of the reduction power
-* `reason` – stores a reason of stopping if the stopping criterion has one be
-    reached, see [`get_reason`](@ref).
-
-# Constructor
-
-    StopIfResidualIsReducedByPower(θ)
-
-initialize the StopIfResidualIsReducedByFactor functor to indicate to stop after
-the norm of the current residual is lesser than the norm of the initial residual
-to the power of 1+θ.
->>>>>>> 471282da
-
-* `initial_operator` (`Matrix{Float64}(I, manifold_dimension(M), manifold_dimension(M))`) the matrix representation of the initial approximating operator.
-* `basis` (`DefaultOrthonormalBasis()`) an orthonormal basis in the tangent space of the initial iterate p.
-* `nu` (`-1`)
-* `evaluation` ([`AllocatingEvaluation`](@ref)`) whether the gradient is given as an allocation function or an ([`InplaceEvaluation`](@ref)).
-* `vector_transport_method` (`default_vector_transport_method(M)`) vector transport ``\mathcal T_{\cdot\gets\cdot}`` to use.
-"""
-<<<<<<< HEAD
-mutable struct ApproxHessianSymmetricRankOne{E,P,G,T,B<:AbstractBasis{ℝ},VTR,R<:Real}
-    p_tmp::P
-    gradient!!::G
-    grad_tmp::T
-    matrix::Matrix
-    basis::B
-    vector_transport_method::VTR
-    ν::R
-end
-function ApproxHessianSymmetricRankOne(
-    M::mT,
-    p::P,
-    gradient::G;
-    initial_operator::AbstractMatrix=Matrix{Float64}(
-        I, manifold_dimension(M), manifold_dimension(M)
-    ),
-    basis::B=DefaultOrthonormalBasis(),
-    nu::R=-1.0,
-    evaluation=AllocatingEvaluation(),
-    vector_transport_method::VTR=default_vector_transport_method(M),
-) where {
-    mT<:AbstractManifold,P,G,B<:AbstractBasis{ℝ},R<:Real,VTR<:AbstractVectorTransportMethod
-}
-    grad_tmp = gradient(M, p)
-    return ApproxHessianSymmetricRankOne{typeof(evaluation),P,G,typeof(grad_tmp),B,VTR,R}(
-        p, gradient, grad_tmp, initial_operator, basis, vector_transport_method, nu
-    )
-end
-
-function (f::ApproxHessianSymmetricRankOne{AllocatingEvaluation})(M, p, X)
-    # Update Basis if necessary
-    if p != f.p_tmp
-        update_basis!(f.basis, M, f.p_tmp, p, f.vector_transport_method)
-        copyto!(f.p_tmp, p)
-        f.grad_tmp = f.gradient!!(M, f.p_tmp)
-    end
-    # Apply Hessian approximation on vector
-    return get_vector(
-        M, f.p_tmp, f.matrix * get_coordinates(M, f.p_tmp, X, f.basis), f.basis
-    )
-end
-
-function (f::ApproxHessianSymmetricRankOne{InplaceEvaluation})(M, Y, p, X)
-    # Update Basis if necessary
-    if p != f.p_tmp
-        update_basis!(f.basis, M, f.p_tmp, p, f.vector_transport_method)
-        copyto!(f.p_tmp, p)
-        f.grad_tmp = f.gradient!!(M, f.p_tmp)
-    end
-    # Apply Hessian approximation on vector
-    Y .= get_vector(M, f.p_tmp, f.matrix * get_coordinates(M, f.p_tmp, X, f.basis), f.basis)
-    return Y
-end
-=======
-mutable struct StopIfResidualIsReducedByPower <: StoppingCriterion
-    θ::Float64
-    reason::String
-    function StopIfResidualIsReducedByPower(θ::Float64)
-        Base.depwarn(
-            """
-            The `StopIfResidualIsReducedByPower` stopping criterion will
-            is deprecated and will be removed in a future release.
-            Please use `StopIfResidualIsReducedByFactorOrPower(; θ=$(θ))` instead.
-            """,
-            :StopIfResidualIsReducedByPower,
-        )
-        return new(θ, "")
-    end
-end
-function (c::StopIfResidualIsReducedByPower)(
-    p::P, o::O, i::Int
-) where {P<:HessianProblem,O<:TruncatedConjugateGradientOptions}
-    if norm(p.M, o.x, o.residual) <= o.initialResidualNorm^(1 + c.θ) && i > 0
-        c.reason = "The norm of the residual is less than or equal to the norm of the initial residual to the power 1 + θ=$(1+(c.θ)). \n"
-        return true
-    end
-    return false
-end
-
-function update_stopping_criterion!(
-    c::StopIfResidualIsReducedByPower, ::Val{:ResidualPower}, v
-)
-    c.θ = v
-    return c
-end
-
-@doc raw"""
-    StopIfResidualIsReducedByFactorOrPower <: StoppingCriterion
-
-A functor for testing if the norm of residual at the current iterate is reduced
-either by a power of 1+θ or by a factor κ compared to the norm of the initial
-residual, i.e. $\Vert r_k \Vert_x \leqq \Vert r_0 \Vert_{x} \
-\min \left( \kappa, \Vert r_0 \Vert_{x}^{\theta} \right)$.
-
-# Fields
-* `κ` – the reduction factor
-* `θ` – part of the reduction power
-* `reason` – stores a reason of stopping if the stopping criterion has one be
-    reached, see [`get_reason`](@ref).
-
-# Constructor
-
-    StopIfResidualIsReducedByFactorOrPower(; κ=0.1, θ=1.0)
-
-initialize the StopIfResidualIsReducedByFactorOrPower functor to indicate to stop after
-the norm of the current residual is lesser than either the norm of the initial residual
-to the power of 1+θ or the norm of the initial residual times κ.
-
-# See also
-[`truncated_conjugate_gradient_descent`](@ref), [`trust_regions`](@ref)
-"""
-mutable struct StopIfResidualIsReducedByFactorOrPower <: StoppingCriterion
-    κ::Float64
-    θ::Float64
-    reason::String
-    StopIfResidualIsReducedByFactorOrPower(; κ::Float64=0.1, θ::Float64=1.0) = new(κ, θ, "")
-end
-function (c::StopIfResidualIsReducedByFactorOrPower)(
-    p::P, o::O, i::Int
-) where {P<:HessianProblem,O<:TruncatedConjugateGradientOptions}
-    if norm(p.M, o.x, o.residual) <=
-       o.initialResidualNorm * min(c.κ, o.initialResidualNorm^(c.θ)) && i > 0
-        c.reason = "The norm of the residual is less than or equal either to κ=$(c.κ) times the norm of the initial residual or to the norm of the initial residual to the power 1 + θ=$(1+(c.θ)). \n"
-        return true
-    end
-    return false
-end
-@doc raw"""
-    update_stopping_criterion!(c::StopIfResidualIsReducedByFactorOrPower, :ResidualPower, v)
-
-Update the residual Power `θ`  to `v`.
-"""
-function update_stopping_criterion!(
-    c::StopIfResidualIsReducedByFactorOrPower, ::Val{:ResidualPower}, v
-)
-    c.θ = v
-    return c
-end
-
-@doc raw"""
-    update_stopping_criterion!(c::StopIfResidualIsReducedByFactorOrPower, :ResidualFactor, v)
-
-Update the residual Factor `κ` to `v`.
-"""
-function update_stopping_criterion!(
-    c::StopIfResidualIsReducedByFactorOrPower, ::Val{:ResidualFactor}, v
-)
-    c.κ = v
-    return c
-end
-
-@doc raw"""
-    StopWhenTrustRegionIsExceeded <: StoppingCriterion
-
-A functor for testing if the norm of the next iterate in the  Steihaug-Toint tcg
-method is larger than the trust-region radius, i.e. $\lVert η_{k}^{*} \rVert_x \geq Δ$ terminate the algorithm when the trust region has been left.
->>>>>>> 471282da
-
-update_hessian!(M, f, p, p_proposal, X) = f
-
-function update_hessian!(
-    M, f::ApproxHessianSymmetricRankOne{AllocatingEvaluation}, p, p_proposal, X
-)
-    Y = f.gradient!!(M, p_proposal)
-    yk_c = get_coordinates(
-        M,
-        p,
-        vector_transport_to(M, p_proposal, Y, p, f.vector_transport_method) - f.grad_tmp,
-        f.basis,
-    )
-    sk_c = get_coordinates(M, p, X, f.basis)
-    srvec = yk_c - f.matrix * sk_c
-    if f.ν < 0 || abs(dot(srvec, sk_c)) >= f.ν * norm(srvec) * norm(sk_c)
-        f.matrix = f.matrix + srvec * srvec' / (srvec' * sk_c)
-    end
-end
-
-function update_hessian!(
-    M, f::ApproxHessianSymmetricRankOne{InplaceEvaluation}, p, p_proposal, X
-)
-    Y = zero_vector(M, p_proposal)
-    f.gradient!!(M, Y, p_proposal)
-    yk_c = get_coordinates(
-        M,
-        p,
-        vector_transport_to(M, p_proposal, Y, p, f.vector_transport_method) - f.grad_tmp,
-        f.basis,
-    )
-    sk_c = get_coordinates(M, p, X, f.basis)
-    srvec = yk_c - f.matrix * sk_c
-    if f.ν < 0 || abs(dot(srvec, sk_c)) >= f.ν * norm(srvec) * norm(sk_c)
-        f.matrix = f.matrix + srvec * srvec' / (srvec' * sk_c)
-    end
-end
-
-update_hessian_basis!(M, f, p) = f
-
-function update_hessian_basis!(M, f::ApproxHessianSymmetricRankOne{AllocatingEvaluation}, p)
-    update_basis!(f.basis, M, f.p_tmp, p, f.vector_transport_method)
-    copyto!(f.p_tmp, p)
-    f.grad_tmp = f.gradient!!(M, f.p_tmp)
-    return f
-end
-function update_hessian_basis!(M, f::ApproxHessianSymmetricRankOne{InplaceEvaluation}, p)
-    update_basis!(f.basis, M, f.p_tmp, p, f.vector_transport_method)
-    copyto!(f.p_tmp, p)
-    f.gradient!!(M, f.grad_tmp, f.p_tmp)
-    return nothing
-end
-
-@doc raw"""
-    ApproxHessianBFGS{E, P, G, T, B<:AbstractBasis{ℝ}, VTR, R<:Real}
-
-A functor to approximate the Hessian by the BFGS update.
-
-# Fields
-
-* `gradient!!` the gradient function (either allocating or mutating, see `evaluation` parameter).
-* `scale`
-* `vector_transport_method` a vector transport to use.
-
-## Internal temporary fields
-
-* `p_tmp` a temporary storage the current point `p`.
-* `grad_tmp` a temporary storage for the gradient at the current `p`.
-* `matrix` a temporary storage for the matrix representation of the approximating operator.
-* `basis` a temporary storage for an orthonormal basis at the current `p`.
-
-# Constructor
-
-    ApproxHessianBFGS(M, p, gradF; kwargs...)
-
-## Keyword arguments
-
-* `initial_operator` (`Matrix{Float64}(I, manifold_dimension(M), manifold_dimension(M))`) the matrix representation of the initial approximating operator.
-* `basis` (`DefaultOrthonormalBasis()`) an orthonormal basis in the tangent space of the initial iterate p.
-* `nu` (`-1`)
-* `evaluation` ([`AllocatingEvaluation`](@ref)) whether the gradient is given as an allocation function or an in-place ([`InplaceEvaluation`](@ref)).
-* `vector_transport_method` (`default_vector_transport_method(M)`) vector transport ``\mathcal T_{\cdot\gets\cdot}`` to use.
-"""
-mutable struct ApproxHessianBFGS{
-    E,P,G,T,B<:AbstractBasis{ℝ},VTR<:AbstractVectorTransportMethod
-}
-    p_tmp::P
-    gradient!!::G
-    grad_tmp::T
-    matrix::Matrix
-    basis::B
-    vector_transport_method::VTR
-    scale::Bool
-end
-function ApproxHessianBFGS(
-    M::mT,
-    p::P,
-    gradient::G;
-    initial_operator::AbstractMatrix=Matrix{Float64}(
-        I, manifold_dimension(M), manifold_dimension(M)
-    ),
-    basis::B=DefaultOrthonormalBasis(),
-    scale::Bool=true,
-    evaluation=AllocatingEvaluation(),
-    vector_transport_method::VTR=default_vector_transport_method(M),
-) where {mT<:AbstractManifold,P,G,B<:AbstractBasis{ℝ},VTR<:AbstractVectorTransportMethod}
-    grad_tmp = gradient(M, p)
-    return ApproxHessianBFGS{typeof(evaluation),P,G,typeof(grad_tmp),B,VTR}(
-        p, gradient, grad_tmp, initial_operator, basis, vector_transport_method, scale
-    )
-end
-
-function (f::ApproxHessianBFGS{AllocatingEvaluation})(M, p, X)
-    # Update Basis if necessary
-    if p != f.p_tmp
-        update_basis!(f.basis, M, f.p_tmp, p, f.vector_transport_method)
-        copyto!(f.p_tmp, p)
-        f.grad_tmp = f.gradient!!(M, f.p_tmp)
-    end
-
-<<<<<<< HEAD
-    # Apply Hessian approximation on vector
-    return get_vector(
-        M, f.p_tmp, f.matrix * get_coordinates(M, f.p_tmp, X, f.basis), f.basis
-    )
-end
-=======
-A functor for testing if model value increased.
->>>>>>> 471282da
-
-function (f::ApproxHessianBFGS{InplaceEvaluation})(M, Y, p, X)
-    # Update Basis if necessary
-    if p != f.p_tmp
-        update_basis!(f.basis, M, f.p_tmp, p, f.vector_transport_method)
-        copyto!(f.p_tmp, p)
-        f.gradient!!(M, f.grad_tmp, f.p_tmp)
-    end
-    # Apply Hessian approximation on vector
-    Y .= get_vector(M, f.p_tmp, f.matrix * get_coordinates(M, f.p_tmp, X, f.basis), f.basis)
-    return Y
-end
-
-function update_hessian!(M, f::ApproxHessianBFGS, p, p_proposal, X)
-    yk_c = get_coordinates(
-        M,
-        p,
-        vector_transport_to(
-            M, p_proposal, f.gradient!!(M, p_proposal), p, f.vector_transport_method
-        ) - f.grad_tmp,
-        f.basis,
-    )
-    sk_c = get_coordinates(M, p, X, f.basis)
-    skyk_c = dot(sk_c, yk_c)
-    f.matrix =
-        f.matrix + yk_c * yk_c' / skyk_c -
-        f.matrix * sk_c * sk_c' * f.matrix / dot(sk_c, f.matrix * sk_c)
-    return f
-end
-
-function update_hessian!(M, f::ApproxHessianBFGS{InplaceEvaluation}, p, p_proposal, X)
-    Y = zero_vector(M, p_proposal)
-    f.gradient!!(M, Y, p_proposal)
-    yk_c = get_coordinates(
-        M,
-        p,
-        vector_transport_to(M, p_proposal, Y, p, f.vector_transport_method) - f.grad_tmp,
-        f.basis,
-    )
-    sk_c = get_coordinates(M, p, X, f.basis)
-    skyk_c = dot(sk_c, yk_c)
-    f.matrix =
-        f.matrix + yk_c * yk_c' / skyk_c -
-        f.matrix * sk_c * sk_c' * f.matrix / dot(sk_c, f.matrix * sk_c)
-    return f
-end
-
-function update_hessian_basis!(M, f::ApproxHessianBFGS{AllocatingEvaluation}, p)
-    update_basis!(f.basis, M, f.p_tmp, p, f.vector_transport_method)
-    copyto!(f.p_tmp, p)
-    f.grad_tmp = f.gradient!!(M, f.p_tmp)
-    return f
-end
-
-function update_hessian_basis!(M, f::ApproxHessianBFGS{InplaceEvaluation}, p)
-    update_basis!(f.basis, M, f.p_tmp, p, f.vector_transport_method)
-    copyto!(f.p_tmp, p)
-    f.gradient!!(M, f.grad_tmp, f.p_tmp)
-    return f
 end