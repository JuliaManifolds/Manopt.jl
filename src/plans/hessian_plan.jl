
@doc raw"""
    HessianProblem <: Problem

specify a problem for hessian based algorithms.

# Fields
* `M`            : a manifold $\mathcal M$
* `cost` : a function $F:\mathcal M→ℝ$ to minimize
* `gradient`     : the gradient $\operatorname{grad}F:\mathcal M
  → \mathcal T\mathcal M$ of the cost function $F$
* `hessian`      : the hessian $\operatorname{Hess}F(x)[⋅]: \mathcal T_{x} \mathcal M
  → \mathcal T_{x} \mathcal M$ of the cost function $F$
* `precon`       : the symmetric, positive definite
    preconditioner (approximation of the inverse of the Hessian of $F$)

# See also
[`truncated_conjugate_gradient_descent`](@ref), [`trust_regions`](@ref)
"""
struct HessianProblem{T,mT<:AbstractManifold,C,G,H,Pre} <: AbstractGradientProblem{T}
    M::mT
    cost::C
    gradient!!::G
    hessian!!::H
    precon::Pre
    function HessianProblem(
        M::mT,
        cost::C,
        grad::G,
        hess::H,
        pre::Pre;
        evaluation::AbstractEvaluationType=AllocatingEvaluation(),
    ) where {mT<:AbstractManifold,C,G,H,Pre}
        return new{typeof(evaluation),mT,C,G,H,Pre}(M, cost, grad, hess, pre)
    end
end

@doc raw"""
    AbstractHessianOptions <: Options

An [`Options`](@ref) type to represent algorithms that employ the Hessian.
These options are assumed to have a field (`gradient`) to store the current gradient ``\operatorname{grad}f(x)``
"""
abstract type AbstractHessianOptions <: AbstractGradientOptions end

@doc raw"""
    TruncatedConjugateGradientOptions <: AbstractHessianOptions

describe the Steihaug-Toint truncated conjugate-gradient method, with

# Fields
a default value is given in brackets if a parameter can be left out in initialization.

* `x` : a point, where the trust-region subproblem needs
    to be solved
* `η` : a tangent vector (called update vector), which solves the
    trust-region subproblem after successful calculation by the algorithm
* `stop` : a [`StoppingCriterion`](@ref).
* `gradient` : the gradient at the current iterate
* `δ` : search direction
* `trust_region_radius` : (`injectivity_radius(M)/4`) the trust-region radius
* `residual` : the gradient
* `randomize` : indicates if the trust-region solve and so the algorithm is to be
        initiated with a random tangent vector. If set to true, no
        preconditioner will be used. This option is set to true in some
        scenarios to escape saddle points, but is otherwise seldom activated.
* `project_vector!` : (`copyto!`) specify a projection operation for tangent vectors
    for numerical stability. A function `(M, Y, p, X) -> ...` working in place of `Y`.
    per default, no projection is perfomed, set it to `project!` to activate projection.

# Constructor

    TruncatedConjugateGradientOptions(M, p, x, η;
        trust_region_radius=injectivity_radius(M)/4,
        randomize=false,
        θ=1.0,
        κ=0.1,
        project_vector! = copyto!,
    )

    and a slightly involved `stopping_criterion`

# See also
[`truncated_conjugate_gradient_descent`](@ref), [`trust_regions`](@ref)
"""
mutable struct TruncatedConjugateGradientOptions{P,T,R<:Real,SC<:StoppingCriterion,Proj} <:
               AbstractHessianOptions
    x::P
    stop::SC
    gradient::T
    η::T
    Hη::T
    δ::T
    Hδ::T
    δHδ::R
    ηPδ::R
    δPδ::R
    ηPη::R
    z::T
    z_r::R
    residual::T
    trust_region_radius::R
    model_value::R
    new_model_value::R
    κ::R
    randomize::Bool
    project!::Proj
    initialResidualNorm::Float64
    function TruncatedConjugateGradientOptions(
        p::HessianProblem,
        x::P,
        η::T,
        trust_region_radius::R,
        randomize::Bool;
        project_vector!::Proj=copyto!,
        θ::Float64=1.0,
        κ::Float64=0.1,
        stop::StoppingCriterion=StopWhenAny(
            StopAfterIteration(manifold_dimension(p.M)),
            StopWhenAll(
                StopIfResidualIsReducedByPower(θ), StopIfResidualIsReducedByFactor(κ)
            ),
            StopWhenTrustRegionIsExceeded(),
            StopWhenCurvatureIsNegative(),
            StopWhenModelIncreased(),
        ),
    ) where {P,T,R<:Real,Proj}
        return TruncatedConjugateGradientOptions(
            p.M,
            x,
            η;
            trust_region_radius=trust_region_radius,
            (project!)=project_vector!,
            randomize=randomize,
            θ=θ,
            κ=κ,
            stopping_criterion=stop,
        )
    end
    function TruncatedConjugateGradientOptions(
        M::AbstractManifold,
        x::P,
        η::T;
        trust_region_radius::R=injectivity_radius(M) / 4.0,
        randomize::Bool=false,
        project!::F=copyto!,
        θ::Float64=1.0,
        κ::Float64=0.1,
        stopping_criterion::StoppingCriterion=StopAfterIteration(manifold_dimension(M)) |
                                              (
                                                  StopIfResidualIsReducedByPower(θ) &
                                                  StopIfResidualIsReducedByFactor(κ)
                                              ) |
                                              StopWhenTrustRegionIsExceeded() |
                                              StopWhenCurvatureIsNegative() |
                                              StopWhenModelIncreased(),
    ) where {P,T,R<:Real,F}
        o = new{P,T,R,typeof(stopping_criterion),F}()
        o.x = x
        o.stop = stopping_criterion
        o.η = η
        o.trust_region_radius = trust_region_radius
        o.randomize = randomize
        o.project! = project!
        o.model_value = zero(trust_region_radius)
        o.κ = zero(trust_region_radius)
        return o
    end
end

@doc raw"""
    TrustRegionsOptions <: AbstractHessianOptions

describe the trust-regions solver, with


# Fields
where all but `x` are keyword arguments in the constructor

* `x` : a point as starting point
* `stop` : (`StopAfterIteration(1000) | StopWhenGradientNormLess(1e-6))
* `trust_region_radius` : the (initial) trust-region radius
* `max_trust_region_radius` : (`sqrt(manifold_dimension(M))`) the maximum trust-region radius
* `randomize` : (`false`) indicates if the trust-region solve is to be initiated with a
        random tangent vector. If set to true, no preconditioner will be
        used. This option is set to true in some scenarios to escape saddle
        points, but is otherwise seldom activated.
* `project!` : (`copyto!`) specify a projection operation for tangent vectors
    for numerical stability. A function `(M, Y, p, X) -> ...` working in place of `Y`.
    per default, no projection is perfomed, set it to `project!` to activate projection.
* `ρ_prime` : (`0.1`) a lower bound of the performance ratio for the iterate that
        decides if the iteration will be accepted or not. If not, the
        trust-region radius will have been decreased. To ensure this,
        ρ'>= 0 must be strictly smaller than 1/4. If ρ' is negative,
        the algorithm is not guaranteed to produce monotonically decreasing
        cost values. It is strongly recommended to set ρ' > 0, to aid
        convergence.
* `ρ_regularization` : (`10000.0`) Close to convergence, evaluating the performance ratio ρ
        is numerically challenging. Meanwhile, close to convergence, the
        quadratic model should be a good fit and the steps should be
        accepted. Regularization lets ρ go to 1 as the model decrease and
        the actual decrease go to zero. Set this option to zero to disable
        regularization (not recommended). When this is not zero, it may happen
        that the iterates produced are not monotonically improving the cost
        when very close to convergence. This is because the corrected cost
        improvement could change sign if it is negative but very small.

# Constructor

    TrustRegionsOptions(M, x)

construct a trust-regions Option with all other fields from above being
keyword arguments

# See also
[`trust_regions`](@ref)
"""
mutable struct TrustRegionsOptions{
    P,T,SC<:StoppingCriterion,RTR<:AbstractRetractionMethod,R<:Real,Proj
} <: AbstractHessianOptions
    x::P
    gradient::T
    stop::SC
    trust_region_radius::R
    max_trust_region_radius::R
    retraction_method::RTR
    randomize::Bool
    project!::Proj
    ρ_prime::R
    ρ_regularization::R

    tcg_options::TruncatedConjugateGradientOptions{P,T,R}

    x_proposal::P
    f_proposal::R
    timer::Float64
    # Random
    Hgrad::T
    η::T
    Hη::T
    η_Cauchy::T
    Hη_Cauchy::T
    τ::R
    function TrustRegionsOptions{P,T,SC,RTR,R,Proj}(
        x::P,
        grad::T,
        trust_region_radius::R,
        max_trust_region_radius::R,
        ρ_prime::R,
        ρ_regularization::R,
        randomize::Bool,
        stopping_citerion::SC,
        retraction_method::RTR,
        project!::Proj=copyto!,
    ) where {P,T,SC<:StoppingCriterion,RTR<:AbstractRetractionMethod,R<:Real,Proj}
        o = new{P,T,SC,RTR,R,Proj}()
        o.x = x
        o.gradient = grad
        o.stop = stopping_citerion
        o.retraction_method = retraction_method
        o.trust_region_radius = trust_region_radius
        o.max_trust_region_radius = max_trust_region_radius::R
        o.ρ_prime = ρ_prime
        o.ρ_regularization = ρ_regularization
        o.randomize = randomize
<<<<<<< HEAD
        o.project_vector! = project_vector!
        o.timer = 0.0
=======
        o.project! = project!
>>>>>>> e7725773
        return o
    end
end
@deprecate TrustRegionsOptions(
    x,
    grad,
    trust_region_radius,
    max_trust_region_radius,
    ρ_prime,
    ρ_regularization,
    randomize,
    stopping_criterion;
    retraction_method=ExponentialRetraction(),
    (project_vector!)=copyto!,
) TrustRegionsOptions(
    DefaultManifold(2),
    x;
    gradient=grad,
    ρ_prime=ρ_prime,
    ρ_regularization=ρ_regularization,
    randomize=randomize,
    stopping_criterion=stopping_criterion,
    retraction_method=retraction_method,
    (project!)=project_vector!,
)
function TrustRegionsOptions(
    M::TM,
    x::P;
    gradient::T=zero_vector(M, x),
    ρ_prime::R=0.1,
    ρ_regularization::R=1000.0,
    randomize::Bool=false,
    stopping_criterion::SC=StopAfterIteration(1000) | StopWhenGradientNormLess(1e-6),
    max_trust_region_radius::R=sqrt(manifold_dimension(M)),
    trust_region_radius::R=max_trust_region_radius / 8,
    retraction_method::RTR=default_retraction_method(M),
    project!::Proj=copyto!,
) where {
    TM<:AbstractManifold,
    P,
    T,
    R<:Real,
    SC<:StoppingCriterion,
    RTR<:AbstractRetractionMethod,
    Proj,
}
    return TrustRegionsOptions{P,T,SC,RTR,R,Proj}(
        x,
        gradient,
        trust_region_radius,
        max_trust_region_radius,
        ρ_prime,
        ρ_regularization,
        randomize,
        stopping_criterion,
        retraction_method,
        project!,
    )
end

@doc raw"""
    get_hessian(p::HessianProblem{T}, q, X)
    get_hessian!(p::HessianProblem{T}, Y, q, X)

evaluate the Hessian of a [`HessianProblem`](@ref) `p` at the point `q`
applied to a tangent vector `X`, i.e. ``\operatorname{Hess}f(q)[X]``.

The evaluation is done in place of `Y` for the `!`-variant.
The `T=`[`AllocatingEvaluation`](@ref) problem might still allocate memory within.
When the non-mutating variant is called with a `T=`[`MutatingEvaluation`](@ref)
memory for the result is allocated.
"""
function get_hessian(p::HessianProblem{AllocatingEvaluation}, q, X)
    return p.hessian!!(p.M, q, X)
end
function get_hessian(p::HessianProblem{MutatingEvaluation}, q, X)
    Y = zero_vector(p.M, q)
    return p.hessian!!(p.M, Y, q, X)
end
function get_hessian!(p::HessianProblem{AllocatingEvaluation}, Y, q, X)
    return copyto!(p.M, Y, p.hessian!!(p.M, q, X))
end
function get_hessian!(p::HessianProblem{MutatingEvaluation}, Y, q, X)
    return p.hessian!!(p.M, Y, q, X)
end

@doc raw"""
    get_preconditioner(p,x,ξ)

evaluate the symmetric, positive definite preconditioner (approximation of the
inverse of the Hessian of the cost function `F`) of a
[`HessianProblem`](@ref) `p` at the point `x`applied to a
tangent vector `ξ`.
"""
get_preconditioner(p::HessianProblem, x, X) = p.precon(p.M, x, X)

@doc raw"""
    ApproxHessianFiniteDifference{T, mT, P, G}

A functor to approximate the Hessian by a finite difference of gradient evaluations

# Constructor

    ApproxHessianFiniteDifference(M, x, gradF)

Initialize the approximate hessian to combute ``\operatorname{Hess}F`` based on the gradient
`gradF` of a function ``F`` on ``\mathcal M``.
The value `x` is used to initialize a few internal fields.

## Optional Keyword arguments

* `steplength` - (`2^-14`) default step size for the approximation
* `evaluation` - ([`AllocatingEvaluation`](@ref)`()`) specify whether the gradient is allocating or mutating.
* `retraction_method` – (`default_retraction_method(M)`) a `retraction(M, p, X)` to use in the approximation.
* `vector_transport_method` - (`default_vector_transport_method(M)`) a vector transport to use
"""
mutable struct ApproxHessianFiniteDifference{E,P,T,G,RTR,VTR,R<:Real}
    x_dir::P
    gradient!!::G
    grad_tmp::T
    grad_tmp_dir::T
    retraction_method::RTR
    vector_transport_method::VTR
    steplength::R
end
function ApproxHessianFiniteDifference(
    M::mT,
    x::P,
    grad::G;
    steplength::R=2^-14,
    evaluation=AllocatingEvaluation(),
    retraction_method::RTR=default_retraction_method(M),
    vector_transport_method::VTR=default_vector_transport_method(M),
) where {
    mT<:AbstractManifold,
    P,
    G,
    R<:Real,
    RTR<:AbstractRetractionMethod,
    VTR<:AbstractVectorTransportMethod,
}
    X = zero_vector(M, x)
    Y = zero_vector(M, x)
    return ApproxHessianFiniteDifference{typeof(evaluation),P,typeof(X),G,RTR,VTR,R}(
        x, grad, X, Y, retraction_method, vector_transport_method, steplength
    )
end
function (f::ApproxHessianFiniteDifference{AllocatingEvaluation})(M, x, X)
    norm_X = norm(M, x, X)
    (norm_X ≈ zero(norm_X)) && return zero_vector(M, x)
    c = f.steplength / norm_X
    f.grad_tmp .= f.gradient!!(M, x)
    f.x_dir .= retract(M, x, c * X, f.retraction_method)
    f.grad_tmp_dir .= f.gradient!!(M, f.x_dir)
    f.grad_tmp_dir .= vector_transport_to(
        M, f.x_dir, f.grad_tmp_dir, x, f.vector_transport_method
    )
    return (1 / c) * (f.grad_tmp_dir - f.grad_tmp)
end
function (f::ApproxHessianFiniteDifference{MutatingEvaluation})(M, Y, x, X)
    norm_X = norm(M, x, X)
    (norm_X ≈ zero(norm_X)) && return zero_vector!(M, X, x)
    c = f.steplength / norm_X
    f.gradient!!(M, f.grad_tmp, x)
    retract!(M, f.x_dir, x, c * X, f.retraction_method)
    f.gradient!!(M, f.grad_tmp_dir, f.x_dir)
    vector_transport_to!(
        M, f.grad_tmp_dir, f.x_dir, f.grad_tmp_dir, x, f.vector_transport_method
    )
    Y .= (1 / c) .* (f.grad_tmp_dir .- f.grad_tmp)
    return Y
end

@doc raw"""
    StopIfResidualIsReducedByFactor <: StoppingCriterion

A functor for testing if the norm of residual at the current iterate is reduced
by a factor compared to the norm of the initial residual, i.e.
$\Vert r_k \Vert_x \leqq κ \Vert r_0 \Vert_x$.
In this case the algorithm reached linear convergence.

# Fields
* `κ` – the reduction factor
* `initialResidualNorm` - stores the norm of the residual at the initial vector
    ``η`` of the Steihaug-Toint tcg mehtod [`truncated_conjugate_gradient_descent`](@ref)
* `reason` – stores a reason of stopping if the stopping criterion has one be
  reached, see [`get_reason`](@ref).

# Constructor

    StopIfResidualIsReducedByFactor(iRN, κ)

initialize the StopIfResidualIsReducedByFactor functor to indicate to stop after
the norm of the current residual is lesser than the norm of the initial residual
iRN times κ.

# See also
[`truncated_conjugate_gradient_descent`](@ref), [`trust_regions`](@ref)
"""
mutable struct StopIfResidualIsReducedByFactor <: StoppingCriterion
    κ::Float64
    reason::String
    StopIfResidualIsReducedByFactor(κ::Float64) = new(κ, "")
end
function (c::StopIfResidualIsReducedByFactor)(
    p::P, o::O, i::Int
) where {P<:HessianProblem,O<:TruncatedConjugateGradientOptions}
    if norm(p.M, o.x, o.residual) <= o.initialResidualNorm * c.κ && i > 0
        c.reason = "The algorithm reached linear convergence (residual at least reduced by κ=$(c.κ)).\n"
        return true
    end
    return false
end

@doc raw"""
    StopIfResidualIsReducedByPower <: StoppingCriterion

A functor for testing if the norm of residual at the current iterate is reduced
by a power of 1+θ compared to the norm of the initial residual, i.e.
$\Vert r_k \Vert_x \leqq  \Vert r_0 \Vert_{x}^{1+\theta}$. In this case the
algorithm reached superlinear convergence.

# Fields
* `θ` – part of the reduction power
* `initialResidualNorm` - stores the norm of the residual at the initial vector
    $η$ of the Steihaug-Toint tcg mehtod [`truncated_conjugate_gradient_descent`](@ref)
* `reason` – stores a reason of stopping if the stopping criterion has one be
    reached, see [`get_reason`](@ref).

# Constructor

    StopIfResidualIsReducedByPower(iRN, θ)

initialize the StopIfResidualIsReducedByFactor functor to indicate to stop after
the norm of the current residual is lesser than the norm of the initial residual
iRN to the power of 1+θ.

# See also
[`truncated_conjugate_gradient_descent`](@ref), [`trust_regions`](@ref)
"""
mutable struct StopIfResidualIsReducedByPower <: StoppingCriterion
    θ::Float64
    reason::String
    StopIfResidualIsReducedByPower(θ::Float64) = new(θ, "")
end
function (c::StopIfResidualIsReducedByPower)(
    p::P, o::O, i::Int
) where {P<:HessianProblem,O<:TruncatedConjugateGradientOptions}
    if norm(p.M, o.x, o.residual) <= o.initialResidualNorm^(1 + c.θ) && i > 0
        c.reason = "The algorithm reached superlinear convergence (residual at least reduced by power 1 + θ=$(1+(c.θ))).\n"
        return true
    end
    return false
end
@doc raw"""
    update_stopping_criterion!(c::StopIfResidualIsReducedByPower, :ResidualPower, v)

Update the residual Power ``θ`` time period after which an algorithm shall stop.
"""
function update_stopping_criterion!(
    c::StopIfResidualIsReducedByPower, ::Val{:ResidualPower}, v
)
    c.θ = v
    return c
end
@doc raw"""
    StopWhenTrustRegionIsExceeded <: StoppingCriterion

A functor for testing if the norm of the next iterate in the  Steihaug-Toint tcg
mehtod is larger than the trust-region radius, i.e. $\Vert η_{k}^{*} \Vert_x
≧ trust_region_radius$. terminate the algorithm when the trust region has been left.

# Fields
* `reason` – stores a reason of stopping if the stopping criterion has one be
    reached, see [`get_reason`](@ref).
* `storage` – stores the necessary parameters `η, δ, residual` to check the
    criterion.

# Constructor

    StopWhenTrustRegionIsExceeded([a])

initialize the StopWhenTrustRegionIsExceeded functor to indicate to stop after
the norm of the next iterate is greater than the trust-region radius using the
[`StoreOptionsAction`](@ref) `a`, which is initialized to store
`:η, :δ, :residual` by default.

# See also
[`truncated_conjugate_gradient_descent`](@ref), [`trust_regions`](@ref)
"""
mutable struct StopWhenTrustRegionIsExceeded <: StoppingCriterion
    reason::String
end
StopWhenTrustRegionIsExceeded() = StopWhenTrustRegionIsExceeded("")
function (c::StopWhenTrustRegionIsExceeded)(
    ::HessianProblem, o::TruncatedConjugateGradientOptions, i::Int
)
    if o.ηPη >= o.trust_region_radius^2 && i >= 0
        c.reason = "Trust-region radius violation (‖η‖² = $(o.ηPη)) >= $(o.trust_region_radius^2) = trust_region_radius²). \n"
        return true
    end
    return false
end

@doc raw"""
    StopWhenCurvatureIsNegative <: StoppingCriterion

A functor for testing if the curvature of the model is negative, i.e.
$\langle \delta_k, \operatorname{Hess}[F](\delta_k)\rangle_x \leqq 0$.
In this case, the model is not strictly convex, and the stepsize as computed
does not give a reduction of the model.

# Fields
* `reason` – stores a reason of stopping if the stopping criterion has one be
    reached, see [`get_reason`](@ref).

# Constructor

    StopWhenCurvatureIsNegative()

# See also
[`truncated_conjugate_gradient_descent`](@ref), [`trust_regions`](@ref)
"""
mutable struct StopWhenCurvatureIsNegative <: StoppingCriterion
    reason::String
end
StopWhenCurvatureIsNegative() = StopWhenCurvatureIsNegative("")
function (c::StopWhenCurvatureIsNegative)(
    ::HessianProblem, o::TruncatedConjugateGradientOptions, i::Int
)
    if o.δHδ <= 0 && i > 0
        c.reason = "Negative curvature. The model is not strictly convex (⟨δ,Hδ⟩_x = $(o.δHδ))) <= 0).\n"
        return true
    end
    return false
end

@doc raw"""
    StopWhenModelIncreased <: StoppingCriterion

A functor for testing if the curvature of the model value increased.

# Fields
* `reason` – stores a reason of stopping if the stopping criterion has one be
    reached, see [`get_reason`](@ref).

# Constructor

    StopWhenModelIncreased()

# See also
[`truncated_conjugate_gradient_descent`](@ref), [`trust_regions`](@ref)
"""
mutable struct StopWhenModelIncreased <: StoppingCriterion
    reason::String
end
StopWhenModelIncreased() = StopWhenModelIncreased("")
function (c::StopWhenModelIncreased)(
    ::HessianProblem, o::TruncatedConjugateGradientOptions, i::Int
)
    if i > 0 && (o.new_model_value > o.model_value)
        c.reason = "Model value increased from $(o.model_value) to $(o.new_model_value).\n"
        return true
    end
    return false
end


function (d::DebugGradientNorm)(p::HessianProblem, o::TrustRegionsOptions, i::Int)
    (i < 1) && return nothing
    Printf.format(d.io, Printf.Format(d.format), norm(p.M, o.x, o.gradient))
    return nothing
end

function (r::RecordGradientNorm)(
    p::P, o::O, i::Int
) where {P<:HessianProblem,O<:TrustRegionsOptions}
    return record_or_reset!(r, norm(p.M, o.x, o.gradient), i)
end<|MERGE_RESOLUTION|>--- conflicted
+++ resolved
@@ -263,12 +263,8 @@
         o.ρ_prime = ρ_prime
         o.ρ_regularization = ρ_regularization
         o.randomize = randomize
-<<<<<<< HEAD
         o.project_vector! = project_vector!
         o.timer = 0.0
-=======
-        o.project! = project!
->>>>>>> e7725773
         return o
     end
 end
