--- conflicted
+++ resolved
@@ -151,16 +151,6 @@
 end
 
 @doc raw"""
-<<<<<<< HEAD
-=======
-    get_gradient(p,x)
-
-evaluate the gradient of a [`HessianProblem`](@ref)`p` at the
-point `x`.
-"""
-get_gradient(p::HessianProblem, x) = p.gradient(x)
-@doc raw"""
->>>>>>> 081654c4
     get_preconditioner(p,x,ξ)
 
 evaluate the symmetric, positive deﬁnite preconditioner (approximation of the
