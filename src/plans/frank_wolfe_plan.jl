<<<<<<< HEAD
@doc raw"""
=======

@doc """
>>>>>>> feccfaa2
    FrankWolfeCost{P,T}

A structure to represent the oracle sub problem in the [`Frank_Wolfe_method`](@ref).
The cost function reads

```math
F(q) = ⟨X, $(_tex(:log))_p q⟩
```

The values `p` and `X` are stored within this functor and should be references to the
iterate and gradient from within [`FrankWolfeState`](@ref).
"""
mutable struct FrankWolfeCost{P, T}
    p::P
    X::T
end
function (FWO::FrankWolfeCost)(M, q)
    return real(inner(M, FWO.p, FWO.X, log(M, FWO.p, q)))
end

@doc """
    FrankWolfeGradient{P,T}

A structure to represent the gradient of the oracle sub problem in the [`Frank_Wolfe_method`](@ref),
that is for a given point `p` and a tangent vector `X` the function reads

```math
F(q) = ⟨X, $(_tex(:log))_p q⟩
```

Its gradient can be computed easily using `adjoint_differential_log_argument`.

The values `p` and `X` are stored within this functor and should be references to the
iterate and gradient from within [`FrankWolfeState`](@ref).
"""
mutable struct FrankWolfeGradient{P, T}
    p::P
    X::T
end
function (FWG::FrankWolfeGradient)(M, Y, q)
    return adjoint_differential_log_argument!(M, Y, FWG.p, q, FWG.X)
end
function (FWG::FrankWolfeGradient)(M, q)
    return adjoint_differential_log_argument(M, FWG.p, q, FWG.X)
end<|MERGE_RESOLUTION|>--- conflicted
+++ resolved
@@ -1,9 +1,5 @@
-<<<<<<< HEAD
-@doc raw"""
-=======
 
 @doc """
->>>>>>> feccfaa2
     FrankWolfeCost{P,T}
 
 A structure to represent the oracle sub problem in the [`Frank_Wolfe_method`](@ref).
