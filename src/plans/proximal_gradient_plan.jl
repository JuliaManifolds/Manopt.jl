--- conflicted
+++ resolved
@@ -136,23 +136,12 @@
 This struct is also a functor `(M, q) -> v` that can be used as a cost function within a solver, primarily for solving the proximal map subproblem formulation in the proximal gradient method, which reads
 
 ```math
-<<<<<<< HEAD
-    $(_tex(:prox))_{λ h}(p) = \operatorname{argmin}_{q \in \mathcal M} \left( h(q) + \frac{1}{2λ} $(_math(:distance))^2(q, p) \right)
-=======
     $(_tex(:prox))_{λ h}(p) = $(_tex(:argmin))_{q ∈ $(_math(:M))} h(q) + $(_tex(:frac, "1", "2λ"))$(_math(:distance))^2(q, p)
->>>>>>> d2749703
 ```
 
 Hence, the functor reads
 
 ```math
-<<<<<<< HEAD
-    (M, q) \mapsto h(q) + \frac{1}{2λ} $(_math(:distance))^2(q, p)
-```
-and `p` is the proximity point where the proximal map is evaluated, i.e. the argument `p` of the proximal map ``$(_tex(:prox))_{λ h}``.
-
-## Fields
-=======
     (M, q) ↦ h(q) + \frac{1}{2λ} $(_math(:distance))^2(q, p)
 ```
 
@@ -160,7 +149,6 @@
 
 ## Fields
 
->>>>>>> d2749703
 * `cost::F` - the nonsmooth part ``h`` of the proximal gradient objective, i.e. the part of the objective whose proximal map is sought
 * `λ::R` - the stepsize parameter for the proximal map
 * `proximity_point::P` - point where the proximal map is evaluated, i.e. the argument ``p`` of the proximal map ``$(_tex(:prox))_{λ h} (p)`` that we want to solve for
@@ -192,27 +180,16 @@
 
 @doc """
     ProximalGradientNonsmoothSubgradient{F, R, P}
-<<<<<<< HEAD
-=======
-
->>>>>>> d2749703
+
 Stores a subgradient of the nonsmooth part ``h`` of the proximal gradient objective ``f = g + h``, as well as the stepsize parameter ``λ ∈ ℝ``.
 
 This struct is also a functor in both formats
     * `(M, p) -> X` to compute the gradient in allocating fashion.
-<<<<<<< HEAD
-This is primarily used for computing a subgradient of the cost function ``h(q) + \frac{1}{2λ} $(_math(:distance))^2(q, p)`` that defines proximal map in the proximal gradient method. This reads
-=======
 This is primarily used for computing a subgradient of the cost function ``h(q) + $(_tex(:frac, "1", "2λ"))$(_math(:distance))^2(q, p)`` that defines proximal map in the proximal gradient method. This reads
->>>>>>> d2749703
 ```math
     ∂h(q) - $(_tex(:frac, "1", "λ"))$(_tex(:log))_q p
 ```
-<<<<<<< HEAD
-`` is the proximity point where the proximal map is evaluated, i.e. the argument ``p`` of the proximal map ``$(_tex(:prox))_{λ h} (p)``.
-=======
 is the proximity point where the proximal map is evaluated, i.e. the argument ``p`` of the proximal map ``$(_tex(:prox))_{λ h} (p)``.
->>>>>>> d2749703
 
 ## Fields
 
