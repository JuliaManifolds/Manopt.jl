--- conflicted
+++ resolved
@@ -98,7 +98,6 @@
     c.storage(p, o, i)
     return false
 end
-<<<<<<< HEAD
 """
     StopWhenEuclideanChangeLess <: StoppingCriterion
 
@@ -135,7 +134,6 @@
     c.storage(p, o, i)
     return false
 end
-=======
 
 """
     StopWhenStepsizeLess <: StoppingCriterion
@@ -165,7 +163,6 @@
     return false
 end
 
->>>>>>> 16058660
 @doc raw"""
     StopWhenAll <: StoppingCriterion
 
