@doc raw"""
    StoppingCriterion

An abstract type for the functors representing stopping criteria, i.e. they are
callable structures. The naming Scheme follows functions, see for
example [`StopAfterIteration`](@ref).

Every StoppingCriterion has to provide a constructor and its function has to have
the interface `(p,o,i)` where a [`AbstractManoptProblem`](@ref) as well as [`AbstractManoptSolverState`](@ref)
and the current number of iterations are the arguments and returns a Bool whether
to stop or not.

By default each `StoppingCriterion` should provide a fields `reason` to provide
details when a criterion is met (and that is empty otherwise).
"""
abstract type StoppingCriterion end

indicates_convergence(c::StoppingCriterion) = false
function get_count(c::StoppingCriterion, ::Val{:Iterations})
    if hasfield(typeof(c), :at_iteration)
        return getfield(c, :at_iteration)
    else
        return 0
    end
end
@doc raw"""
    StoppingCriterionGroup <: StoppingCriterion

An abstract type for a Stopping Criterion that itself consists of a set of
Stopping criteria. In total it acts as a stopping criterion itself. Examples
are [`StopWhenAny`](@ref) and [`StopWhenAll`](@ref) that can be used to
combine stopping criteria.
"""
abstract type StoppingCriterionSet <: StoppingCriterion end

"""
    StopAfter <: StoppingCriterion

store a threshold when to stop looking at the complete runtime. It uses
`time_ns()` to measure the time and you provide a `Period` as a time limit,
i.e. `Minute(15)`

# Constructor

    StopAfter(t)

initialize the stopping criterion to a `Period t` to stop after.
"""
mutable struct StopAfter <: StoppingCriterion
    threshold::Period
    reason::String
    start::Nanosecond
    at_iteration::Int
    function StopAfter(t::Period)
        return if value(t) < 0
            error("You must provide a positive time period")
        else
            new(t, "", Nanosecond(0), 0)
        end
    end
end
function (c::StopAfter)(::AbstractManoptProblem, ::AbstractManoptSolverState, i::Int)
    if value(c.start) == 0 || i <= 0 # (re)start timer
        c.reason = ""
        c.at_iteration = 0
        c.start = Nanosecond(time_ns())
    else
        cTime = Nanosecond(time_ns()) - c.start
        if i > 0 && (cTime > Nanosecond(c.threshold))
            c.reason = "The algorithm ran for about $(floor(cTime, typeof(c.threshold))) and has hence reached the threshold of $(c.threshold).\n"
            c.at_iteration = i
            return true
        end
    end
    return false
end
function status_summary(c::StopAfter)
    has_stopped = length(c.reason) > 0
    s = has_stopped ? "reached" : "not reached"
    return "stopped after $(c.threshold):\t$s"
end
indicates_convergence(c::StopAfter) = false
function show(io::IO, c::StopAfter)
    return print(io, "StopAfter($(repr(c.threshold)))\n    $(status_summary(c))")
end

"""
    update_stopping_criterion!(c::StopAfter, :MaxTime, v::Period)

Update the time period after which an algorithm shall stop.
"""
function update_stopping_criterion!(c::StopAfter, ::Val{:MaxTime}, v::Period)
    (value(v) < 0) && error("You must provide a positive time period")
    c.threshold = v
    return c
end

@doc raw"""
    StopAfterIteration <: StoppingCriterion

A functor for an easy stopping criterion, i.e. to stop after a maximal number
of iterations.

# Fields
* `maxIter` – stores the maximal iteration number where to stop at
* `reason` – stores a reason of stopping if the stopping criterion has one be
  reached, see [`get_reason`](@ref).

# Constructor

    StopAfterIteration(maxIter)

initialize the stopafterIteration functor to indicate to stop after `maxIter`
iterations.
"""
mutable struct StopAfterIteration <: StoppingCriterion
    maxIter::Int
    reason::String
    at_iteration::Int
    StopAfterIteration(mIter::Int) = new(mIter, "", 0)
end
function (c::StopAfterIteration)(
<<<<<<< HEAD
    ::P, s::S, i::Int
) where {P<:AbstractManoptProblem,S<:AbstractManoptSolverState}
    (i == 0) && (c.reason = "") # reset on init
=======
    ::P, ::O, i::Int
) where {P<:AbstractManoptProblem,O<:AbstractManoptSolverState}
    if i == 0 # reset on init
        c.reason = ""
        c.at_iteration = 0
    end
>>>>>>> 1406c3cb
    if i >= c.maxIter
        c.at_iteration = i
        c.reason = "The algorithm reached its maximal number of iterations ($(c.maxIter)).\n"
        return true
    end
    return false
end
function status_summary(c::StopAfterIteration)
    has_stopped = length(c.reason) > 0
    s = has_stopped ? "reached" : "not reached"
    return "Max Iteration $(c.maxIter):\t$s"
end
function show(io::IO, c::StopAfterIteration)
    return print(io, "StopAfterIteration($(c.maxIter))\n    $(status_summary(c))")
end

"""
    update_stopping_criterion!(c::StopAfterIteration, :;MaxIteration, v::Int)

Update the number of iterations after which the algorithm should stop.
"""
function update_stopping_criterion!(c::StopAfterIteration, ::Val{:MaxIteration}, v::Int)
    c.maxIter = v
    return c
end

"""
    StopWhenChangeLess <: StoppingCriterion

stores a threshold when to stop looking at the norm of the change of the
optimization variable from within a [`AbstractManoptSolverState`](@ref), i.e `get_iterate(o)`.
For the storage a [`StoreStateAction`](@ref) is used

# Constructor

    StopWhenChangeLess(
        M::AbstractManifold,
        ε::Float64;
        storage::StoreStateAction=StoreStateAction([:Iterate]),
        inverse_retraction_method::IRT=default_inverse_retraction_method(manifold)
    )

initialize the stopping criterion to a threshold `ε` using the
[`StoreStateAction`](@ref) `a`, which is initialized to just store `:Iterate` by
default. You can also provide an inverse_retraction_method for the `distance` or a manifol
to use its default inverse retraction.
"""
mutable struct StopWhenChangeLess{
    IRT<:AbstractInverseRetractionMethod,TSSA<:StoreStateAction
} <: StoppingCriterion
    threshold::Float64
    reason::String
    storage::TSSA
    inverse_retraction::IRT
    at_iteration::Int
end
function StopWhenChangeLess(
    M::AbstractManifold,
    ε::Float64;
    storage::StoreStateAction=StoreStateAction(M; store_points=Tuple{:Iterate}),
    inverse_retraction_method::IRT=default_inverse_retraction_method(M),
) where {IRT<:AbstractInverseRetractionMethod}
    return StopWhenChangeLess{IRT,typeof(storage)}(
        ε, "", storage, inverse_retraction_method, 0
    )
end
function StopWhenChangeLess(
    ε::Float64;
    storage::StoreStateAction=StoreStateAction([:Iterate]),
    manifold::AbstractManifold=DefaultManifold(),
    inverse_retraction_method::IRT=default_inverse_retraction_method(manifold),
) where {IRT<:AbstractInverseRetractionMethod}
    if !(manifold isa DefaultManifold)
        @warn "The `manifold` keyword is deprecated, use the first positional argument `M`. This keyword for now sets `inverse_retracion_method`."
    end
    return StopWhenChangeLess{IRT,typeof(storage)}(
        ε, "", storage, inverse_retraction_method, 0
    )
end
function (c::StopWhenChangeLess)(mp::AbstractManoptProblem, s::AbstractManoptSolverState, i)
    if i == 0 # reset on init
        c.reason = ""
        c.at_iteration = 0
    end
    if has_storage(c.storage, PointStorageKey(:Iterate))
        M = get_manifold(mp)
        p_old = get_storage(c.storage, PointStorageKey(:Iterate))
        d = distance(M, get_iterate(s), p_old, c.inverse_retraction)
        if d < c.threshold && i > 0
            c.reason = "The algorithm performed a step with a change ($d) less than $(c.threshold).\n"
            c.at_iteration = i
            c.storage(mp, s, i)
            return true
        end
    end
    c.storage(mp, s, i)
    return false
end
function status_summary(c::StopWhenChangeLess)
    has_stopped = length(c.reason) > 0
    s = has_stopped ? "reached" : "not reached"
    return "|Δp| < $(c.threshold): $s"
end
indicates_convergence(c::StopWhenChangeLess) = true
function show(io::IO, c::StopWhenChangeLess)
    return print(io, "StopWhenChangeLess($(c.threshold))\n    $(status_summary(c))")
end

"""
    update_stopping_criterion!(c::StopWhenChangeLess, :MinIterateChange, v::Int)

Update the minimal change below which an algorithm shall stop.
"""
function update_stopping_criterion!(c::StopWhenChangeLess, ::Val{:MinIterateChange}, v)
    c.threshold = v
    return c
end

"""
    StopWhenCostLess <: StoppingCriterion

store a threshold when to stop looking at the cost function of the
optimization problem from within a [`AbstractManoptProblem`](@ref), i.e `get_cost(p,get_iterate(o))`.

# Constructor

    StopWhenCostLess(ε)

initialize the stopping criterion to a threshold `ε`.
"""
mutable struct StopWhenCostLess <: StoppingCriterion
    threshold::Float64
    reason::String
    at_iteration::Int
    StopWhenCostLess(ε::Float64) = new(ε, "", 0)
end
function (c::StopWhenCostLess)(
    p::AbstractManoptProblem, s::AbstractManoptSolverState, i::Int
)
    if i == 0 # reset on init
        c.reason = ""
        c.at_iteration = 0
    end
    if i > 0 && get_cost(p, get_iterate(s)) < c.threshold
        c.reason = "The algorithm reached a cost function value ($(get_cost(p,get_iterate(s)))) less than the threshold ($(c.threshold)).\n"
        c.at_iteration = i
        return true
    end
    return false
end
function status_summary(c::StopWhenCostLess)
    has_stopped = length(c.reason) > 0
    s = has_stopped ? "reached" : "not reached"
    return "f(x) < $(c.threshold):\t$s"
end
function show(io::IO, c::StopWhenCostLess)
    return print(io, "StopWhenCostLess($(c.threshold))\n    $(status_summary(c))")
end

"""
    update_stopping_criterion!(c::StopWhenCostLess, :MinCost, v)

Update the minimal cost below which the slgorithm shall stop
"""
function update_stopping_criterion!(c::StopWhenCostLess, ::Val{:MinCost}, v)
    c.threshold = v
    return c
end

@doc raw"""
    StopWhenGradientChangeLess <: StoppingCriterion

A stopping criterion based on the change of the gradient

```
\lVert \mathcal T_{p^{(k)}\gets p^{(k-1)} \operatorname{grad} f(p^{(k-1)}) -  \operatorname{grad} f(p^{(k-1)}) \rVert < ε
```

# Constructor

    StopWhenGradientChangeLess(
        M::AbstractManifold,
        ε::Float64;
        storage::StoreStateAction=StoreStateAction([:Iterate]),
        vector_transport_method::IRT=default_vector_transport_method(M),
    )

Create a stopping criterion with threshold `ε` for the change gradient, that is, this criterion
indicates to stop when [`get_gradient`](@ref) is in (norm of) its change less than `ε`, where
`vector_transport_method` denotes the vector transport ``\mathcal T`` used.
"""
mutable struct StopWhenGradientChangeLess{
    VTM<:AbstractVectorTransportMethod,TSSA<:StoreStateAction
} <: StoppingCriterion
    threshold::Float64
    reason::String
    storage::TSSA
    vector_transport_method::VTM
    at_iteration::Int
end
function StopWhenGradientChangeLess(
    M::AbstractManifold,
    ε::Float64;
    storage::StoreStateAction=StoreStateAction(
        M; store_points=Tuple{:Iterate}, store_vectors=Tuple{:Gradient}
    ),
    vector_transport_method::VTM=default_vector_transport_method(M),
) where {VTM<:AbstractVectorTransportMethod}
    return StopWhenGradientChangeLess{VTM,typeof(storage)}(
        ε, "", storage, vector_transport_method, 0
    )
end
function StopWhenGradientChangeLess(
    ε::Float64; storage::StoreStateAction=StoreStateAction([:Iterate, :Gradient]), kwargs...
)
    return StopWhenGradientChangeLess(DefaultManifold(1), ε; storage=storage, kwargs...)
end
function (c::StopWhenGradientChangeLess)(
    mp::AbstractManoptProblem, s::AbstractManoptSolverState, i::Int
)
    M = get_manifold(mp)
    if i == 0 # reset on init
        c.reason = ""
        c.at_iteration = 0
    end
    if has_storage(c.storage, PointStorageKey(:Iterate)) &&
        has_storage(c.storage, VectorStorageKey(:Gradient))
        M = get_manifold(mp)
        p_old = get_storage(c.storage, PointStorageKey(:Iterate))
        X_old = get_storage(c.storage, VectorStorageKey(:Gradient))
        p = get_iterate(s)
        Xt = vector_transport_to(M, p_old, X_old, p, c.vector_transport_method)
        d = norm(M, p, Xt - get_gradient(s))
        if d < c.threshold && i > 0
            c.reason = "At iteration $i the change of the gradient ($d) was less than $(c.threshold).\n"
            c.at_iteration = i
            c.storage(mp, s, i)
            return true
        end
    end
    c.storage(mp, s, i)
    return false
end
function status_summary(c::StopWhenGradientChangeLess)
    has_stopped = length(c.reason) > 0
    s = has_stopped ? "reached" : "not reached"
    return "|Δgrad f| < $(c.threshold): $s"
end
function show(io::IO, c::StopWhenGradientChangeLess)
    return print(
        io,
        "StopWhenGradientChangeLess($(c.threshold); vector_transport_method=$(c.vector_transport_method))\n    $(status_summary(c))",
    )
end

"""
    update_stopping_criterion!(c::StopWhenGradientChangeLess, :MinGradientChange, v)

Update the minimal change below which an algorithm shall stop.
"""
function update_stopping_criterion!(
    c::StopWhenGradientChangeLess, ::Val{:MinGradientChange}, v
)
    c.threshold = v
    return c
end

"""
    StopWhenGradientNormLess <: StoppingCriterion

A stopping criterion based on the current gradient norm.

# Constructor

    StopWhenGradientNormLess(ε::Float64)

Create a stopping criterion with threshold `ε` for the gradient, that is, this criterion
indicates to stop when [`get_gradient`](@ref) returns a gradient vector of norm less than `ε`.
"""
mutable struct StopWhenGradientNormLess <: StoppingCriterion
    threshold::Float64
    reason::String
    at_iteration::Int
    StopWhenGradientNormLess(ε::Float64) = new(ε, "", 0)
end
function (c::StopWhenGradientNormLess)(
    mp::AbstractManoptProblem, s::AbstractManoptSolverState, i::Int
)
    M = get_manifold(mp)
    if i == 0 # reset on init
        c.reason = ""
        c.at_iteration = 0
    end
    if (norm(M, get_iterate(s), get_gradient(s)) < c.threshold) && (i > 0)
        c.reason = "The algorithm reached approximately critical point after $i iterations; the gradient norm ($(norm(M,get_iterate(s),get_gradient(s)))) is less than $(c.threshold).\n"
        c.at_iteration = i
        return true
    end
    return false
end
function status_summary(c::StopWhenGradientNormLess)
    has_stopped = length(c.reason) > 0
    s = has_stopped ? "reached" : "not reached"
    return "|grad f| < $(c.threshold): $s"
end
indicates_convergence(c::StopWhenGradientNormLess) = true
function show(io::IO, c::StopWhenGradientNormLess)
    return print(io, "StopWhenGradientNormLess($(c.threshold))\n    $(status_summary(c))")
end

"""
    update_stopping_criterion!(c::StopWhenGradientNormLess, :MinGradNorm, v::Float64)

Update the minimal gradient norm when an algorithm shall stop
"""
function update_stopping_criterion!(
    c::StopWhenGradientNormLess, ::Val{:MinGradNorm}, v::Float64
)
    c.threshold = v
    return c
end

"""
    StopWhenStepsizeLess <: StoppingCriterion

stores a threshold when to stop looking at the last step size determined or found
during the last iteration from within a [`AbstractManoptSolverState`](@ref).

# Constructor

    StopWhenStepsizeLess(ε)

initialize the stopping criterion to a threshold `ε`.
"""
mutable struct StopWhenStepsizeLess <: StoppingCriterion
    threshold::Float64
    reason::String
    at_iteration::Int
    function StopWhenStepsizeLess(ε::Float64)
        return new(ε, "", 0)
    end
end
function (c::StopWhenStepsizeLess)(
    p::AbstractManoptProblem, s::AbstractManoptSolverState, i::Int
)
    if i == 0 # reset on init
        c.reason = ""
        c.at_iteration = 0
    end
    step = get_last_stepsize(p, s, i)
    if step < c.threshold && i > 0
        c.reason = "The algorithm computed a step size ($step) less than $(c.threshold).\n"
        c.at_iteration = i
        return true
    end
    return false
end
function status_summary(c::StopWhenStepsizeLess)
    has_stopped = length(c.reason) > 0
    s = has_stopped ? "reached" : "not reached"
    return "Stepsize s < $(c.threshold):\t$s"
end
function show(io::IO, c::StopWhenStepsizeLess)
    return print(io, "StopWhenStepsizeLess($(c.threshold))\n    $(status_summary(c))")
end
"""
    update_stopping_criterion!(c::StopWhenStepsizeLess, :MinStepsize, v)

Update the minimal step size below which the slgorithm shall stop
"""
function update_stopping_criterion!(c::StopWhenStepsizeLess, ::Val{:MinStepsize}, v)
    c.threshold = v
    return c
end

@doc raw"""
    StopWhenSmallerOrEqual <: StoppingCriterion

A functor for an stopping criterion, where the algorithm if stopped when a variable is smaller than or equal to its minimum value.

# Fields
* `value` – stores the variable which has to fall under a threshold for the algorithm to stop
* `minValue` – stores the threshold where, if the value is smaller or equal to this threshold, the algorithm stops
* `reason` – stores a reason of stopping if the stopping criterion has one be
  reached, see [`get_reason`](@ref).

# Constructor

    StopWhenSmallerOrEqual(value, minValue)

initialize the stopifsmallerorequal functor to indicate to stop after `value` is smaller than or equal to `minValue`.
"""
mutable struct StopWhenSmallerOrEqual <: StoppingCriterion
    value::Symbol
    minValue::Real
    reason::String
    at_iteration::Int
    StopWhenSmallerOrEqual(value::Symbol, mValue::Real) = new(value, mValue, "", 0)
end
function (c::StopWhenSmallerOrEqual)(
    ::AbstractManoptProblem, s::AbstractManoptSolverState, i::Int
)
    if i == 0 # reset on init
        c.reason = ""
        c.at_iteration = 0
    end
    if getfield(s, c.value) <= c.minValue
        c.reason = "The value of the variable ($(string(c.value))) is smaller than or equal to its threshold ($(c.minValue)).\n"
        c.at_iteration = i
        return true
    end
    return false
end
function status_summary(c::StopWhenSmallerOrEqual)
    has_stopped = length(c.reason) > 0
    s = has_stopped ? "reached" : "not reached"
    return "Field :$(c.value) ≤ $(c.minValue):\t$s"
end
function show(io::IO, c::StopWhenSmallerOrEqual)
    return print(
        io, "StopWhenSmallerOrEqual(:$(c.value), $(c.minValue))\n    $(status_summary(c))"
    )
end

#
# Meta Criteria
#

@doc raw"""
    StopWhenAll <: StoppingCriterion

store an array of [`StoppingCriterion`](@ref) elements and indicates to stop,
when _all_ indicate to stop. The `reason` is given by the concatenation of all
reasons.

# Constructor
    StopWhenAll(c::NTuple{N,StoppingCriterion} where N)
    StopWhenAll(c::StoppingCriterion,...)
"""
mutable struct StopWhenAll{TCriteria<:Tuple} <: StoppingCriterionSet
    criteria::TCriteria
    reason::String
    StopWhenAll(c::Vector{StoppingCriterion}) = new{typeof(tuple(c...))}(tuple(c...), "")
    StopWhenAll(c...) = new{typeof(c)}(c, "")
end
function (c::StopWhenAll)(p::AbstractManoptProblem, s::AbstractManoptSolverState, i::Int)
    (i == 0) && (c.reason = "") # reset on init
    if all(subC -> subC(p, s, i), c.criteria)
        c.reason = string([get_reason(subC) for subC in c.criteria]...)
        return true
    end
    return false
end
function status_summary(c::StopWhenAll)
    has_stopped = length(c.reason) > 0
    s = has_stopped ? "reached" : "not reached"
    r = "Stop When _all_ of the following are fulfilled:\n"
    for cs in c.criteria
        r = "$r    $(status_summary(cs))\n"
    end
    return "$(r)Overall: $s"
end
function indicates_convergence(c::StopWhenAll)
    return any(indicates_convergence(ci) for ci in c.criteria)
end
function get_count(c::StopWhenAll, v::Val{:Iterations})
    return maximum(get_count(ci, v) for ci in c.criteria)
end
function show(io::IO, c::StopWhenAll)
    s = replace(status_summary(c), "\n" => "\n    ") #increase indent
    return print(io, "StopWhenAll with the Stopping Criteria\n    $(s)")
end

"""
    &(s1,s2)
    s1 & s2

Combine two [`StoppingCriterion`](@ref) within an [`StopWhenAll`](@ref).
If either `s1` (or `s2`) is already an [`StopWhenAll`](@ref), then `s2` (or `s1`) is
appended to the list of [`StoppingCriterion`](@ref) within `s1` (or `s2`).

# Example
    a = StopAfterIteration(200) & StopWhenChangeLess(1e-6)
    b = a & StopWhenGradientNormLess(1e-6)

Is the same as

    a = StopWhenAll(StopAfterIteration(200), StopWhenChangeLess(1e-6))
    b = StopWhenAll(StopAfterIteration(200), StopWhenChangeLess(1e-6), StopWhenGradientNormLess(1e-6))
"""
function Base.:&(s1::S, s2::T) where {S<:StoppingCriterion,T<:StoppingCriterion}
    return StopWhenAll(s1, s2)
end
function Base.:&(s1::S, s2::StopWhenAll) where {S<:StoppingCriterion}
    return StopWhenAll(s1, s2.criteria...)
end
function Base.:&(s1::StopWhenAll, s2::T) where {T<:StoppingCriterion}
    return StopWhenAll(s1.criteria..., s2)
end

@doc raw"""
    StopWhenAny <: StoppingCriterion

store an array of [`StoppingCriterion`](@ref) elements and indicates to stop,
when _any_ single one indicates to stop. The `reason` is given by the
concatenation of all reasons (assuming that all non-indicating return `""`).

# Constructor
    StopWhenAny(c::NTuple{N,StoppingCriterion} where N)
    StopWhenAny(c::StoppingCriterion...)
"""
mutable struct StopWhenAny{TCriteria<:Tuple} <: StoppingCriterionSet
    criteria::TCriteria
    reason::String
    StopWhenAny(c::Vector{StoppingCriterion}) = new{typeof(tuple(c...))}(tuple(c...), "")
    StopWhenAny(c::StoppingCriterion...) = new{typeof(c)}(c, "")
end
function (c::StopWhenAny)(p::AbstractManoptProblem, s::AbstractManoptSolverState, i::Int)
    (i == 0) && (c.reason = "") # reset on init
    if any(subC -> subC(p, s, i), c.criteria)
        c.reason = string([get_reason(subC) for subC in c.criteria]...)
        return true
    end
    return false
end
function status_summary(c::StopWhenAny)
    has_stopped = length(c.reason) > 0
    s = has_stopped ? "reached" : "not reached"
    r = "Stop When _one_ of the following are fulfilled:\n"
    for cs in c.criteria
        r = "$r    $(status_summary(cs))\n"
    end
    return "$(r)Overall: $s"
end
function indicates_convergence(c::StopWhenAny)
    return any(indicates_convergence(ci) for ci in get_active_stopping_criteria(c))
end
function get_count(c::StopWhenAny, v::Val{:Iterations})
    iters = filter(x -> x > 0, [get_count(ci, v) for ci in c.criteria])
    (length(iters) == 0) && (return 0)
    return minimum(iters)
end
function show(io::IO, c::StopWhenAny)
    s = replace(status_summary(c), "\n" => "\n    ") #increase indent
    return print(io, "StopWhenAny with the Stopping Criteria\n    $(s)")
end
"""
    |(s1,s2)
    s1 | s2

Combine two [`StoppingCriterion`](@ref) within an [`StopWhenAny`](@ref).
If either `s1` (or `s2`) is already an [`StopWhenAny`](@ref), then `s2` (or `s1`) is
appended to the list of [`StoppingCriterion`](@ref) within `s1` (or `s2`)

# Example
    a = StopAfterIteration(200) | StopWhenChangeLess(1e-6)
    b = a | StopWhenGradientNormLess(1e-6)

Is the same as

    a = StopWhenAny(StopAfterIteration(200), StopWhenChangeLess(1e-6))
    b = StopWhenAny(StopAfterIteration(200), StopWhenChangeLess(1e-6), StopWhenGradientNormLess(1e-6))
"""
function Base.:|(s1::S, s2::T) where {S<:StoppingCriterion,T<:StoppingCriterion}
    return StopWhenAny(s1, s2)
end
function Base.:|(s1::S, s2::StopWhenAny) where {S<:StoppingCriterion}
    return StopWhenAny(s1, s2.criteria...)
end
function Base.:|(s1::StopWhenAny, s2::T) where {T<:StoppingCriterion}
    return StopWhenAny(s1.criteria..., s2)
end

@doc raw"""
    get_active_stopping_criteria(c)

returns all active stopping criteria, if any, that are within a
[`StoppingCriterion`](@ref) `c`, and indicated a stop, i.e. their reason is
nonempty.
To be precise for a simple stopping criterion, this returns either an empty
array if no stop is indicated or the stopping criterion as the only element of
an array. For a [`StoppingCriterionSet`](@ref) all internal (even nested)
criteria that indicate to stop are returned.
"""
function get_active_stopping_criteria(c::sCS) where {sCS<:StoppingCriterionSet}
    c = get_active_stopping_criteria.(get_stopping_criteria(c))
    return vcat(c...)
end
# for non-array containing stopping criteria, the recursion ends in either
# returning nothing or an 1-element array containing itself
function get_active_stopping_criteria(c::sC) where {sC<:StoppingCriterion}
    if c.reason != ""
        return [c] # recursion top
    else
        return []
    end
end

@doc raw"""
    get_reason(c)

return the current reason stored within a [`StoppingCriterion`](@ref) `c`.
This reason is empty if the criterion has never been met.
"""
get_reason(c::sC) where {sC<:StoppingCriterion} = c.reason

@doc raw"""
    get_reason(o)

return the current reason stored within the [`StoppingCriterion`](@ref) from
within the [`AbstractManoptSolverState`](@ref) This reason is empty if the criterion has never
been met.
"""
get_reason(s::AbstractManoptSolverState) = get_reason(get_state(s).stop)

@doc raw"""
    get_stopping_criteria(c)

return the array of internally stored [`StoppingCriterion`](@ref)s for a
[`StoppingCriterionSet`](@ref) `c`.
"""
function get_stopping_criteria(c::S) where {S<:StoppingCriterionSet}
    return error("get_stopping_criteria() not defined for a $(typeof(c)).")
end
get_stopping_criteria(c::StopWhenAll) = c.criteria
get_stopping_criteria(c::StopWhenAny) = c.criteria

@doc raw"""
    update_stopping_criterion!(c::Stoppingcriterion, s::Symbol, v::value)
    update_stopping_criterion!(s::AbstractManoptSolverState, symbol::Symbol, v::value)
    update_stopping_criterion!(c::Stoppingcriterion, ::Val{Symbol}, v::value)

Update a value within a stopping criterion, specified by the symbol `s`, to `v`.
If a criterion does not have a value assigned that corresponds to `s`, the update is ignored.

For the second signature, the stopping criterion within the [`AbstractManoptSolverState`](@ref) `o` is updated.

To see which symbol updates which value, see the specific stopping criteria. They should
use dispatch per symbol value (the third signature).
"""
update_stopping_criterion!(c, s, v)

function update_stopping_criterion!(s::AbstractManoptSolverState, symbol::Symbol, v)
    update_stopping_criterion!(s.stop, symbol, v)
    return s
end
function update_stopping_criterion!(c::StopWhenAll, s::Symbol, v)
    for d in c.criteria
        update_stopping_criterion!(d, s, v)
    end
    return c
end
function update_stopping_criterion!(c::StopWhenAny, s::Symbol, v)
    for d in c.criteria
        update_stopping_criterion!(d, s, v)
    end
    return c
end
function update_stopping_criterion!(c::StoppingCriterion, s::Symbol, v::Any)
    update_stopping_criterion!(c, Val(s), v)
    return c
end
# fallback: do nothing
function update_stopping_criterion!(c::StoppingCriterion, ::Val, v)
    return c
end<|MERGE_RESOLUTION|>--- conflicted
+++ resolved
@@ -120,18 +120,12 @@
     StopAfterIteration(mIter::Int) = new(mIter, "", 0)
 end
 function (c::StopAfterIteration)(
-<<<<<<< HEAD
-    ::P, s::S, i::Int
+    ::P, ::S, i::Int
 ) where {P<:AbstractManoptProblem,S<:AbstractManoptSolverState}
-    (i == 0) && (c.reason = "") # reset on init
-=======
-    ::P, ::O, i::Int
-) where {P<:AbstractManoptProblem,O<:AbstractManoptSolverState}
     if i == 0 # reset on init
         c.reason = ""
         c.at_iteration = 0
     end
->>>>>>> 1406c3cb
     if i >= c.maxIter
         c.at_iteration = i
         c.reason = "The algorithm reached its maximal number of iterations ($(c.maxIter)).\n"
