#
# Stopping Criteria
#

@doc raw"""
    StopAfterIteration <: StoppingCriterion

A functor for an easy stopping criterion, i.e. to stop after a maximal number
of iterations.

# Fields
* `maxIter` – stores the maximal iteration number where to stop at
* `reason` – stores a reason of stopping if the stopping criterion has one be
  reached, see [`get_reason`](@ref).

# Constructor

    StopAfterIteration(maxIter)

initialize the stopafterIteration functor to indicate to stop after `maxIter`
iterations.
"""
mutable struct StopAfterIteration <: StoppingCriterion
    maxIter::Int
    reason::String
    StopAfterIteration(mIter::Int) = new(mIter, "")
end
function (c::StopAfterIteration)(::P, ::O, i::Int) where {P<:Problem,O<:Options}
    if i >= c.maxIter
        c.reason = "The algorithm reached its maximal number of iterations ($(c.maxIter)).\n"
        return true
    end
    return false
end

"""
    update_stopping_criterion!(c::StopAfterIteration, :;MaxIteration, v::Int)

Update the number of iterations after which the algorithm should stop.
"""
function update_stopping_criterion!(c::StopAfterIteration, ::Val{:MaxIteration}, v::Int)
    c.maxIter = v
    return c
end

"""
    StopWhenGradientNormLess <: StoppingCriterion

stores a threshold when to stop looking at the norm of the gradient from within
a [`GradientProblem`](@ref).
"""
mutable struct StopWhenGradientNormLess <: StoppingCriterion
    threshold::Float64
    reason::String
    StopWhenGradientNormLess(ε::Float64) = new(ε, "")
end
function (c::StopWhenGradientNormLess)(p::Problem, o::Options, iter::Int)
    if norm(p.M, get_iterate(o), get_gradient(o)) < c.threshold
        c.reason = "The algorithm reached approximately critical point after $iter iterations; the gradient norm ($(norm(p.M,get_iterate(o),get_gradient(o)))) is less than $(c.threshold).\n"
        return true
    end
    return false
end

"""
    update_stopping_criterion!(c::StopWhenGradientNormLess, :MinGradNorm, v::Float64)

Update the minimal gradient norm when an algorithm shall stop
"""
function update_stopping_criterion!(
    c::StopWhenGradientNormLess, ::Val{:MinGradNorm}, v::Float64
)
    c.threshold = v
    return c
end

"""
    StopWhenChangeLess <: StoppingCriterion

stores a threshold when to stop looking at the norm of the change of the
optimization variable from within a [`Options`](@ref), i.e `get_iterate(o)`.
For the storage a [`StoreOptionsAction`](@ref) is used

# Constructor

    StopWhenChangeLess(ε[, a])

initialize the stopping criterion to a threshold `ε` using the
[`StoreOptionsAction`](@ref) `a`, which is initialized to just store `:x` by
default.
"""
mutable struct StopWhenChangeLess <: StoppingCriterion
    threshold::Float64
    reason::String
    storage::StoreOptionsAction
    function StopWhenChangeLess(
        ε::Float64, a::StoreOptionsAction=StoreOptionsAction((:Iterate,))
    )
        return new(ε, "", a)
    end
end
<<<<<<< HEAD
function (c::StopWhenChangeLess)(p::P, o::O, i::Int) where {P<:Problem,O<:Options}
    if has_storage(c.storage, :Iterate)
        xOld = get_storage(c.storage, :Iterate)
        if distance(p.M, get_iterate(o), xOld) < c.threshold && i > 0
            c.reason = "The algorithm performed a step with a change ($(distance(p.M, get_iterate(o), xOld))) less than $(c.threshold).\n"
            c.storage(p, o, i)
=======
function (c::StopWhenChangeLess)(P::Problem, O::Options, i)
    if has_storage(c.storage, :x)
        x_old = get_storage(c.storage, :x)
        d = distance(P.M, O.x, x_old)
        if d < c.threshold && i > 0
            c.reason = "The algorithm performed a step with a change ($d) less than $(c.threshold).\n"
            c.storage(P, O, i)
>>>>>>> fbdb6081
            return true
        end
    end
    c.storage(P, O, i)
    return false
end

"""
    update_stopping_criterion!(c::StopWhenChangeLess, :MinIterateChange, v::Int)

Update the minimal change blow which an algorithm shall stop.
"""
function update_stopping_criterion!(c::StopWhenChangeLess, ::Val{:MinIterateChange}, v)
    c.threshold = v
    return c
end

"""
    StopWhenStepsizeLess <: StoppingCriterion

stores a threshold when to stop looking at the last step size determined or found
during the last iteration from within a [`Options`](@ref).

# Constructor

    StopWhenStepsizeLess(ε)

initialize the stopping criterion to a threshold `ε`.
"""
mutable struct StopWhenStepsizeLess <: StoppingCriterion
    threshold::Float64
    reason::String
    function StopWhenStepsizeLess(ε::Float64)
        return new(ε, "")
    end
end
function (c::StopWhenStepsizeLess)(p::P, o::O, i::Int) where {P<:Problem,O<:Options}
    s = get_last_stepsize(p, o, i)
    if s < c.threshold && i > 0
        c.reason = "The algorithm computed a step size ($s) less than $(c.threshold).\n"
        return true
    end
    return false
end

"""
    update_stopping_criterion!(c::StopWhenStepsizeLess, :MinStepsize, v)

Update the minimal step size below which the slgorithm shall stop
"""
function update_stopping_criterion!(c::StopWhenStepsizeLess, ::Val{:MinStepsize}, v)
    c.threshold = v
    return c
end

"""
    StopWhenCostLess <: StoppingCriterion

store a threshold when to stop looking at the cost function of the
optimization problem from within a [`Problem`](@ref), i.e `get_cost(p,get_iterate(o))`.

# Constructor

    StopWhenCostLess(ε)

initialize the stopping criterion to a threshold `ε`.
"""
mutable struct StopWhenCostLess <: StoppingCriterion
    threshold::Float64
    reason::String
    StopWhenCostLess(ε::Float64) = new(ε, "")
end
function (c::StopWhenCostLess)(p::P, o::O, i::Int) where {P<:Problem,O<:Options}
    if i > 0 && get_cost(p, get_iterate(o)) < c.threshold
        c.reason = "The algorithm reached a cost function value ($(get_cost(p,get_iterate(o)))) less than the threshold ($(c.threshold)).\n"
        return true
    end
    return false
end

"""
    update_stopping_criterion!(c::StopWhenCostLess, :MinCost, v)

Update the minimal cost below which the slgorithm shall stop
"""
function update_stopping_criterion!(c::StopWhenCostLess, ::Val{:MinCost}, v)
    c.threshold = v
    return c
end

"""
    StopAfter <: StoppingCriterion

store a threshold when to stop looking at the complete runtime. It uses
`time_ns()` to measure the time and you provide a `Period` as a time limit,
i.e. `Minute(15)`

# Constructor

    StopAfter(t)

initialize the stopping criterion to a `Period t` to stop after.
"""
mutable struct StopAfter <: StoppingCriterion
    threshold::Period
    reason::String
    start::Nanosecond
    function StopAfter(t::Period)
        return if value(t) < 0
            error("You must provide a positive time period")
        else
            new(t, "", Nanosecond(0))
        end
    end
end
function (c::StopAfter)(p::P, o::O, i::Int) where {P<:Problem,O<:Options}
    if value(c.start) == 0 || i <= 0 # (re)start timer
        c.start = Nanosecond(time_ns())
    else
        cTime = Nanosecond(time_ns()) - c.start
        if i > 0 && (cTime > Nanosecond(c.threshold))
            c.reason = "The algorithm ran for about $(floor(cTime, typeof(c.threshold))) and has hence reached the threshold of $(c.threshold).\n"
            return true
        end
    end
    return false
end

"""
    update_stopping_criterion!(c::StopAfter, :MaxTime, v::Period)

Update the time period after which an algorithm shall stop.
"""
function update_stopping_criterion!(c::StopAfter, ::Val{:MaxTime}, v::Period)
    (value(v) < 0) && error("You must provide a positive time period")
    c.threshold = v
    return c
end

#
# Meta Criteria
#

@doc raw"""
    StopWhenAll <: StoppingCriterion

store an array of [`StoppingCriterion`](@ref) elements and indicates to stop,
when _all_ indicate to stop. The `reason` is given by the concatenation of all
reasons.

# Constructor
    StopWhenAll(c::NTuple{N,StoppingCriterion} where N)
    StopWhenAll(c::StoppingCriterion,...)
"""
mutable struct StopWhenAll{TCriteria<:Tuple} <: StoppingCriterionSet
    criteria::TCriteria
    reason::String
    StopWhenAll(c::Vector{StoppingCriterion}) = new{typeof(tuple(c...))}(tuple(c...), "")
    StopWhenAll(c...) = new{typeof(c)}(c, "")
end
function (c::StopWhenAll)(p::P, o::O, i::Int) where {P<:Problem,O<:Options}
    if all(subC -> subC(p, o, i), c.criteria)
        c.reason = string([get_reason(subC) for subC in c.criteria]...)
        return true
    end
    return false
end

"""
    &(s1,s2)
    s1 & s2

Combine two [`StoppingCriterion`](@ref) within an [`StopWhenAll`](@ref).
If either `s1` (or `s2`) is already an [`StopWhenAll`](@ref), then `s2` (or `s1`) is
appended to the list of [`StoppingCriterion`](@ref) within `s1` (or `s2`).

# Example
    a = StopAfterIteration(200) & StopWhenChangeLess(1e-6)
    b = a & StopWhenGradientNormLess(1e-6)

Is the same as

    a = StopWhenAll(StopAfterIteration(200), StopWhenChangeLess(1e-6))
    b = StopWhenAll(StopAfterIteration(200), StopWhenChangeLess(1e-6), StopWhenGradientNormLess(1e-6))
"""
function Base.:&(s1::S, s2::T) where {S<:StoppingCriterion,T<:StoppingCriterion}
    return StopWhenAll(s1, s2)
end
function Base.:&(s1::S, s2::StopWhenAll) where {S<:StoppingCriterion}
    return StopWhenAll(s1, s2.criteria...)
end
function Base.:&(s1::StopWhenAll, s2::T) where {T<:StoppingCriterion}
    return StopWhenAll(s1.criteria..., s2)
end

@doc raw"""
    StopWhenAny <: StoppingCriterion

store an array of [`StoppingCriterion`](@ref) elements and indicates to stop,
when _any_ single one indicates to stop. The `reason` is given by the
concatenation of all reasons (assuming that all non-indicating return `""`).

# Constructor
    StopWhenAny(c::NTuple{N,StoppingCriterion} where N)
    StopWhenAny(c::StoppingCriterion...)
"""
mutable struct StopWhenAny{TCriteria<:Tuple} <: StoppingCriterionSet
    criteria::TCriteria
    reason::String
    StopWhenAny(c::Vector{StoppingCriterion}) = new{typeof(tuple(c...))}(tuple(c...), "")
    StopWhenAny(c::StoppingCriterion...) = new{typeof(c)}(c)
end
function (c::StopWhenAny)(p::P, o::O, i::Int) where {P<:Problem,O<:Options}
    if any(subC -> subC(p, o, i), c.criteria)
        c.reason = string([get_reason(subC) for subC in c.criteria]...)
        return true
    end
    return false
end

"""
    |(s1,s2)
    s1 | s2

Combine two [`StoppingCriterion`](@ref) within an [`StopWhenAny`](@ref).
If either `s1` (or `s2`) is already an [`StopWhenAny`](@ref), then `s2` (or `s1`) is
appended to the list of [`StoppingCriterion`](@ref) within `s1` (or `s2`)

# Example
    a = StopAfterIteration(200) | StopWhenChangeLess(1e-6)
    b = a | StopWhenGradientNormLess(1e-6)

Is the same as

    a = StopWhenAny(StopAfterIteration(200), StopWhenChangeLess(1e-6))
    b = StopWhenAny(StopAfterIteration(200), StopWhenChangeLess(1e-6), StopWhenGradientNormLess(1e-6))
"""
function Base.:|(s1::S, s2::T) where {S<:StoppingCriterion,T<:StoppingCriterion}
    return StopWhenAny(s1, s2)
end
function Base.:|(s1::S, s2::StopWhenAny) where {S<:StoppingCriterion}
    return StopWhenAny(s1, s2.criteria...)
end
function Base.:|(s1::StopWhenAny, s2::T) where {T<:StoppingCriterion}
    return StopWhenAny(s1.criteria..., s2)
end

#
# Functions for Criteria
#
"""
    are_these_stopping_critera_active(c::StoppingCriterion, cond)

Return `true` if any criterion from the given set is both active and fulfils the given
condition `cond` (`cond(c)` returns `true`).
"""
function are_these_stopping_critera_active(cond::Function, c::StoppingCriterionSet)
    return any(cc -> are_these_stopping_critera_active(cond, cc), get_stopping_criteria(c))
end
function are_these_stopping_critera_active(cond::Function, c::StoppingCriterion)
    return !isempty(c.reason) && cond(c)
end

@doc raw"""
    get_active_stopping_criteria(c)

returns all active stopping criteria, if any, that are within a
[`StoppingCriterion`](@ref) `c`, and indicated a stop, i.e. their reason is
nonempty.
To be precise for a simple stopping criterion, this returns either an empty
array if no stop is indicated or the stopping criterion as the only element of
an array. For a [`StoppingCriterionSet`](@ref) all internal (even nested)
criteria that indicate to stop are returned.
"""
function get_active_stopping_criteria(c::sCS) where {sCS<:StoppingCriterionSet}
    c = get_active_stopping_criteria.(get_stopping_criteria(c))
    return vcat(c...)
end
# for non-array containing stopping criteria, the recursion ends in either
# returning nothing or an 1-element array containing itself
function get_active_stopping_criteria(c::sC) where {sC<:StoppingCriterion}
    if c.reason != ""
        return [c] # recursion top
    else
        return []
    end
end

@doc raw"""
    get_reason(c)

return the current reason stored within a [`StoppingCriterion`](@ref) `c`.
This reason is empty if the criterion has never been met.
"""
get_reason(c::sC) where {sC<:StoppingCriterion} = c.reason

@doc raw"""
    get_reason(o)

return the current reason stored within the [`StoppingCriterion`](@ref) from
within the [`Options`](@ref) This reason is empty if the criterion has never
been met.
"""
get_reason(o::Options) = get_reason(get_options(o).stop)

@doc raw"""
    get_stopping_criteria(c)

return the array of internally stored [`StoppingCriterion`](@ref)s for a
[`StoppingCriterionSet`](@ref) `c`.
"""
function get_stopping_criteria(c::S) where {S<:StoppingCriterionSet}
    return error("get_stopping_criteria() not defined for a $(typeof(c)).")
end
get_stopping_criteria(c::StopWhenAll) = c.criteria
get_stopping_criteria(c::StopWhenAny) = c.criteria

@doc raw"""
    update_stopping_criterion!(c::Stoppingcriterion, s::Symbol, v::value)
    update_stopping_criterion!(o::Options, s::Symbol, v::value)
    update_stopping_criterion!(c::Stoppingcriterion, ::Val{Symbol}, v::value)

Update a value within a stopping criterion, specified by the symbol `s`, to `v`.
If a criterion does not have a value assigned that corresponds to `s`, the update is ignored.

For the second signature, the stopping criterion within the [`Options`](@ref) `o` is updated.

To see which symbol updates which value, see the specific stopping criteria. They should
use dispatch per symbol value (the third signature).
"""
update_stopping_criterion!(c, s, v)

function update_stopping_criterion!(o::Options, s::Symbol, v)
    update_stopping_criterion!(o.stop, s, v)
    return o
end
function update_stopping_criterion!(c::StopWhenAll, s::Symbol, v)
    for d in c.criteria
        update_stopping_criterion!(d, s, v)
    end
    return c
end
function update_stopping_criterion!(c::StopWhenAny, s::Symbol, v)
    for d in c.criteria
        update_stopping_criterion!(d, s, v)
    end
    return c
end
function update_stopping_criterion!(c::StoppingCriterion, s::Symbol, v::Any)
    update_stopping_criterion!(c, Val(s), v)
    return c
end
# fallback: do nothing
function update_stopping_criterion!(c::StoppingCriterion, ::Val, v)
    return c
end<|MERGE_RESOLUTION|>--- conflicted
+++ resolved
@@ -99,22 +99,13 @@
         return new(ε, "", a)
     end
 end
-<<<<<<< HEAD
-function (c::StopWhenChangeLess)(p::P, o::O, i::Int) where {P<:Problem,O<:Options}
+function (c::StopWhenChangeLess)(P::Problem, O::Options, i)
     if has_storage(c.storage, :Iterate)
-        xOld = get_storage(c.storage, :Iterate)
-        if distance(p.M, get_iterate(o), xOld) < c.threshold && i > 0
-            c.reason = "The algorithm performed a step with a change ($(distance(p.M, get_iterate(o), xOld))) less than $(c.threshold).\n"
-            c.storage(p, o, i)
-=======
-function (c::StopWhenChangeLess)(P::Problem, O::Options, i)
-    if has_storage(c.storage, :x)
-        x_old = get_storage(c.storage, :x)
-        d = distance(P.M, O.x, x_old)
+        x_old = get_storage(c.storage, :Iterate)
+        d = distance(P.M, get_iterate(O), x_old)
         if d < c.threshold && i > 0
             c.reason = "The algorithm performed a step with a change ($d) less than $(c.threshold).\n"
             c.storage(P, O, i)
->>>>>>> fbdb6081
             return true
         end
     end
