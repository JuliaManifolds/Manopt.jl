@doc raw"""
    StoppingCriterion

An abstract type for the functors representing stopping criteria, i.e. they are
callable structures. The naming Scheme follows functions, see for
example [`StopAfterIteration`](@ref).

Every StoppingCriterion has to provide a constructor and its function has to have
the interface `(p,o,i)` where a [`AbstractManoptProblem`](@ref) as well as [`AbstractManoptSolverState`](@ref)
and the current number of iterations are the arguments and returns a Bool whether
to stop or not.

By default each `StoppingCriterion` should provide a fields `reason` to provide
details when a criterion is met (and that is empty otherwise).
"""
abstract type StoppingCriterion end

indicates_convergence(c::StoppingCriterion) = false
function get_count(c::StoppingCriterion, ::Val{:Iterations})
    if hasfield(typeof(c), :at_iteration)
        return getfield(c, :at_iteration)
    else
        return 0
    end
end
@doc raw"""
    StoppingCriterionGroup <: StoppingCriterion

An abstract type for a Stopping Criterion that itself consists of a set of
Stopping criteria. In total it acts as a stopping criterion itself. Examples
are [`StopWhenAny`](@ref) and [`StopWhenAll`](@ref) that can be used to
combine stopping criteria.
"""
abstract type StoppingCriterionSet <: StoppingCriterion end

@doc raw"""
    StopAfterIteration <: StoppingCriterion

A functor for an easy stopping criterion, i.e. to stop after a maximal number
of iterations.

# Fields
* `maxIter` – stores the maximal iteration number where to stop at
* `reason` – stores a reason of stopping if the stopping criterion has one be
  reached, see [`get_reason`](@ref).

# Constructor

    StopAfterIteration(maxIter)

initialize the stopafterIteration functor to indicate to stop after `maxIter`
iterations.
"""
mutable struct StopAfterIteration <: StoppingCriterion
    maxIter::Int
    reason::String
    at_iteration::Int
    StopAfterIteration(mIter::Int) = new(mIter, "", 0)
end
function (c::StopAfterIteration)(
    ::P, ::O, i::Int
) where {P<:AbstractManoptProblem,O<:AbstractManoptSolverState}
    if i == 0 # reset on init
        c.reason = ""
        c.at_iteration = 0
    end
    if i >= c.maxIter
        c.at_iteration = i
        c.reason = "The algorithm reached its maximal number of iterations ($(c.maxIter)).\n"
        return true
    end
    return false
end
function status_summary(c::StopAfterIteration)
    has_stopped = length(c.reason) > 0
    s = has_stopped ? "reached" : "not reached"
    return "Max Iteration $(c.maxIter):\t$s"
end
function show(io::IO, c::StopAfterIteration)
    return print(io, "StopAfterIteration($(c.maxIter))\n    $(status_summary(c))")
end

"""
    update_stopping_criterion!(c::StopAfterIteration, :;MaxIteration, v::Int)

Update the number of iterations after which the algorithm should stop.
"""
function update_stopping_criterion!(c::StopAfterIteration, ::Val{:MaxIteration}, v::Int)
    c.maxIter = v
    return c
end

"""
    StopWhenGradientNormLess <: StoppingCriterion

A stopping criterion based on the current gradient norm.

# Constructor

    StopWhenGradientNormLess(ε::Float64)

Create a stopping criterion with threshold `ε` for the gradient, that is, this criterion
indicates to stop when [`get_gradient`](@ref) returns a gradient vector of norm less than `ε`.
"""
mutable struct StopWhenGradientNormLess <: StoppingCriterion
    threshold::Float64
    reason::String
    at_iteration::Int
    StopWhenGradientNormLess(ε::Float64) = new(ε, "", 0)
end
function (c::StopWhenGradientNormLess)(
    mp::AbstractManoptProblem, s::AbstractManoptSolverState, i::Int
)
    M = get_manifold(mp)
<<<<<<< HEAD
    if i == 0 # reset on init
        c.reason = ""
        c.at_iteration = 0
    end
    if norm(M, get_iterate(s), get_gradient(s)) < c.threshold
=======
    (i == 0) && (c.reason = "") # reset on init
    if (norm(M, get_iterate(s), get_gradient(s)) < c.threshold) && (i > 0)
>>>>>>> 7f17de14
        c.reason = "The algorithm reached approximately critical point after $i iterations; the gradient norm ($(norm(M,get_iterate(s),get_gradient(s)))) is less than $(c.threshold).\n"
        c.at_iteration = i
        return true
    end
    return false
end
function status_summary(c::StopWhenGradientNormLess)
    has_stopped = length(c.reason) > 0
    s = has_stopped ? "reached" : "not reached"
    return "|Δf| < $(c.threshold): $s"
end
indicates_convergence(c::StopWhenGradientNormLess) = true
function show(io::IO, c::StopWhenGradientNormLess)
    return print(io, "StopWhenGradientNormLess($(c.threshold))\n    $(status_summary(c))")
end

"""
    update_stopping_criterion!(c::StopWhenGradientNormLess, :MinGradNorm, v::Float64)

Update the minimal gradient norm when an algorithm shall stop
"""
function update_stopping_criterion!(
    c::StopWhenGradientNormLess, ::Val{:MinGradNorm}, v::Float64
)
    c.threshold = v
    return c
end

"""
    StopWhenChangeLess <: StoppingCriterion

stores a threshold when to stop looking at the norm of the change of the
optimization variable from within a [`AbstractManoptSolverState`](@ref), i.e `get_iterate(o)`.
For the storage a [`StoreStateAction`](@ref) is used

# Constructor

    StopWhenChangeLess(
        ε::Float64;
        storage::StoreStateAction=StoreStateAction((:Iterate,)),
        manifold::AbstractManifold=DefaultManifold(3),
        inverse_retraction_method::IRT=default_inverse_retraction_method(manifold)
    )

initialize the stopping criterion to a threshold `ε` using the
[`StoreStateAction`](@ref) `a`, which is initialized to just store `:Iterate` by
default. You can also provide an inverse_retraction_method for the `distance` or a manifold
to use its default inverse retraction.
"""
mutable struct StopWhenChangeLess{IRT} <: StoppingCriterion
    threshold::Float64
    reason::String
    storage::StoreStateAction
    inverse_retraction::IRT
    at_iteration::Int
end
function StopWhenChangeLess(
    ε::Float64;
    storage::StoreStateAction=StoreStateAction((:Iterate,)),
    manifold::AbstractManifold=DefaultManifold(3),
    inverse_retraction_method::IRT=default_inverse_retraction_method(manifold),
) where {IRT<:AbstractInverseRetractionMethod}
    return StopWhenChangeLess{IRT}(ε, "", storage, inverse_retraction_method, 0)
end
function (c::StopWhenChangeLess)(mp::AbstractManoptProblem, s::AbstractManoptSolverState, i)
    if i == 0 # reset on init
        c.reason = ""
        c.at_iteration = 0
    end
    if has_storage(c.storage, :Iterate)
        M = get_manifold(mp)
        x_old = get_storage(c.storage, :Iterate)
        d = distance(M, get_iterate(s), x_old, c.inverse_retraction)
        if d < c.threshold && i > 0
            c.reason = "The algorithm performed a step with a change ($d) less than $(c.threshold).\n"
            c.at_iteration = i
            c.storage(mp, s, i)
            return true
        end
    end
    c.storage(mp, s, i)
    return false
end
function status_summary(c::StopWhenChangeLess)
    has_stopped = length(c.reason) > 0
    s = has_stopped ? "reached" : "not reached"
    return "|Δp| < $(c.threshold): $s"
end
indicates_convergence(c::StopWhenChangeLess) = true
function show(io::IO, c::StopWhenChangeLess)
    return print(io, "StopWhenChangeLess($(c.threshold))\n    $(status_summary(c))")
end

"""
    update_stopping_criterion!(c::StopWhenChangeLess, :MinIterateChange, v::Int)

Update the minimal change below which an algorithm shall stop.
"""
function update_stopping_criterion!(c::StopWhenChangeLess, ::Val{:MinIterateChange}, v)
    c.threshold = v
    return c
end

"""
    StopWhenStepsizeLess <: StoppingCriterion

stores a threshold when to stop looking at the last step size determined or found
during the last iteration from within a [`AbstractManoptSolverState`](@ref).

# Constructor

    StopWhenStepsizeLess(ε)

initialize the stopping criterion to a threshold `ε`.
"""
mutable struct StopWhenStepsizeLess <: StoppingCriterion
    threshold::Float64
    reason::String
    at_iteration::Int
    function StopWhenStepsizeLess(ε::Float64)
        return new(ε, "", 0)
    end
end
function (c::StopWhenStepsizeLess)(
    p::AbstractManoptProblem, s::AbstractManoptSolverState, i::Int
)
    if i == 0 # reset on init
        c.reason = ""
        c.at_iteration = 0
    end
    step = get_last_stepsize(p, s, i)
    if step < c.threshold && i > 0
        c.reason = "The algorithm computed a step size ($step) less than $(c.threshold).\n"
        c.at_iteration = i
        return true
    end
    return false
end
function status_summary(c::StopWhenStepsizeLess)
    has_stopped = length(c.reason) > 0
    s = has_stopped ? "reached" : "not reached"
    return "Stepsize s < $(c.threshold):\t$s"
end
function show(io::IO, c::StopWhenStepsizeLess)
    return print(io, "StopWhenStepsizeLess($(c.threshold))\n    $(status_summary(c))")
end
"""
    update_stopping_criterion!(c::StopWhenStepsizeLess, :MinStepsize, v)

Update the minimal step size below which the slgorithm shall stop
"""
function update_stopping_criterion!(c::StopWhenStepsizeLess, ::Val{:MinStepsize}, v)
    c.threshold = v
    return c
end

"""
    StopWhenCostLess <: StoppingCriterion

store a threshold when to stop looking at the cost function of the
optimization problem from within a [`AbstractManoptProblem`](@ref), i.e `get_cost(p,get_iterate(o))`.

# Constructor

    StopWhenCostLess(ε)

initialize the stopping criterion to a threshold `ε`.
"""
mutable struct StopWhenCostLess <: StoppingCriterion
    threshold::Float64
    reason::String
    at_iteration::Int
    StopWhenCostLess(ε::Float64) = new(ε, "", 0)
end
function (c::StopWhenCostLess)(
    p::AbstractManoptProblem, s::AbstractManoptSolverState, i::Int
)
    if i == 0 # reset on init
        c.reason = ""
        c.at_iteration = 0
    end
    if i > 0 && get_cost(p, get_iterate(s)) < c.threshold
        c.reason = "The algorithm reached a cost function value ($(get_cost(p,get_iterate(s)))) less than the threshold ($(c.threshold)).\n"
        c.at_iteration = 0
        return true
    end
    return false
end
function status_summary(c::StopWhenCostLess)
    has_stopped = length(c.reason) > 0
    s = has_stopped ? "reached" : "not reached"
    return "f(x) < $(c.threshold):\t$s"
end
function show(io::IO, c::StopWhenCostLess)
    return print(io, "StopWhenCostLess($(c.threshold))\n    $(status_summary(c))")
end

"""
    update_stopping_criterion!(c::StopWhenCostLess, :MinCost, v)

Update the minimal cost below which the slgorithm shall stop
"""
function update_stopping_criterion!(c::StopWhenCostLess, ::Val{:MinCost}, v)
    c.threshold = v
    return c
end

@doc raw"""
    StopWhenSmallerOrEqual <: StoppingCriterion

A functor for an stopping criterion, where the algorithm if stopped when a variable is smaller than or equal to its minimum value.

# Fields
* `value` – stores the variable which has to fall under a threshold for the algorithm to stop
* `minValue` – stores the threshold where, if the value is smaller or equal to this threshold, the algorithm stops
* `reason` – stores a reason of stopping if the stopping criterion has one be
  reached, see [`get_reason`](@ref).

# Constructor

    StopWhenSmallerOrEqual(value, minValue)

initialize the stopifsmallerorequal functor to indicate to stop after `value` is smaller than or equal to `minValue`.
"""
mutable struct StopWhenSmallerOrEqual <: StoppingCriterion
    value::Symbol
    minValue::Real
    reason::String
    at_iteration::Int
    StopWhenSmallerOrEqual(value::Symbol, mValue::Real) = new(value, mValue, "", 0)
end
function (c::StopWhenSmallerOrEqual)(
    ::AbstractManoptProblem, s::AbstractManoptSolverState, i::Int
)
    if i == 0 # reset on init
        c.reason = ""
        c.at_iteration = 0
    end
    if getfield(s, c.value) <= c.minValue
        c.reason = "The value of the variable ($(string(c.value))) is smaller than or equal to its threshold ($(c.minValue)).\n"
        c.at_iteration = i
        return true
    end
    return false
end
function status_summary(c::StopWhenSmallerOrEqual)
    has_stopped = length(c.reason) > 0
    s = has_stopped ? "reached" : "not reached"
    return "Field :$(c.value) ≤ $(c.minValue):\t$s"
end
function show(io::IO, c::StopWhenSmallerOrEqual)
    return print(
        io, "StopWhenSmallerOrEqual(:$(c.value), $(c.minValue))\n    $(status_summary(c))"
    )
end

"""
    StopAfter <: StoppingCriterion

store a threshold when to stop looking at the complete runtime. It uses
`time_ns()` to measure the time and you provide a `Period` as a time limit,
i.e. `Minute(15)`

# Constructor

    StopAfter(t)

initialize the stopping criterion to a `Period t` to stop after.
"""
mutable struct StopAfter <: StoppingCriterion
    threshold::Period
    reason::String
    start::Nanosecond
    at_iteration::Int
    function StopAfter(t::Period)
        return if value(t) < 0
            error("You must provide a positive time period")
        else
            new(t, "", Nanosecond(0), 0)
        end
    end
end
function (c::StopAfter)(::AbstractManoptProblem, ::AbstractManoptSolverState, i::Int)
    if value(c.start) == 0 || i <= 0 # (re)start timer
        c.reason = ""
        c.at_iteration = 0
        c.start = Nanosecond(time_ns())
    else
        cTime = Nanosecond(time_ns()) - c.start
        if i > 0 && (cTime > Nanosecond(c.threshold))
            c.reason = "The algorithm ran for about $(floor(cTime, typeof(c.threshold))) and has hence reached the threshold of $(c.threshold).\n"
            c.at_iteration = i
            return true
        end
    end
    return false
end
function status_summary(c::StopAfter)
    has_stopped = length(c.reason) > 0
    s = has_stopped ? "reached" : "not reached"
    return "stopped after $(c.threshold):\t$s"
end
indicates_convergence(c::StopAfter) = false
function show(io::IO, c::StopAfter)
    return print(io, "StopAfter(:$(c.threshold))\n    $(status_summary(c))")
end

"""
    update_stopping_criterion!(c::StopAfter, :MaxTime, v::Period)

Update the time period after which an algorithm shall stop.
"""
function update_stopping_criterion!(c::StopAfter, ::Val{:MaxTime}, v::Period)
    (value(v) < 0) && error("You must provide a positive time period")
    c.threshold = v
    return c
end

#
# Meta Criteria
#

@doc raw"""
    StopWhenAll <: StoppingCriterion

store an array of [`StoppingCriterion`](@ref) elements and indicates to stop,
when _all_ indicate to stop. The `reason` is given by the concatenation of all
reasons.

# Constructor
    StopWhenAll(c::NTuple{N,StoppingCriterion} where N)
    StopWhenAll(c::StoppingCriterion,...)
"""
mutable struct StopWhenAll{TCriteria<:Tuple} <: StoppingCriterionSet
    criteria::TCriteria
    reason::String
    StopWhenAll(c::Vector{StoppingCriterion}) = new{typeof(tuple(c...))}(tuple(c...), "")
    StopWhenAll(c...) = new{typeof(c)}(c, "")
end
function (c::StopWhenAll)(p::AbstractManoptProblem, s::AbstractManoptSolverState, i::Int)
    (i == 0) && (c.reason = "") # reset on init
    if all(subC -> subC(p, s, i), c.criteria)
        c.reason = string([get_reason(subC) for subC in c.criteria]...)
        return true
    end
    return false
end
function status_summary(c::StopWhenAll)
    has_stopped = length(c.reason) > 0
    s = has_stopped ? "reached" : "not reached"
    r = "Stop When _all_ of the following are fulfilled:\n"
    for cs in c.criteria
        r = "$r    $(status_summary(cs))\n"
    end
    return "$(r)Overall: $s"
end
function indicates_convergence(c::StopWhenAll)
    return any(indicates_convergence(ci) for ci in c.criteria)
end
function get_count(c::StopWhenAll, v::Val{:Iterations})
    return maximum(get_count(ci, v) for ci in c.criteria)
end
function show(io::IO, c::StopWhenAll)
    s = replace(status_summary(c), "\n" => "\n    ") #increase indent
    return print(io, "StopWhenAll with the Stopping Criteria\n    $(s)")
end

"""
    &(s1,s2)
    s1 & s2

Combine two [`StoppingCriterion`](@ref) within an [`StopWhenAll`](@ref).
If either `s1` (or `s2`) is already an [`StopWhenAll`](@ref), then `s2` (or `s1`) is
appended to the list of [`StoppingCriterion`](@ref) within `s1` (or `s2`).

# Example
    a = StopAfterIteration(200) & StopWhenChangeLess(1e-6)
    b = a & StopWhenGradientNormLess(1e-6)

Is the same as

    a = StopWhenAll(StopAfterIteration(200), StopWhenChangeLess(1e-6))
    b = StopWhenAll(StopAfterIteration(200), StopWhenChangeLess(1e-6), StopWhenGradientNormLess(1e-6))
"""
function Base.:&(s1::S, s2::T) where {S<:StoppingCriterion,T<:StoppingCriterion}
    return StopWhenAll(s1, s2)
end
function Base.:&(s1::S, s2::StopWhenAll) where {S<:StoppingCriterion}
    return StopWhenAll(s1, s2.criteria...)
end
function Base.:&(s1::StopWhenAll, s2::T) where {T<:StoppingCriterion}
    return StopWhenAll(s1.criteria..., s2)
end

@doc raw"""
    StopWhenAny <: StoppingCriterion

store an array of [`StoppingCriterion`](@ref) elements and indicates to stop,
when _any_ single one indicates to stop. The `reason` is given by the
concatenation of all reasons (assuming that all non-indicating return `""`).

# Constructor
    StopWhenAny(c::NTuple{N,StoppingCriterion} where N)
    StopWhenAny(c::StoppingCriterion...)
"""
mutable struct StopWhenAny{TCriteria<:Tuple} <: StoppingCriterionSet
    criteria::TCriteria
    reason::String
    StopWhenAny(c::Vector{StoppingCriterion}) = new{typeof(tuple(c...))}(tuple(c...), "")
    StopWhenAny(c::StoppingCriterion...) = new{typeof(c)}(c, "")
end
function (c::StopWhenAny)(p::AbstractManoptProblem, s::AbstractManoptSolverState, i::Int)
    (i == 0) && (c.reason = "") # reset on init
    if any(subC -> subC(p, s, i), c.criteria)
        c.reason = string([get_reason(subC) for subC in c.criteria]...)
        return true
    end
    return false
end
function status_summary(c::StopWhenAny)
    has_stopped = length(c.reason) > 0
    s = has_stopped ? "reached" : "not reached"
    r = "Stop When _one_ of the following are fulfilled:\n"
    for cs in c.criteria
        r = "$r    $(status_summary(cs))\n"
    end
    return "$(r)Overall: $s"
end
function indicates_convergence(c::StopWhenAny)
    return any(indicates_convergence(ci) for ci in get_active_stopping_criteria(c))
end
function get_count(c::StopWhenAny, v::Val{:Iterations})
    iters = filter(x -> x > 0, [get_count(ci, v) for ci in c.criteria])
    (length(iters) == 0) && (return 0)
    return minimum(iters)
end
function show(io::IO, c::StopWhenAny)
    s = replace(status_summary(c), "\n" => "\n    ") #increase indent
    return print(io, "StopWhenAny with the Stopping Criteria\n    $(s)")
end
"""
    |(s1,s2)
    s1 | s2

Combine two [`StoppingCriterion`](@ref) within an [`StopWhenAny`](@ref).
If either `s1` (or `s2`) is already an [`StopWhenAny`](@ref), then `s2` (or `s1`) is
appended to the list of [`StoppingCriterion`](@ref) within `s1` (or `s2`)

# Example
    a = StopAfterIteration(200) | StopWhenChangeLess(1e-6)
    b = a | StopWhenGradientNormLess(1e-6)

Is the same as

    a = StopWhenAny(StopAfterIteration(200), StopWhenChangeLess(1e-6))
    b = StopWhenAny(StopAfterIteration(200), StopWhenChangeLess(1e-6), StopWhenGradientNormLess(1e-6))
"""
function Base.:|(s1::S, s2::T) where {S<:StoppingCriterion,T<:StoppingCriterion}
    return StopWhenAny(s1, s2)
end
function Base.:|(s1::S, s2::StopWhenAny) where {S<:StoppingCriterion}
    return StopWhenAny(s1, s2.criteria...)
end
function Base.:|(s1::StopWhenAny, s2::T) where {T<:StoppingCriterion}
    return StopWhenAny(s1.criteria..., s2)
end

@doc raw"""
    get_active_stopping_criteria(c)

returns all active stopping criteria, if any, that are within a
[`StoppingCriterion`](@ref) `c`, and indicated a stop, i.e. their reason is
nonempty.
To be precise for a simple stopping criterion, this returns either an empty
array if no stop is indicated or the stopping criterion as the only element of
an array. For a [`StoppingCriterionSet`](@ref) all internal (even nested)
criteria that indicate to stop are returned.
"""
function get_active_stopping_criteria(c::sCS) where {sCS<:StoppingCriterionSet}
    c = get_active_stopping_criteria.(get_stopping_criteria(c))
    return vcat(c...)
end
# for non-array containing stopping criteria, the recursion ends in either
# returning nothing or an 1-element array containing itself
function get_active_stopping_criteria(c::sC) where {sC<:StoppingCriterion}
    if c.reason != ""
        return [c] # recursion top
    else
        return []
    end
end

@doc raw"""
    get_reason(c)

return the current reason stored within a [`StoppingCriterion`](@ref) `c`.
This reason is empty if the criterion has never been met.
"""
get_reason(c::sC) where {sC<:StoppingCriterion} = c.reason

@doc raw"""
    get_reason(o)

return the current reason stored within the [`StoppingCriterion`](@ref) from
within the [`AbstractManoptSolverState`](@ref) This reason is empty if the criterion has never
been met.
"""
get_reason(s::AbstractManoptSolverState) = get_reason(get_state(s).stop)

@doc raw"""
    get_stopping_criteria(c)

return the array of internally stored [`StoppingCriterion`](@ref)s for a
[`StoppingCriterionSet`](@ref) `c`.
"""
function get_stopping_criteria(c::S) where {S<:StoppingCriterionSet}
    return error("get_stopping_criteria() not defined for a $(typeof(c)).")
end
get_stopping_criteria(c::StopWhenAll) = c.criteria
get_stopping_criteria(c::StopWhenAny) = c.criteria

@doc raw"""
    update_stopping_criterion!(c::Stoppingcriterion, s::Symbol, v::value)
    update_stopping_criterion!(s::AbstractManoptSolverState, symbol::Symbol, v::value)
    update_stopping_criterion!(c::Stoppingcriterion, ::Val{Symbol}, v::value)

Update a value within a stopping criterion, specified by the symbol `s`, to `v`.
If a criterion does not have a value assigned that corresponds to `s`, the update is ignored.

For the second signature, the stopping criterion within the [`AbstractManoptSolverState`](@ref) `o` is updated.

To see which symbol updates which value, see the specific stopping criteria. They should
use dispatch per symbol value (the third signature).
"""
update_stopping_criterion!(c, s, v)

function update_stopping_criterion!(s::AbstractManoptSolverState, symbol::Symbol, v)
    update_stopping_criterion!(s.stop, symbol, v)
    return s
end
function update_stopping_criterion!(c::StopWhenAll, s::Symbol, v)
    for d in c.criteria
        update_stopping_criterion!(d, s, v)
    end
    return c
end
function update_stopping_criterion!(c::StopWhenAny, s::Symbol, v)
    for d in c.criteria
        update_stopping_criterion!(d, s, v)
    end
    return c
end
function update_stopping_criterion!(c::StoppingCriterion, s::Symbol, v::Any)
    update_stopping_criterion!(c, Val(s), v)
    return c
end
# fallback: do nothing
function update_stopping_criterion!(c::StoppingCriterion, ::Val, v)
    return c
end<|MERGE_RESOLUTION|>--- conflicted
+++ resolved
@@ -112,16 +112,11 @@
     mp::AbstractManoptProblem, s::AbstractManoptSolverState, i::Int
 )
     M = get_manifold(mp)
-<<<<<<< HEAD
     if i == 0 # reset on init
         c.reason = ""
         c.at_iteration = 0
     end
-    if norm(M, get_iterate(s), get_gradient(s)) < c.threshold
-=======
-    (i == 0) && (c.reason = "") # reset on init
     if (norm(M, get_iterate(s), get_gradient(s)) < c.threshold) && (i > 0)
->>>>>>> 7f17de14
         c.reason = "The algorithm reached approximately critical point after $i iterations; the gradient norm ($(norm(M,get_iterate(s),get_gradient(s)))) is less than $(c.threshold).\n"
         c.at_iteration = i
         return true
