--- conflicted
+++ resolved
@@ -1,9 +1,5 @@
-<<<<<<< HEAD
-@doc raw"""
-=======
-
-@doc """
->>>>>>> feccfaa2
+
+@doc """
     AbstractManifoldFirstOrderObjective{E<:AbstractEvaluationType, FGD} <: AbstractManifoldCostObjective{E, FGD}
 
 An abstract type for all objectives that provide
