--- conflicted
+++ resolved
@@ -275,11 +275,7 @@
 # Variant 3: Vectors of mutating gradients - we can spare a few gradient evaluations and allocations
 function (
     EG::ExactPenaltyGrad{
-<<<<<<< HEAD
-        <:LinearQuadraticHuber,<:ConstrainedProblem{<:InplaceEvaluation,<:VectorConstraint}
-=======
-        <:LinearQuadraticHuber,<:ConstrainedProblem{MutatingEvaluation,<:VectorConstraint}
->>>>>>> b1e9c3ad
+        <:LinearQuadraticHuber,<:ConstrainedProblem{InplaceEvaluation,<:VectorConstraint}
     }
 )(
     M::AbstractManifold, X, p::P
