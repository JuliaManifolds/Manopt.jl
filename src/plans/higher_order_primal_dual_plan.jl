--- conflicted
+++ resolved
@@ -1,9 +1,5 @@
 @doc raw"""
-<<<<<<< HEAD
-    PrimalDualSemismoothNewtonProblem {T,mT, nT <: AbstractManifold} <: AbstractPrimalDualProblem{T,mT}
-=======
-    PrimalDualSemismoothNewtonProblem {T <: AbstractEvaluationType,mT <: AbstractManifold, nT <: AbstractManifold} <: AbstractPrimalDualProblem{T}
->>>>>>> b1e9c3ad
+    PrimalDualSemismoothNewtonProblem {T <: AbstractEvaluationType, mT <: AbstractManifold, nT <: AbstractManifold} <: AbstractPrimalDualProblem{T,mT}
 
 Describes a Problem for the Primal-dual Riemannian semismooth Newton algorithm. [^DiepeveenLellmann2021]
 
@@ -30,14 +26,8 @@
     > SIAM Journal on Imaging Sciences, 2021.
     > doi: [10.1137/21M1398513](https://doi.org/10.1137/21M1398513)
 """
-<<<<<<< HEAD
-mutable struct PrimalDualSemismoothNewtonProblem{T,mT,nT<:AbstractManifold} <:
+mutable struct PrimalDualSemismoothNewtonProblem{T<:AbstractEvaluationType,mT,nT<:AbstractManifold} <:
                AbstractPrimalDualProblem{T,mT}
-=======
-mutable struct PrimalDualSemismoothNewtonProblem{
-    T<:AbstractEvaluationType,mT<:AbstractManifold,nT<:AbstractManifold
-} <: AbstractPrimalDualProblem{T}
->>>>>>> b1e9c3ad
     M::mT
     N::nT
     cost::Function
@@ -232,11 +222,7 @@
     return p.diff_prox_G_dual!!(p.N, n, τ, ξ, Ξ)
 end
 function get_differential_dual_prox(
-<<<<<<< HEAD
-    p::PrimalDualSemismoothNewtonProblem{<:InplaceEvaluation}, n, τ, ξ, Ξ
-=======
-    p::PrimalDualSemismoothNewtonProblem{MutatingEvaluation}, n, τ, ξ, Ξ
->>>>>>> b1e9c3ad
+    p::PrimalDualSemismoothNewtonProblem{InplaceEvaluation}, n, τ, ξ, Ξ
 )
     η = allocate_result(p.N, get_differential_dual_prox, ξ, Ξ)
     return p.diff_prox_G_dual!!(p.N, η, n, τ, ξ, Ξ)
@@ -247,11 +233,7 @@
     return copyto!(p.N, η, p.diff_prox_G_dual!!(p.N, n, τ, ξ, Ξ))
 end
 function get_differential_dual_prox!(
-<<<<<<< HEAD
-    p::PrimalDualSemismoothNewtonProblem{<:InplaceEvaluation}, η, n, τ, ξ, Ξ
-=======
-    p::PrimalDualSemismoothNewtonProblem{MutatingEvaluation}, η, n, τ, ξ, Ξ
->>>>>>> b1e9c3ad
+    p::PrimalDualSemismoothNewtonProblem{InplaceEvaluation}, η, n, τ, ξ, Ξ
 )
     return p.diff_prox_G_dual!!(p.N, η, n, τ, ξ, Ξ)
 end