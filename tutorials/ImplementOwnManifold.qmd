--- conflicted
+++ resolved
@@ -10,11 +10,7 @@
 ````
 
 When you have used a few solvers from [`Manopt.jl`](https://manoptjl.org/) for example like in the opening
-<<<<<<< HEAD
-tutorial [🏔️ Get started with Manopt.jl](https://manoptjl.org/stable/tutorials/Optimize!.html)
-=======
 tutorial [🏔️ Get started with Manopt.jl](getstarted.md)
->>>>>>> c0f89f36
 and also familiarized yourself with how to work with manifolds in general at
 [🚀 Get Started with `Manifolds.jl`](https://juliamanifolds.github.io/Manifolds.jl/stable/tutorials/getstarted.html),
 you might come across the point that you want to
@@ -84,11 +80,7 @@
 end
 ```
 
-<<<<<<< HEAD
-We would like to compute a mean and/or median similar to [🏔️ Get started with Manopt.jl!](https://manoptjl.org/stable/tutorials/Optimize!.html).
-=======
-We would like to compute a mean and/or median similar to [🏔️ Get started with Manopt.jl!](https://manoptjl.org/stable/tutorials/getstarted.html).
->>>>>>> c0f89f36
+We would like to compute a mean and/or median similar to [🏔️ Get started with Manopt.jl!](getstarted.md).
 For given a set of points $q_1,\ldots,q_n$ we want to compute [Karcher:1977](@cite)
 
 ```math
