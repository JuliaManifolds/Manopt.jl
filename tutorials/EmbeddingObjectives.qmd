---
title: "How to define the cost in the embedding"
author: "Ronny Bergmann"
---

Specifying a cost function $f:  \mathcal M → ℝ$ on a manifold
is usually the model one starts with.
Specifying its gradient $\operatorname{grad} f: \mathcal M → T\mathcal M$, or more precisely $\operatorname{grad}f(p) ∈ T_p\mathcal M$, and eventually a Hessian $\operatorname{Hess} f:  T_p\mathcal M → T_p\mathcal M$ are then necessary to perform optimization.
Since these might be challenging to compute, especially when manifolds and differential geometry are not
the main area of a user, easier to use methods might be welcome.

This tutorial discusses how to specify $f$ in the embedding as $\tilde f$, maybe only locally around the manifold,
and use the Euclidean gradient $∇ \tilde f$ and Hessian $∇^2 \tilde f$ within `Manopt.jl`.

For the theoretical background see ``[convert an Euclidean to an Riemannian Gradient](@ref EmbeddedGradient)``{=commonmark},
or Section 4.7 of [Boumal:2023](@cite) for the gradient part or Section 5.11 as well as [Nguyen:2023](@cite)
for the background on converting Hessians.

Here we use the Examples 9.40 and 9.49 of [Boumal:2023](@cite) and compare the different methods,
one can call the solver, depending on which gradient and/or Hessian one provides.

```{julia}
#| echo: false
#| code-fold: true
#| output: false
# For now use the local one since Manifolds.jl #644 is required for this
using Pkg;
cd(@__DIR__)
Pkg.activate("."); # for reproducibility use the local tutorial environment.
# But for this version use here the most recent development version from the parent folder
Pkg.develop(PackageSpec(; path=(@__DIR__) * "/../"))
```

```{julia}
#| output: false
using Manifolds, Manopt, ManifoldDiff
using LinearAlgebra, Random, Colors, Plots
Random.seed!(123)
```

We consider the cost function on the [`Grassmann`](https://juliamanifolds.github.io/Manifolds.jl/latest/manifolds/grassmann.html) manifold given by

```{julia}
n = 5
k = 2
M = Grassmann(5,2)
A = Symmetric(rand(n,n));
```

```{julia}
#| output: false
f(M, p) = 1 / 2 * tr(p' * A * p)
```

Note that this implementation is already also a valid implementation / continuation
of $f$ into the (lifted) embedding of the Grassmann manifold.
In the implementation we can use `f` for both the Euclidean $\tilde f$ and the Grassmann case $f$.

Its Euclidean gradient $\nabla f$ and Hessian $\nabla^2f$ are easy to compute as

```{julia}
#| output: false
∇f(M, p) = A * p
∇²f(M,p,X) = A*X
```

On the other hand, from the aforementioned Example 9.49 we can also state
the Riemannian gradient and Hessian for comparison as

```{julia}
#| output: false
grad_f(M, p) = A * p - p * (p' * A * p)
Hess_f(M, p, X) = A * X - p * p' * A * X - X * p' * A * p
```

We can verify that these are the correct at least numerically by calling
the [`check_gradient`](@ref)

```{julia}
check_gradient(M, f, grad_f; plot=true)
```

<<<<<<< HEAD
and the [`check_Hessian`](@ref), which requires a bit more tolerance in its verification linearity
=======
and the [`check_Hessian`](@ref), which requires a bit more tolerance in its linearity verification
>>>>>>> 4a52a821

```{julia}
check_Hessian(M, f, grad_f, Hess_f; plot=true, error=:error, atol=1e-15)
```

While they look reasonable here and were already derived, for the general case this derivation
might be more complicated.

Luckily there exist two functions in [`ManifoldDiff.jl`](https://juliamanifolds.github.io/ManifoldDiff.jl/stable/) that are implemented for several
manifolds from [`Manifolds.jl`](https://github.com/JuliaManifolds/Manifolds.jl), namely [`riemannian_gradient`](https://juliamanifolds.github.io/ManifoldDiff.jl/stable/library/#ManifoldDiff.riemannian_gradient-Tuple{AbstractManifold,%20Any,%20Any})`(M, p, eG)` that converts a Riemannian gradient
`eG=`$\nabla \tilde f(p)$  into a the Riemannian one $\operatorname{grad} f(p)$
 and [`riemannian_Hessian`](https://juliamanifolds.github.io/ManifoldDiff.jl/stable/library/#ManifoldDiff.riemannian_Hessian-Tuple{AbstractManifold,%20Any,%20Any,%20Any,%20Any})`(M, p, eG, eH, X)`
 which converts the Euclidean Hessian `eH=`$\nabla^2 \tilde f(p)[X]$  into $\operatorname{Hess} f(p)[X]$,
 where we also require the Euclidean gradient `eG=`$\nabla \tilde f(p)$.

So we can define

```{julia}
#| output: false
grad2_f(M, p) = riemannian_gradient(M, p, ∇f(get_embedding(M), embed(M, p)))
```

where only formally we here call `embed(M,p)` before passing `p` to the Euclidean gradient,
though here (for the Grassmann manifold with Stiefel representation) the embedding function is the identity.

Similarly for the Hessian, where in our example the embeddings of both the points and tangent vectors are the identity.

```{julia}
#| output: false
function Hess2_f(M, p, X)
    return riemannian_Hessian(
        M,
        p,
        ∇f(get_embedding(M), embed(M, p)),
        ∇²f(get_embedding(M), embed(M, p), embed(M, p, X)),
        X
    )
end
```

And we can again verify these numerically,

```{julia}
check_gradient(M, f, grad2_f; plot=true)
```

and

```{julia}
check_Hessian(M, f, grad2_f, Hess2_f; plot=true, error=:error, atol=1e-14)
```

which yields the same result, but we see that the Euclidean conversion might be a bit less stable.

Now if we want to use these in optimization we would require these two functions to call e.g.

```{julia}
p0 = [1.0 0.0; 0.0 1.0; 0.0 0.0; 0.0 0.0; 0.0 0.0]
r1 = adaptive_regularization_with_cubics(
    M,
    f,
    grad_f,
    Hess_f,
    p0;
    debug=[:Iteration, :Cost, "\n"],
    return_objective=true,
    return_state=true,
)
q1 = get_solver_result(r1)
r1
```

but if you choose to go for the conversions, then, thinking of the embedding and defining two new functions might be tedious. There is a shortcut for these, which performs the change internally, when necessary
by specifying `objective_type=:Euclidean`.

```{julia}
r2 = adaptive_regularization_with_cubics(
    M,
    f,
    ∇f,
    ∇²f,
    p0;
    # The one line different to specify our grad/Hess are Eucldiean:
    objective_type=:Euclidean,
    debug=[:Iteration, :Cost, "\n"],
    return_objective=true,
    return_state=true,
)
q2 = get_solver_result(r2)
r2
```

which returns the same result, see

```{julia}
distance(M, q1, q2)
```


This conversion also works for the gradients of constraints, and is passed down to
subsolvers by default when these are created using the Euclidean objective $f$, $\nabla f$ and $\nabla^2 f$.

## Summary

If you have the Euclidean gradient (or Hessian) available for a solver call,
all you need to provide is `objective_type=:Euclidean` to convert the objective
to a Riemannian one.

## Literature

````{=commonmark}
```@bibliography
Pages = ["EmbeddingObjectives.md"]
Canonical=false
```
````

## Technical details

This tutorial is cached. It was last run on the following package versions.

```{julia}
#| code-fold: true
using Pkg
Pkg.status()
```
```{julia}
#| code-fold: true
using Dates
now()
```<|MERGE_RESOLUTION|>--- conflicted
+++ resolved
@@ -80,11 +80,7 @@
 check_gradient(M, f, grad_f; plot=true)
 ```
 
-<<<<<<< HEAD
-and the [`check_Hessian`](@ref), which requires a bit more tolerance in its verification linearity
-=======
 and the [`check_Hessian`](@ref), which requires a bit more tolerance in its linearity verification
->>>>>>> 4a52a821
 
 ```{julia}
 check_Hessian(M, f, grad_f, Hess_f; plot=true, error=:error, atol=1e-15)
