--- conflicted
+++ resolved
@@ -5,11 +5,7 @@
 
 In this tutorial, we want to investigate the caching and counting (statistics) features
 of [Manopt.jl](https://manoptjl.org). We reuse the optimization tasks from the
-<<<<<<< HEAD
-introductory tutorial [🏔️ Get started with Manopt.jl](https://manoptjl.org/stable/tutorials/Optimize!.html).
-=======
 introductory tutorial [🏔️ Get started with Manopt.jl](getstarted.md).
->>>>>>> c0f89f36
 
 ## Introduction
 
@@ -71,11 +67,7 @@
 
 ## Counting
 
-<<<<<<< HEAD
-We first define our task, the Riemannian Center of Mass from the [🏔️ Get started with Manopt.jl](https://manoptjl.org/stable/tutorials/Optimize!.html) tutorial.
-=======
 We first define our task, the Riemannian Center of Mass from the [🏔️ Get started with Manopt.jl](getstarted.md) tutorial.
->>>>>>> c0f89f36
 
 ```{julia}
 n = 100
