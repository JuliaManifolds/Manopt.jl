--- conflicted
+++ resolved
@@ -1,9 +1,5 @@
 ### A Pluto.jl notebook ###
-<<<<<<< HEAD
-# v0.19.14
-=======
 # v0.19.11
->>>>>>> bc3b66ba
 
 using Markdown
 using InteractiveUtils
@@ -413,11 +409,7 @@
 PLUTO_MANIFEST_TOML_CONTENTS = """
 # This file is machine-generated - editing it directly is not advised
 
-<<<<<<< HEAD
-julia_version = "1.8.0"
-=======
 julia_version = "1.8.1"
->>>>>>> bc3b66ba
 manifest_format = "2.0"
 project_hash = "a823356639756777dff917301e21ce475100ab9e"
 
