---
title: How to perform Geodesic Regression
author: Ronny Bergmann
---

Geodesic regression generalizes [linear regression](https://en.wikipedia.org/wiki/Linear_regression)
to Riemannian manifolds. Let's first phrase it informally as follows:

> For given data points $d_1,\ldots,d_n$ on a Riemannian manifold $\mathcal M$, find
> the geodesic that “best explains” the data.

The meaning of “best explain” has still to be clarified. We distinguish two cases: time labelled data and unlabelled data

```{julia}
#| echo: false
#| code-fold: true
#| output: false
using Pkg;
cd(@__DIR__)
Pkg.activate("."); # for reproducibility use the local tutorial environment.
img_folder = "img/regression";
mkpath(img_folder)
```
```{julia}
	using Manopt, ManifoldDiff, Manifolds, Random, Colors
	using LinearAlgebra: svd
    Random.seed!(42);
```
```{julia}
#| echo: false
#| code-fold: true
#| output: false
# define the colors for the plots
black = RGBA{Float64}(colorant"#000000")
TolVibrantOrange = RGBA{Float64}(colorant"#EE7733")
TolVibrantBlue = RGBA{Float64}(colorant"#0077BB")
TolVibrantTeal = RGBA{Float64}(colorant"#009988")
TolVibrantMagenta = RGBA{Float64}(colorant"#EE3377")
TolVibrantCyan = RGBA{Float64}(colorant"#33BBEE");
render_size = 1
```

We use the following data, where we want to highlight one of the points.

```{julia}
n = 7
σ = π / 8
S = Sphere(2)
base = 1 / sqrt(2) * [1.0, 0.0, 1.0]
dir = [-0.75, 0.5, 0.75]
data_orig = [exp(S, base, dir, t) for t in range(-0.5, 0.5; length=n)]
# add noise to the points on the geodesic
data = map(p -> exp(S, p, rand(S; vector_at=p, σ=σ)), data_orig)
highlighted = 4;
```
```{julia}
#| echo: false
#| code-fold: true
#| output: false
# for the plots we choose one point to hightlight.
(highlighted > n - 1) && error(
    "Please choose a highlighted point from {1,...,$(n-1)} – you set it to 		highlighted.",
)
asymptote_export_S2_signals(
    img_folder * "/regression_data.asy";
    points=[data],
    colors=Dict(:points => [TolVibrantBlue]),
    dot_size=3.5,
    camera_position=(1.0, 0.5, 0.5),
);
render_asymptote(img_folder * "/regression_data.asy"; render=render_size);
```

![The given data](img/regression/regression_data.png)

## Time Labeled Data

If for each data item $d_i$ we are also given a time point $t_i\in\mathbb R$, which are pairwise different,
then we can use the least squares error to state the objetive function as [@Fletcher:2013]

```math
F(p,X) = \frac{1}{2}\sum_{i=1}^n d_{\mathcal M}^2(γ_{p,X}(t_i), d_i),
```

where $d_{\mathcal M}$ is the Riemannian distance and $γ_{p,X}$ is the geodesic
with $γ(0) = p$ and $\dot\gamma(0) = X$.

For the real-valued case $\mathcal M = \mathbb R^m$ the solution $(p^*, X^*)$ is given in closed form
as follows: with $d^* = \frac{1}{n}\displaystyle\sum_{i=1}^{n}d_i$ and $t^* = \frac{1}{n}\displaystyle\sum_{i=1}^n t_i$
we get

```math
 X^* = \frac{\sum_{i=1}^n (d_i-d^*)(t-t^*)}{\sum_{i=1}^n (t_i-t^*)^2}
\quad\text{ and }\quad
p^* = d^* - t^*X^*
```

and hence the linear regression result is the line $γ_{p^*,X^*}(t) = p^* + tX^*$.

On a Riemannian manifold we can phrase this as an optimization problem on the [tangent bundle](https://en.wikipedia.org/wiki/Tangent_bundle),
i.e. the disjoint union of all tangent spaces, as

```math
\operatorname*{arg\,min}_{(p,X) \in \mathrm{T}\mathcal M} F(p,X)
```

Due to linearity, the gradient of $F(p,X)$ is the sum of the single gradients of

```math
 \frac{1}{2}d_{\mathcal M}^2\bigl(γ_{p,X}(t_i),d_i\bigr)
 = \frac{1}{2}d_{\mathcal M}^2\bigl(\exp_p(t_iX),d_i\bigr)
 ,\quad i∈\{1,\ldots,n\}
```

which can be computed using a chain rule of the squared distance and the exponential map,
see for example [@BergmannGousenbourger:2018:2] for details or Equations (7) and (8) of [@Fletcher:2013]:
"""

```{julia}
M = TangentBundle(S)
struct RegressionCost{T,S}
    data::T
    times::S
end
RegressionCost(data::T, times::S) where {T,S} = RegressionCost{T,S}(data, times)
function (a::RegressionCost)(M, x)
    pts = [geodesic(M.manifold, x[M, :point], x[M, :vector], ti) for ti in a.times]
    return 1 / 2 * sum(distance.(Ref(M.manifold), pts, a.data) .^ 2)
end
struct RegressionGradient!{T,S}
    data::T
    times::S
end
function RegressionGradient!(data::T, times::S) where {T,S}
    return RegressionGradient!{T,S}(data, times)
end
function (a::RegressionGradient!)(M, Y, x)
    pts = [geodesic(M.manifold, x[M, :point], x[M, :vector], ti) for ti in a.times]
    gradients = grad_distance.(Ref(M.manifold), a.data, pts)
    Y[M, :point] .= sum(
        ManifoldDiff.adjoint_differential_exp_basepoint.(
            Ref(M.manifold),
            Ref(x[M, :point]),
            [ti * x[M, :vector] for ti in a.times],
            gradients,
        ),
    )
    Y[M, :vector] .= sum(
        ManifoldDiff.adjoint_differential_exp_argument.(
            Ref(M.manifold),
            Ref(x[M, :point]),
            [ti * x[M, :vector] for ti in a.times],
            gradients,
        ),
    )
    return Y
end
```

For the Euclidean case, the result is given by the first principal component of a principal component analysis,
see [PCR](https://en.wikipedia.org/wiki/Principal_component_regression), i.e. with $p^* = \frac{1}{n}\displaystyle\sum_{i=1}^n d_i$
the direction $X^*$ is obtained by defining the zero mean data matrix

```math
D = \bigl(d_1-p^*, \ldots, d_n-p^*\bigr) \in \mathbb R^{m,n}
```

and taking $X^*$ as an eigenvector to the largest eigenvalue of $D^{\mathrm{T}}D$.

We can do something similar, when considering the tangent space at the (Riemannian) mean
of the data and then do a PCA on the coordinate coefficients with respect to a basis.


```{julia}
m = mean(S, data)
A = hcat(
    map(x -> get_coordinates(S, m, log(S, m, x), DefaultOrthonormalBasis()), data)...
)
pca1 = get_vector(S, m, svd(A).U[:, 1], DefaultOrthonormalBasis())
x0 = ArrayPartition(m, pca1)
```

The optimal “time labels” are then just the projections $t_i = ⟨d_i,X^*⟩$, $i=1,\ldots,n$.

```{julia}
t = map(d -> inner(S, m, pca1, log(S, m, d)), data)
```

And we can call the gradient descent. Note that since `gradF!` works in place of `Y`, we have to set the
`evalutation` type accordingly.

```{julia}
y = gradient_descent(
    M,
    RegressionCost(data, t),
    RegressionGradient!(data, t),
    x0;
    evaluation=InplaceEvaluation(),
    stepsize=ArmijoLinesearch(
        M;
        initial_stepsize=1.0,
        contraction_factor=0.990,
        sufficient_decrease=0.05,
        stop_when_stepsize_less=1e-9,
    ),
    stopping_criterion=StopAfterIteration(200) |
                        StopWhenGradientNormLess(1e-8) |
                        StopWhenStepsizeLess(1e-9),
    debug=[:Iteration, " | ", :Cost, "\n", :Stop, 50],
)
```

For the result, we can generate and plot all involved geodesics
```{julia}
dense_t = range(-0.5, 0.5; length=100)
geo = geodesic(S, y[M, :point], y[M, :vector], dense_t)
init_geo = geodesic(S, x0[M, :point], x0[M, :vector], dense_t)
geo_pts = geodesic(S, y[M, :point], y[M, :vector], t)
geo_conn_highlighted = shortest_geodesic(
    S, data[highlighted], geo_pts[highlighted], 0.5 .+ dense_t
);
```

```{julia}
#| echo: false
#| code-fold: true
#| output: false
asymptote_export_S2_signals(
    img_folder * "/regression_result1.asy";
    points=[data, [y[M, :point]], geo_pts],
    curves=[init_geo, geo, geo_conn_highlighted],
    tangent_vectors=[[Tuple([y[M, :point], y[M, :vector]])]],
    colors=Dict(
        :curves => [black, TolVibrantTeal, TolVibrantBlue],
        :points => [TolVibrantBlue, TolVibrantOrange, TolVibrantTeal],
        :tvectors => [TolVibrantOrange],
    ),
    dot_sizes=[3.5, 3.5, 2],
    line_widths=[0.33, 0.66, 0.33, 1.0],
    camera_position=(1.0, 0.5, 0.5),
);
render_asymptote(img_folder * "/regression_result1.asy"; render=render_size);
```

![Result of Geodesic Regression](img/regression/regression_result1.png)

In this image, together with the blue data points, you see the geodesic of the initialization in black
(evaluated on $[-\frac{1}{2},\frac{1}{2}]$),
the final point on the tangent bundle in orange, as well as the resulting regression geodesic in teal,
(on the same interval as the start) as well as small teal points indicating the time points on the geodesic corresponding to the data.
Additionally, a thin blue line indicates the geodesic between a data point and its corresponding data point on the geodesic.
While this would be the closest point in Euclidean space and hence the two directions (along the geodesic vs. to the data point) orthogonal, here we have

```{julia}
inner(
    S,
    geo_pts[highlighted],
    log(S, geo_pts[highlighted], geo_pts[highlighted + 1]),
    log(S, geo_pts[highlighted], data[highlighted]),
)
```

But we also started with one of the best scenarios, i.e. equally spaced points on a geodesic obstructed by noise.

This gets worse if you start with less evenly distributed data

```{julia}
data2 = [exp(S, base, dir, t) for t in [-0.5, -0.49, -0.48, 0.1, 0.48, 0.49, 0.5]]
data2 = map(p -> exp(S, p, rand(S; vector_at=p, σ=σ / 2)), data2)
m2 = mean(S, data2)
A2 = hcat(
    map(x -> get_coordinates(S, m, log(S, m, x), DefaultOrthonormalBasis()), data2)...
)
pca2 = get_vector(S, m, svd(A2).U[:, 1], DefaultOrthonormalBasis())
x1 = ArrayPartition(m, pca2)
t2 = map(d -> inner(S, m2, pca2, log(S, m2, d)), data2)
```

then we run again

```{julia}
y2 = gradient_descent(
    M,
    RegressionCost(data2, t2),
    RegressionGradient!(data2, t2),
    x1;
    evaluation=InplaceEvaluation(),
    stepsize=ArmijoLinesearch(
        M;
        initial_stepsize=1.0,
        contraction_factor=0.990,
        sufficient_decrease=0.05,
        stop_when_stepsize_less=1e-9,
    ),
    stopping_criterion=StopAfterIteration(200) |
                        StopWhenGradientNormLess(1e-8) |
                        StopWhenStepsizeLess(1e-9),
    debug=[:Iteration, " | ", :Cost, "\n", :Stop, 3],
);
```

For plotting we again generate all data

```{julia}
geo2 = geodesic(S, y2[M, :point], y2[M, :vector], dense_t)
init_geo2 = geodesic(S, x1[M, :point], x1[M, :vector], dense_t)
geo_pts2 = geodesic(S, y2[M, :point], y2[M, :vector], t2)
geo_conn_highlighted2 = shortest_geodesic(
    S, data2[highlighted], geo_pts2[highlighted], 0.5 .+ dense_t
);
```
```{julia}
#| echo: false
#| code-fold: true
#| output: false
asymptote_export_S2_signals(
    img_folder * "/regression_result2.asy";
    points=[data2, [y2[M, :point]], geo_pts2],
    curves=[init_geo2, geo2, geo_conn_highlighted2],
    tangent_vectors=[[Tuple([y2[M, :point], y2[M, :vector]])]],
    colors=Dict(
        :curves => [black, TolVibrantTeal, TolVibrantCyan],
        :points => [TolVibrantBlue, TolVibrantOrange, TolVibrantTeal],
        :tvectors => [TolVibrantOrange],
    ),
    dot_sizes=[3.5, 3.5, 2.5],
    line_widths=[0.33, 0.66, 0.33, 1.0],
    camera_position=(1.0, 0.5, 0.5),
);
render_asymptote(img_folder * "/regression_result2.asy"; render=render_size);
```

![A second result with different time points](img/regression/regression_result2.png)

## Unlabeled Data

If we are not given time points $t_i$, then the optimization problem extends – informally speaking –
to also finding the “best fitting” (in the sense of smallest error).
To formalize, the objective function here reads


```math
F(p, X, t) = \frac{1}{2}\sum_{i=1}^n d_{\mathcal M}^2(γ_{p,X}(t_i), d_i),
```

where $t = (t_1,\ldots,t_n) \in \mathbb R^n$ is now an additional parameter of the objective function.
We write $F_1(p, X)$ to refer to the function on the tangent bundle for fixed values of $t$ (as the one in the last part)
and $F_2(t)$ for the function $F(p, X, t)$ as a function in $t$ with fixed values $(p, X)$.

For the Euclidean case, there is no neccessity to optimize with respect to $t$, as we saw
above for the initialization of the fixed time points.

On a Riemannian manifold this can be stated as a problem on the product manifold $\mathcal N = \mathrm{T}\mathcal M \times \mathbb R^n$, i.e.

```{julia}
N = M × Euclidean(length(t2))
```

```math
  \operatorname*{arg\,min}_{\bigl((p,X),t\bigr)\in\mathcal N} F(p, X, t).
```

In this tutorial we present an approach to solve this using an alternating gradient descent scheme.
To be precise, we define the cost funcion now on the product manifold

```{julia}
struct RegressionCost2{T}
    data::T
end
RegressionCost2(data::T) where {T} = RegressionCost2{T}(data)
function (a::RegressionCost2)(N, x)
    TM = N[1]
    pts = [
        geodesic(TM.manifold, x[N, 1][TM, :point], x[N, 1][TM, :vector], ti) for
        ti in x[N, 2]
    ]
    return 1 / 2 * sum(distance.(Ref(TM.manifold), pts, a.data) .^ 2)
end
```

The gradient in two parts, namely (a) the same gradient as before w.r.t. $(p,X) ∈ T\mathcal M$,
just now with a fixed `t` in mind for the second component of the product manifold $\mathcal N$


```{julia}
struct RegressionGradient2a!{T}
    data::T
end
RegressionGradient2a!(data::T) where {T} = RegressionGradient2a!{T}(data)
function (a::RegressionGradient2a!)(N, Y, x)
    TM = N[1]
    p = x[N, 1]
    pts = [geodesic(TM.manifold, p[TM, :point], p[TM, :vector], ti) for ti in x[N, 2]]
    gradients = Manopt.grad_distance.(Ref(TM.manifold), a.data, pts)
    Y[TM, :point] .= sum(
        ManifoldDiff.adjoint_differential_exp_basepoint.(
            Ref(TM.manifold),
            Ref(p[TM, :point]),
            [ti * p[TM, :vector] for ti in x[N, 2]],
            gradients,
        ),
    )
    Y[TM, :vector] .= sum(
        ManifoldDiff.adjoint_differential_exp_argument.(
            Ref(TM.manifold),
            Ref(p[TM, :point]),
            [ti * p[TM, :vector] for ti in x[N, 2]],
            gradients,
        ),
    )
    return Y
end
```

Finally, we addionally look for a fixed point $x=(p,X) ∈ \mathrm{T}\mathcal M$ at
the gradient with respect to $t∈\mathbb R^n$, i.e. the second component, which is given by

```math
  (\operatorname{grad}F_2(t))_i
  = - ⟨\dot γ_{p,X}(t_i), \log_{γ_{p,X}(t_i)}d_i⟩_{γ_{p,X}(t_i)}, i = 1, \ldots, n.
```

```{julia}
struct RegressionGradient2b!{T}
    data::T
end
RegressionGradient2b!(data::T) where {T} = RegressionGradient2b!{T}(data)
function (a::RegressionGradient2b!)(N, Y, x)
    TM = N[1]
    p = x[N, 1]
    pts = [geodesic(TM.manifold, p[TM, :point], p[TM, :vector], ti) for ti in x[N, 2]]
    logs = log.(Ref(TM.manifold), pts, a.data)
    pt = map(
        d -> vector_transport_to(TM.manifold, p[TM, :point], p[TM, :vector], d), pts
    )
    Y .= -inner.(Ref(TM.manifold), pts, logs, pt)
    return Y
end
```

We can reuse the computed initial values from before, just that now we are on a product manifold

```{julia}
x2 = ArrayPartition(x1, t2)
F3 = RegressionCost2(data2)
gradF3_vector = [RegressionGradient2a!(data2), RegressionGradient2b!(data2)];
```

and we run the algorithm

```{julia}
y3 = alternating_gradient_descent(
    N,
    F3,
    gradF3_vector,
    x2;
    evaluation=InplaceEvaluation(),
    debug=[:Iteration, " | ", :Cost, "\n", :Stop, 50],
<<<<<<< HEAD
    stepsize=ArmijoLinesearch(
        M;
        contraction_factor=0.999,
        sufficient_decrease=0.066,
        stop_when_stepsize_less=1e-11,
        retraction_method=ProductRetraction(SasakiRetraction(2), ExponentialRetraction()),
    ),
=======
    stepsize=ArmijoLinesearch(M; contraction_factor=0.999, sufficient_decrease=0.066, stop_when_stepsize_less=1e-11, retraction_method=ProductRetraction(SasakiRetraction(2), ExponentialRetraction())),
>>>>>>> 700a12a4
    inner_iterations=1,
)
```

which we render can collect into an image creating the geodesics again

```{julia}
geo3 = geodesic(S, y3[N, 1][M, :point], y3[N, 1][M, :vector], dense_t)
init_geo3 = geodesic(S, x1[M, :point], x1[M, :vector], dense_t)
geo_pts3 = geodesic(S, y3[N, 1][M, :point], y3[N, 1][M, :vector], y3[N, 2])
t3 = y3[N, 2]
geo_conns = shortest_geodesic.(Ref(S), data2, geo_pts3, Ref(0.5 .+ 4*dense_t));
```

which yields

```{julia}
#| echo: false
#| code-fold: true
#| output: false
asymptote_export_S2_signals(
    img_folder * "/regression_result3.asy";
    points=[data2, [y3[N, 1][M, :point]], geo_pts3],
    curves=[init_geo3, geo3, geo_conns...],
    tangent_vectors=[[Tuple([y3[N, 1][M, :point], y3[N, 1][M, :vector]])]],
    colors=Dict(
        :curves =>
            [black, TolVibrantTeal, repeat([TolVibrantCyan], length(geo_conns))...],
        :points => [TolVibrantBlue, TolVibrantOrange, TolVibrantTeal],
        :tvectors => [TolVibrantOrange],
    ),
    dot_sizes=[3.5, 3.5, 2.5],
    line_widths=[0.33, 0.66, repeat([0.33], length(geo_conns))..., 1.0],
    camera_position=(1.0, 0.5, 0.5),
);
render_asymptote(img_folder * "/regression_result3.asy"; render=render_size);
```

![The third result](img/regression/regression_result3.png)

Note that the geodesics from the data to the regression geodesic meet at a nearly orthogonal angle.

**Acknowledgement.** Parts of this tutorial are based on the bachelor thesis of
[Jeremias Arf](https://orcid.org/0000-0003-3765-0130).

## Literature

::: {#refs}
:::<|MERGE_RESOLUTION|>--- conflicted
+++ resolved
@@ -456,7 +456,6 @@
     x2;
     evaluation=InplaceEvaluation(),
     debug=[:Iteration, " | ", :Cost, "\n", :Stop, 50],
-<<<<<<< HEAD
     stepsize=ArmijoLinesearch(
         M;
         contraction_factor=0.999,
@@ -464,9 +463,6 @@
         stop_when_stepsize_less=1e-11,
         retraction_method=ProductRetraction(SasakiRetraction(2), ExponentialRetraction()),
     ),
-=======
-    stepsize=ArmijoLinesearch(M; contraction_factor=0.999, sufficient_decrease=0.066, stop_when_stepsize_less=1e-11, retraction_method=ProductRetraction(SasakiRetraction(2), ExponentialRetraction())),
->>>>>>> 700a12a4
     inner_iterations=1,
 )
 ```
